--- conflicted
+++ resolved
@@ -861,11 +861,7 @@
 					container.activate(data, Integer.MAX_VALUE);
 				}
 				if(!maybeAddToBinaryBlob(data, null, i, container, context, "FEC DECODE")) {
-<<<<<<< HEAD
-					if(ignoreLastDataBlock && i == dataKeys.length-1) {
-=======
 					if(ignoreLastDataBlock && i == dataBuckets.length-1) {
->>>>>>> c47a6cf8
 						// Padding issue: It was inserted un-padded and we decoded it padded, or similar situations.
 						// Does not corrupt the result, or at least, corruption is undetectable if it's only on the last block.
 						Logger.normal(this, "Last block padding issue on decode on "+this);
@@ -1141,11 +1137,7 @@
 						if(!(key.equals(block.getClientKey()))) {
 							if(ignoreLastDataBlock && blockNo == dataBuckets.length-1 && dataSource.equals("FEC DECODE")) {
 								if(logMINOR) Logger.minor(this, "Last block wrong key, ignored because expected due to padding issues");
-<<<<<<< HEAD
-							} else if(ignoreLastDataBlock && fetchedDataBlocks == dataKeys.length && dataSource.equals("FEC ENCODE")) {
-=======
 							} else if(ignoreLastDataBlock && fetchedDataBlocks == dataBuckets.length && dataSource.equals("FEC ENCODE")) {
->>>>>>> c47a6cf8
 								// We padded the last block. The inserter might have used a different padding algorithm.
 								if(logMINOR) Logger.minor(this, "Wrong key, might be due to padding issues");
 							} else {
