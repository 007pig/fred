--- conflicted
+++ resolved
@@ -46,11 +46,8 @@
 import freenet.support.compress.Compressor;
 import freenet.support.compress.DecompressorThreadManager;
 import freenet.support.io.Closer;
-<<<<<<< HEAD
 import freenet.support.io.FileUtil;
-=======
 import freenet.support.io.NullBucket;
->>>>>>> 29adae47
 
 /**
  * A high level data request. Follows redirects, downloads splitfiles, etc. Similar to what you get from FCP,
@@ -291,10 +288,6 @@
 			if(logMINOR) Logger.minor(this, "Running content filter... Prefetch hook: "+ctx.prefetchHook+" tagReplacer: "+ctx.tagReplacer);
 			try {
 				String mimeType = ctx.overrideMIME != null ? ctx.overrideMIME: expectedMIME;
-<<<<<<< HEAD
-				if(mimeType.compareTo("application/xhtml+xml") == 0) mimeType = "text/html";
-				assert(data != returnBucket);
-=======
 				if(mimeType != null && mimeType.compareTo("application/xhtml+xml") == 0) mimeType = "text/html";
 				assert(result.asBucket() != returnBucket);
 				
@@ -306,7 +299,6 @@
 				}
 				input = result.asBucket().getInputStream();
 				output = filteredResult.getOutputStream();
->>>>>>> 29adae47
 				FilterStatus filterStatus = ContentFilter.filter(input, output, mimeType, uri.toURI("/"), ctx.prefetchHook, ctx.tagReplacer, ctx.charset);
 				input.close();
 				output.close();
