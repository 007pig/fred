/* This code is part of Freenet. It is distributed under the GNU General
 * Public License, version 2 (or at your option any later version). See
 * http://www.gnu.org/ for further details of the GPL. */
package freenet.client.async;

import java.io.IOException;
import java.net.MalformedURLException;
import java.util.Arrays;

import com.db4o.ObjectContainer;

import freenet.client.InsertContext;
import freenet.client.InsertException;
import freenet.client.Metadata;
import freenet.keys.BaseClientKey;
import freenet.keys.FreenetURI;
import freenet.keys.InsertableUSK;
import freenet.keys.USK;
import freenet.support.Logger;
import freenet.support.SimpleFieldSet;
import freenet.support.api.Bucket;
import freenet.support.io.BucketTools;

/**
 * Insert a USK. The algorithm is simply to do a thorough search for the latest edition, and insert at the
 * following slot. Thereafter, if we get a collision, increment our slot; if we get more than 5 consecutive
 * collisions, search for the latest slot again.
 */
public class USKInserter implements ClientPutState, USKFetcherCallback, PutCompletionCallback {

	// Stuff to be passed on to the SingleBlockInserter
	final BaseClientPutter parent;
	final Bucket data;
	final short compressionCodec;
	final InsertContext ctx;
	final PutCompletionCallback cb;
	final boolean isMetadata;
	final int sourceLength;
	final int token;
	final boolean getCHKOnly;
	public final Object tokenObject;
	
	final InsertableUSK privUSK;
	final USK pubUSK;
	/** Scanning for latest slot */
	private USKFetcherTag fetcher;
	/** Insert the actual SSK */
	private SingleBlockInserter sbi;
	private long edition;
	/** Number of collisions while trying to insert so far */
	private int consecutiveCollisions;
	private boolean finished;
	/** After attempting inserts on this many slots, go back to the Fetcher */
	private static final long MAX_TRIED_SLOTS = 10;
	private boolean freeData;
	
	public void schedule(ObjectContainer container, ClientContext context) throws InsertException {
		// Caller calls schedule()
		// schedule() calls scheduleFetcher()
		// scheduleFetcher() creates a Fetcher (set up to tell us about author-errors as well as valid inserts)
		// (and starts it)
		// when this completes, onFoundEdition() calls scheduleInsert()
		// scheduleInsert() starts a SingleBlockInserter
		// if that succeeds, we complete
		// if that fails, we increment our index and try again (in the callback)
		// if that continues to fail 5 times, we go back to scheduleFetcher()
		scheduleFetcher(container, context);
	}

	/**
	 * Schedule a Fetcher to find us the latest inserted key of the USK.
	 * The Fetcher must be insert-mode, in other words, it must know that we want the latest edition,
	 * including author errors and so on.
	 */
	private void scheduleFetcher(ObjectContainer container, ClientContext context) {
		synchronized(this) {
			if(Logger.shouldLog(Logger.MINOR, this))
				Logger.minor(this, "scheduling fetcher for "+pubUSK.getURI());
			if(finished) return;
			fetcher = context.uskManager.getFetcherForInsertDontSchedule(pubUSK, parent.priorityClass, this, parent.getClient(), container, context);
		}
		fetcher.schedule(container, context);
	}

	public void onFoundEdition(long l, USK key, ObjectContainer container, ClientContext context, boolean lastContentWasMetadata, short codec, byte[] hisData) {
		boolean alreadyInserted = false;
		synchronized(this) {
			edition = Math.max(l, edition);
			consecutiveCollisions = 0;
			if((lastContentWasMetadata == isMetadata) && hisData != null
					&& (codec == compressionCodec)) {
				try {
					byte[] myData = BucketTools.toByteArray(data);
					if(Arrays.equals(myData, hisData)) {
						// Success
						alreadyInserted = true;
						finished = true;
						sbi = null;
					}
				} catch (IOException e) {
					Logger.error(this, "Could not decode: "+e, e);
				}
			}
			if(!alreadyInserted) {
				if(parent.persistent())
					fetcher.removeFromDatabase(container);
				fetcher = null;
			}
		}
		if(alreadyInserted) {
			// Success!
<<<<<<< HEAD
			cb.onEncode(pubUSK.copy(edition), this, container, context);
			parent.addMustSucceedBlocks(1, container);
			parent.completedBlock(true, container, context);
			cb.onSuccess(this, container, context);
=======
			cb.onEncode(pubUSK.copy(edition), this);
			parent.addMustSucceedBlocks(1);
			parent.completedBlock(true);
			cb.onSuccess(this);
			if(freeData) data.free();
>>>>>>> b8b93055
		} else {
			scheduleInsert(container, context);
		}
	}

	private void scheduleInsert(ObjectContainer container, ClientContext context) {
		long edNo = Math.max(edition, context.uskManager.lookup(pubUSK)+1);
		synchronized(this) {
			if(finished) return;
			edition = edNo;
			if(Logger.shouldLog(Logger.MINOR, this))
				Logger.minor(this, "scheduling insert for "+pubUSK.getURI()+ ' ' +edition);
			sbi = new SingleBlockInserter(parent, data, compressionCodec, privUSK.getInsertableSSK(edition).getInsertURI(),
<<<<<<< HEAD
					ctx, this, isMetadata, sourceLength, token, getCHKOnly, false, true /* we don't use it */, tokenObject, container, context, parent.persistent());
=======
					ctx, this, isMetadata, sourceLength, token, getCHKOnly, false, true /* we don't use it */, tokenObject, freeData);
>>>>>>> b8b93055
		}
		try {
			sbi.schedule(container, context);
		} catch (InsertException e) {
<<<<<<< HEAD
			cb.onFailure(e, this, container, context);
=======
			cb.onFailure(e, this);
			synchronized(this) {
				finished = true;
			}
			if(freeData)
				data.free();
>>>>>>> b8b93055
		}
	}

	public synchronized void onSuccess(ClientPutState state, ObjectContainer container, ClientContext context) {
		cb.onEncode(pubUSK.copy(edition), this, container, context);
		cb.onSuccess(this, container, context);
		finished = true;
		sbi = null;
		FreenetURI targetURI = pubUSK.getSSK(edition).getURI();
		FreenetURI realURI = ((SingleBlockInserter)state).getURI(container, context);
		if(!targetURI.equals(realURI))
			Logger.error(this, "URI should be "+targetURI+" actually is "+realURI);
		else {
			if(Logger.shouldLog(Logger.MINOR, this))
				Logger.minor(this, "URI should be "+targetURI+" actually is "+realURI);
			context.uskManager.update(pubUSK, edition, context);
		}
		// FINISHED!!!! Yay!!!
	}

	public synchronized void onFailure(InsertException e, ClientPutState state, ObjectContainer container, ClientContext context) {
		sbi = null;
		if(e.getMode() == InsertException.COLLISION) {
			// Try the next slot
			edition++;
			if(consecutiveCollisions++ > MAX_TRIED_SLOTS)
				scheduleFetcher(container, context);
			else
				scheduleInsert(container, context);
		} else {
			cb.onFailure(e, state, container, context);
		}
	}

	public USKInserter(BaseClientPutter parent, Bucket data, short compressionCodec, FreenetURI uri, 
			InsertContext ctx, PutCompletionCallback cb, boolean isMetadata, int sourceLength, int token, 
<<<<<<< HEAD
			boolean getCHKOnly, boolean addToParent, Object tokenObject, ObjectContainer container, ClientContext context) throws MalformedURLException {
=======
			boolean getCHKOnly, boolean addToParent, Object tokenObject, boolean freeData) throws MalformedURLException {
>>>>>>> b8b93055
		this.tokenObject = tokenObject;
		this.parent = parent;
		this.data = data;
		this.compressionCodec = compressionCodec;
		this.ctx = ctx;
		this.cb = cb;
		this.isMetadata = isMetadata;
		this.sourceLength = sourceLength;
		this.token = token;
		this.getCHKOnly = getCHKOnly;
		if(addToParent) {
			parent.addBlock(container);
			parent.addMustSucceedBlocks(1, container);
			parent.notifyClients(container, context);
		}
		privUSK = InsertableUSK.createInsertable(uri);
		pubUSK = privUSK.getUSK();
		edition = pubUSK.suggestedEdition;
		this.freeData = freeData;
	}

	public BaseClientPutter getParent() {
		return parent;
	}

	public void cancel(ObjectContainer container, ClientContext context) {
		if(fetcher != null)
			fetcher.cancel(container, context);
		if(sbi != null)
			sbi.cancel(container, context);
		synchronized(this) {
			finished = true;
			fetcher = null;
		}
<<<<<<< HEAD
		cb.onFailure(new InsertException(InsertException.CANCELLED), this, container, context);
=======
		if(freeData)
			data.free();
		cb.onFailure(new InsertException(InsertException.CANCELLED), this);
>>>>>>> b8b93055
	}

	public void onFailure(ObjectContainer container, ClientContext context) {
		Logger.error(this, "Fetcher failed", new Exception("debug"));
		scheduleInsert(container, context);
	}

	public synchronized void onCancelled(ObjectContainer container, ClientContext context) {
		if(fetcher != null) {
			if(parent.persistent())
				fetcher.removeFromDatabase(container);
			fetcher = null;
		}
		if(finished) return;
		Logger.error(this, "Unexpected onCancelled()", new Exception("error"));
		cancel(container, context);
	}

	public void onEncode(BaseClientKey key, ClientPutState state, ObjectContainer container, ClientContext context) {
		// Ignore
	}

	public void onTransition(ClientPutState oldState, ClientPutState newState, ObjectContainer container) {
		// Shouldn't happen
		Logger.error(this, "Got onTransition("+oldState+ ',' +newState+ ')');
	}

	public void onMetadata(Metadata m, ClientPutState state, ObjectContainer container, ClientContext context) {
		// Shouldn't happen
		Logger.error(this, "Got onMetadata("+m+ ',' +state+ ')');
	}

	public void onBlockSetFinished(ClientPutState state, ObjectContainer container, ClientContext context) {
		// Ignore
	}

	public Object getToken() {
		return tokenObject;
	}

	public SimpleFieldSet getProgressFieldset() {
		return null;
	}

	public void onFetchable(ClientPutState state, ObjectContainer container) {
		// Ignore
	}

	public short getPollingPriorityNormal() {
		return parent.getPriorityClass();
	}

	public short getPollingPriorityProgress() {
		return parent.getPriorityClass();
	}

}<|MERGE_RESOLUTION|>--- conflicted
+++ resolved
@@ -109,18 +109,11 @@
 		}
 		if(alreadyInserted) {
 			// Success!
-<<<<<<< HEAD
 			cb.onEncode(pubUSK.copy(edition), this, container, context);
 			parent.addMustSucceedBlocks(1, container);
 			parent.completedBlock(true, container, context);
 			cb.onSuccess(this, container, context);
-=======
-			cb.onEncode(pubUSK.copy(edition), this);
-			parent.addMustSucceedBlocks(1);
-			parent.completedBlock(true);
-			cb.onSuccess(this);
 			if(freeData) data.free();
->>>>>>> b8b93055
 		} else {
 			scheduleInsert(container, context);
 		}
@@ -134,25 +127,17 @@
 			if(Logger.shouldLog(Logger.MINOR, this))
 				Logger.minor(this, "scheduling insert for "+pubUSK.getURI()+ ' ' +edition);
 			sbi = new SingleBlockInserter(parent, data, compressionCodec, privUSK.getInsertableSSK(edition).getInsertURI(),
-<<<<<<< HEAD
-					ctx, this, isMetadata, sourceLength, token, getCHKOnly, false, true /* we don't use it */, tokenObject, container, context, parent.persistent());
-=======
-					ctx, this, isMetadata, sourceLength, token, getCHKOnly, false, true /* we don't use it */, tokenObject, freeData);
->>>>>>> b8b93055
+					ctx, this, isMetadata, sourceLength, token, getCHKOnly, false, true /* we don't use it */, tokenObject, container, context, parent.persistent(), freeData);
 		}
 		try {
 			sbi.schedule(container, context);
 		} catch (InsertException e) {
-<<<<<<< HEAD
 			cb.onFailure(e, this, container, context);
-=======
-			cb.onFailure(e, this);
 			synchronized(this) {
 				finished = true;
 			}
 			if(freeData)
 				data.free();
->>>>>>> b8b93055
 		}
 	}
 
@@ -189,11 +174,7 @@
 
 	public USKInserter(BaseClientPutter parent, Bucket data, short compressionCodec, FreenetURI uri, 
 			InsertContext ctx, PutCompletionCallback cb, boolean isMetadata, int sourceLength, int token, 
-<<<<<<< HEAD
-			boolean getCHKOnly, boolean addToParent, Object tokenObject, ObjectContainer container, ClientContext context) throws MalformedURLException {
-=======
-			boolean getCHKOnly, boolean addToParent, Object tokenObject, boolean freeData) throws MalformedURLException {
->>>>>>> b8b93055
+			boolean getCHKOnly, boolean addToParent, Object tokenObject, ObjectContainer container, ClientContext context, boolean freeData) throws MalformedURLException {
 		this.tokenObject = tokenObject;
 		this.parent = parent;
 		this.data = data;
@@ -228,13 +209,9 @@
 			finished = true;
 			fetcher = null;
 		}
-<<<<<<< HEAD
-		cb.onFailure(new InsertException(InsertException.CANCELLED), this, container, context);
-=======
 		if(freeData)
 			data.free();
-		cb.onFailure(new InsertException(InsertException.CANCELLED), this);
->>>>>>> b8b93055
+		cb.onFailure(new InsertException(InsertException.CANCELLED), this, container, context);
 	}
 
 	public void onFailure(ObjectContainer container, ClientContext context) {
