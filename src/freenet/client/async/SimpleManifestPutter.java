--- conflicted
+++ resolved
@@ -636,13 +636,8 @@
 				container.activate(manifestElements, Integer.MAX_VALUE);
 			checkDefaultName(manifestElements, defaultName);
 		}
-<<<<<<< HEAD
-
-		this.cryptoAlgorithm = Key.ALGO_AES_PCFB_256_SHA256;
-=======
-		
+
 		this.cryptoAlgorithm = cryptoAlgorithm;
->>>>>>> 456a030c
 
 		if(client.persistent())
 			this.targetURI = target.clone();
