--- conflicted
+++ resolved
@@ -1022,13 +1022,10 @@
 	private String createTarBucket(Bucket inputBucket, OutputStream os, ObjectContainer container) throws IOException {
 		if(logMINOR) Logger.minor(this, "Create a TAR Bucket");
 
-<<<<<<< HEAD
-=======
 		// FIXME: TarOutputStream.finish() does NOT call TarBuffer.flushBlock() from TarBuffer.close().
 		// So we wrap it here and call close().
 		// Fix it in Contrib, release a new jar, require the new jar, then clean up this code.
 		os = new NoCloseProxyOutputStream(os);
->>>>>>> 584b8938
 		TarOutputStream tarOS = new TarOutputStream(os);
 		tarOS.setLongFileMode(TarOutputStream.LONGFILE_GNU);
 		TarEntry ze;
@@ -1062,10 +1059,7 @@
 		tarOS.closeEntry();
 		// Both finish() and close() are necessary.
 		tarOS.finish();
-<<<<<<< HEAD
-=======
 		tarOS.close();
->>>>>>> 584b8938
 
 		return ARCHIVE_TYPE.TAR.mimeTypes[0];
 	}
