--- conflicted
+++ resolved
@@ -172,78 +172,50 @@
 			gotAllMetadata(container, context);
 		}
 
-<<<<<<< HEAD
+		@Override
 		public void addBlock(ObjectContainer container) {
 			if(persistent)
 				container.activate(SimpleManifestPutter.this, 1);
 			SimpleManifestPutter.this.addBlock(container);
 		}
 		
+		@Override
 		public void addBlocks(int num, ObjectContainer container) {
 			if(persistent)
 				container.activate(SimpleManifestPutter.this, 1);
 			SimpleManifestPutter.this.addBlocks(num, container);
 		}
 		
+		@Override
 		public void completedBlock(boolean dontNotify, ObjectContainer container, ClientContext context) {
 			if(persistent)
 				container.activate(SimpleManifestPutter.this, 1);
 			SimpleManifestPutter.this.completedBlock(dontNotify, container, context);
 		}
 		
+		@Override
 		public void failedBlock(ObjectContainer container, ClientContext context) {
 			if(persistent)
 				container.activate(SimpleManifestPutter.this, 1);
 			SimpleManifestPutter.this.failedBlock(container, context);
 		}
 		
+		@Override
 		public void fatallyFailedBlock(ObjectContainer container, ClientContext context) {
 			if(persistent)
 				container.activate(SimpleManifestPutter.this, 1);
 			SimpleManifestPutter.this.fatallyFailedBlock(container, context);
 		}
 		
+		@Override
 		public void addMustSucceedBlocks(int blocks, ObjectContainer container) {
 			if(persistent)
 				container.activate(SimpleManifestPutter.this, 1);
 			SimpleManifestPutter.this.addMustSucceedBlocks(blocks, container);
 		}
 		
+		@Override
 		public void notifyClients(ObjectContainer container, ClientContext context) {
-=======
-		@Override
-		public void addBlock() {
-			SimpleManifestPutter.this.addBlock();
-		}
-		
-		@Override
-		public void addBlocks(int num) {
-			SimpleManifestPutter.this.addBlocks(num);
-		}
-		
-		@Override
-		public void completedBlock(boolean dontNotify) {
-			SimpleManifestPutter.this.completedBlock(dontNotify);
-		}
-		
-		@Override
-		public void failedBlock() {
-			SimpleManifestPutter.this.failedBlock();
-		}
-		
-		@Override
-		public void fatallyFailedBlock() {
-			SimpleManifestPutter.this.fatallyFailedBlock();
-		}
-		
-		@Override
-		public void addMustSucceedBlocks(int blocks) {
-			SimpleManifestPutter.this.addMustSucceedBlocks(blocks);
-		}
-		
-		@Override
-		public void notifyClients() {
->>>>>>> aaeaa978
 			// FIXME generate per-filename events???
 		}
 
@@ -261,16 +233,11 @@
 			SimpleManifestPutter.this.blockSetFinalized(container, context);
 		}
 
-<<<<<<< HEAD
+		@Override
 		public void onMajorProgress(ObjectContainer container) {
 			if(persistent)
 				container.activate(SimpleManifestPutter.this, 1);
 			SimpleManifestPutter.this.onMajorProgress(container);
-=======
-		@Override
-		public void onMajorProgress() {
-			SimpleManifestPutter.this.onMajorProgress();
->>>>>>> aaeaa978
 		}
 
 		public void onFetchable(ClientPutState state, ObjectContainer container) {
@@ -279,12 +246,8 @@
 			SimpleManifestPutter.this.onFetchable(this, container);
 		}
 
-<<<<<<< HEAD
+		@Override
 		public void onTransition(ClientGetState oldState, ClientGetState newState, ObjectContainer container) {
-=======
-		@Override
-		public void onTransition(ClientGetState oldState, ClientGetState newState) {
->>>>>>> aaeaa978
 			// Ignore
 		}
 
@@ -695,12 +658,8 @@
 		}
 	}
 	
-<<<<<<< HEAD
+	@Override
 	public void cancel(ObjectContainer container, ClientContext context) {
-=======
-	@Override
-	public void cancel() {
->>>>>>> aaeaa978
 		super.cancel();
 		if(persistent())
 			container.set(this);
@@ -770,18 +729,13 @@
 		// Ignore
 	}
 
-<<<<<<< HEAD
+	@Override
 	public void notifyClients(ObjectContainer container, ClientContext context) {
 		if(persistent()) {
 			container.activate(ctx, 1);
 			container.activate(ctx.eventProducer, 1);
 		}
 		ctx.eventProducer.produceEvent(new SplitfileProgressEvent(this.totalBlocks, this.successfulBlocks, this.failedBlocks, this.fatallyFailedBlocks, this.minSuccessBlocks, this.blockSetFinalized), container, context);
-=======
-	@Override
-	public void notifyClients() {
-		ctx.eventProducer.produceEvent(new SplitfileProgressEvent(this.totalBlocks, this.successfulBlocks, this.failedBlocks, this.fatallyFailedBlocks, this.minSuccessBlocks, this.blockSetFinalized));
->>>>>>> aaeaa978
 	}
 
 	public void onBlockSetFinished(ClientPutState state, ObjectContainer container, ClientContext context) {
@@ -794,12 +748,8 @@
 			container.set(this);
 	}
 
-<<<<<<< HEAD
+	@Override
 	public void blockSetFinalized(ObjectContainer container, ClientContext context) {
-=======
-	@Override
-	public void blockSetFinalized() {
->>>>>>> aaeaa978
 		synchronized(this) {
 			if(!metadataBlockSetFinalized) return;
 			if(waitingForBlockSets.isEmpty()) return;
@@ -895,16 +845,11 @@
 		return totalSize;
 	}
 
-<<<<<<< HEAD
+	@Override
 	public void onMajorProgress(ObjectContainer container) {
 		if(persistent())
 			container.activate(cb, 1);
 		cb.onMajorProgress(container);
-=======
-	@Override
-	public void onMajorProgress() {
-		cb.onMajorProgress();
->>>>>>> aaeaa978
 	}
 
 	protected void onFetchable(PutHandler handler, ObjectContainer container) {
@@ -950,12 +895,8 @@
 		cb.onFetchable(this, container);
 	}
 
-<<<<<<< HEAD
+	@Override
 	public void onTransition(ClientGetState oldState, ClientGetState newState, ObjectContainer container) {
-=======
-	@Override
-	public void onTransition(ClientGetState oldState, ClientGetState newState) {
->>>>>>> aaeaa978
 		// Ignore
 	}
 
