package freenet.clients.http;

import java.io.IOException;
import java.net.URI;
import java.text.DecimalFormat;
import java.text.DecimalFormatSymbols;
import java.text.NumberFormat;
import java.util.Arrays;
import java.util.Comparator;
import java.util.LinkedHashMap;
import java.util.Locale;
import java.util.Map;
import java.util.Random;

import freenet.client.HighLevelSimpleClient;
import freenet.clients.http.updateableelements.AlertElement;
import freenet.clients.http.updateableelements.BaseUpdateableElement;
import freenet.clients.http.updateableelements.UpdaterConstants;
import freenet.config.SubConfig;
import freenet.l10n.NodeL10n;
import freenet.node.Location;
import freenet.node.Node;
import freenet.node.NodeClientCore;
import freenet.node.NodeStarter;
import freenet.node.NodeStats;
import freenet.node.OpennetManager;
import freenet.node.PeerManager;
import freenet.node.PeerNodeStatus;
import freenet.node.RequestStarterGroup;
import freenet.node.Version;
import freenet.support.HTMLNode;
import freenet.support.SizeUtil;
import freenet.support.TimeUtil;
import freenet.support.api.HTTPRequest;

public class StatisticsToadlet extends Toadlet {

	static final NumberFormat thousendPoint = NumberFormat.getInstance();
	
	private static class STMessageCount {
		public String messageName;
		public int messageCount;

		STMessageCount( String messageName, int messageCount ) {
			this.messageName = messageName;
			this.messageCount = messageCount;
		}
	}

	private final Node node;
	private final NodeClientCore core;
	private final NodeStats stats;
	private final PeerManager peers;
	private final DecimalFormat fix1p1 = new DecimalFormat("0.0");
	private final DecimalFormat fix1p2 = new DecimalFormat("0.00");
	private final DecimalFormat fix1p4 = new DecimalFormat("0.0000");
	private final DecimalFormat fix1p6sci = new DecimalFormat("0.######E0");
	private final DecimalFormat fix3p1pct = new DecimalFormat("##0.0%");
	private final DecimalFormat fix3p1US = new DecimalFormat("##0.0", new DecimalFormatSymbols(Locale.US));
	private final DecimalFormat fix3pctUS = new DecimalFormat("##0%", new DecimalFormatSymbols(Locale.US));
	private final DecimalFormat fix6p6 = new DecimalFormat("#####0.0#####");

	protected StatisticsToadlet(Node n, NodeClientCore core, HighLevelSimpleClient client) {
		super(client);
		this.node = n;
		this.core = core;
		stats = node.nodeStats;
		peers = node.peers;
	}

	/**
	 * Counts the peers in <code>peerNodes</code> that have the specified
	 * status.
	 * @param peerNodeStatuses The peer nodes' statuses
	 * @param status The status to count
	 * @return The number of peers that have the specified status.
	 */
	private static int getPeerStatusCount(PeerNodeStatus[] peerNodeStatuses, int status) {
		int count = 0;
		for (int peerIndex = 0, peerCount = peerNodeStatuses.length; peerIndex < peerCount; peerIndex++) {
			if(!peerNodeStatuses[peerIndex].recordStatus())
				continue;
			if (peerNodeStatuses[peerIndex].getStatusValue() == status) {
				count++;
			}
		}
		return count;
	}
	
	private static int getCountSeedServers(PeerNodeStatus[] peerNodeStatuses) {
		int count = 0;
		for(int peerIndex = 0; peerIndex < peerNodeStatuses.length; peerIndex++) {
			if(peerNodeStatuses[peerIndex].isSeedServer()) count++;
		}
		return count;
	}

	private static int getCountSeedClients(PeerNodeStatus[] peerNodeStatuses) {
		int count = 0;
		for(int peerIndex = 0; peerIndex < peerNodeStatuses.length; peerIndex++) {
			if(peerNodeStatuses[peerIndex].isSeedClient()) count++;
		}
		return count;
	}
<<<<<<< HEAD
	
	private static PeerNodeStatus[] getPeerNodeStatuses(PeerManager peers){
=======

	public void handleMethodGET(URI uri, HTTPRequest request, ToadletContext ctx) throws ToadletContextClosedException, IOException, RedirectException {

		if(!ctx.isAllowedFullAccess()) {
			super.sendErrorPage(ctx, 403, NodeL10n.getBase().getString("Toadlet.unauthorizedTitle"), NodeL10n.getBase().getString("Toadlet.unauthorized"));
			return;
		}
		final SubConfig nodeConfig = node.config.get("node");

		node.clientCore.bandwidthStatsPutter.updateData();

>>>>>>> 9869435e
		/* gather connection statistics */
		PeerNodeStatus[] peerNodeStatuses = peers.getPeerNodeStatuses(true);
		Arrays.sort(peerNodeStatuses, new Comparator<PeerNodeStatus>() {
			public int compare(PeerNodeStatus firstNode, PeerNodeStatus secondNode) {
				int statusDifference = firstNode.getStatusValue() - secondNode.getStatusValue();
				if (statusDifference != 0) {
					return statusDifference;
				}
				return 0;
			}
		});
		return peerNodeStatuses;
	}

	public void handleMethodGET(URI uri, HTTPRequest request, ToadletContext ctx) throws ToadletContextClosedException, IOException, RedirectException {

		if(!ctx.isAllowedFullAccess()) {
			super.sendErrorPage(ctx, 403, L10n.getString("Toadlet.unauthorizedTitle"), L10n.getString("Toadlet.unauthorized"));
			return;
		}
		final SubConfig nodeConfig = node.config.get("node");

		node.clientCore.bandwidthStatsPutter.updateData();

		PeerNodeStatus[] peerNodeStatuses=getPeerNodeStatuses(peers);

		int numberOfConnected = getPeerStatusCount(peerNodeStatuses, PeerManager.PEER_NODE_STATUS_CONNECTED);
		int numberOfRoutingBackedOff = getPeerStatusCount(peerNodeStatuses, PeerManager.PEER_NODE_STATUS_ROUTING_BACKED_OFF);

		final int mode = ctx.getPageMaker().parseMode(request, container);
		PageNode page = ctx.getPageMaker().getPageNode(l10n("fullTitle", new String[] { "name" }, new String[] { node.getMyName() }), ctx);
		HTMLNode pageNode = page.outer;
		HTMLNode contentNode = page.content;

		// FIXME! We need some nice images
		final long now = System.currentTimeMillis();
		double myLocation = node.getLocation();
		final long nodeUptimeSeconds = (now - node.startupTime) / 1000;

		if(ctx.isAllowedFullAccess())
<<<<<<< HEAD
			contentNode.addChild(new AlertElement(ctx));
		ctx.getPageMaker().drawModeSelectionArray(core, container, contentNode, mode);
=======
			contentNode.addChild(core.alerts.createSummary());
>>>>>>> 9869435e

		double swaps = node.getSwaps();
		double noSwaps = node.getNoSwaps();

		HTMLNode overviewTable = contentNode.addChild("table", "class", "column");
		HTMLNode overviewTableRow = overviewTable.addChild("tr");
		HTMLNode nextTableCell = overviewTableRow.addChild("td", "class", "first");

		// node version information box
		HTMLNode versionInfobox = nextTableCell.addChild("div", "class", "infobox");
		
		drawNodeVersionBox(versionInfobox);
		
		// jvm stats box
		HTMLNode jvmStatsInfobox = nextTableCell.addChild("div", "class", "infobox");
		
		drawJVMStatsBox(jvmStatsInfobox,ctx);
		
		// Statistic gathering box
		HTMLNode statGatheringContent = ctx.getPageMaker().getInfobox("#", l10n("statisticGatheringTitle"), nextTableCell, "statistics-generating", true);
		// Generate a Thread-Dump
		if(node.isUsingWrapper()){
			HTMLNode threadDumpForm = ctx.addFormChild(statGatheringContent, "/", "threadDumpForm");
			threadDumpForm.addChild("input", new String[] { "type", "name", "value" }, new String[] { "submit", "getThreadDump", l10n("threadDumpButton")});
		}
		// Get logs
		HTMLNode logsList = statGatheringContent.addChild("ul");
		if(nodeConfig.config.get("logger").getBoolean("enabled"))
			logsList.addChild("li").addChild("a", new String[]{ "href", "target"}, new String[]{ "/?latestlog", "_blank"}, l10n("getLogs"));
		logsList.addChild("li").addChild("a", "href", TranslationToadlet.TOADLET_URL+"?getOverrideTranlationFile").addChild("#", NodeL10n.getBase().getString("TranslationToadlet.downloadTranslationsFile"));
		
		if(mode >= PageMaker.MODE_ADVANCED) {
			// store size box
			HTMLNode storeSizeInfobox = nextTableCell.addChild("div", "class", "infobox");
			
			drawStoreSizeBox(storeSizeInfobox, myLocation, nodeUptimeSeconds,ctx);
			
			if(numberOfConnected + numberOfRoutingBackedOff > 0) {
				// Load balancing box
				// Include overall window, and RTTs for each

				HTMLNode loadStatsInfobox = nextTableCell.addChild("div", "class", "infobox");
				drawLoadLimitingBox(loadStatsInfobox, ctx);
				
				// Psuccess box
				HTMLNode successRateBox = nextTableCell.addChild("div", "class", "infobox");
				drawSuccessRatesBox(successRateBox, ctx);
				
				HTMLNode timeDetailBox = nextTableCell.addChild("div", "class", "infobox");
				drawDetailedTimingsBox(timeDetailBox, ctx);
			}
		}

		if(mode >= PageMaker.MODE_ADVANCED || numberOfConnected + numberOfRoutingBackedOff > 0) {			

			// Activity box
			nextTableCell = overviewTableRow.addChild("td", "class", "last");
			HTMLNode activityInfobox = nextTableCell.addChild("div", "class", "infobox");
			
			drawActivityBox(activityInfobox, mode >= PageMaker.MODE_ADVANCED,node,false,ctx);

			/* node status overview box */
			if(mode >= PageMaker.MODE_ADVANCED) {
				HTMLNode overviewInfobox = nextTableCell.addChild("div", "class", "infobox");
				drawOverviewBox(overviewInfobox, nodeUptimeSeconds, node.clientCore.bandwidthStatsPutter.getLatestUptimeData().totalUptime, now, swaps, noSwaps,ctx);
			}

			// Peer statistics box
			HTMLNode peerStatsInfobox = nextTableCell.addChild("div", "class", "infobox");
			
			drawPeerStatsBox(peerStatsInfobox, mode >= PageMaker.MODE_ADVANCED, peers,ctx);

			// Bandwidth box
			HTMLNode bandwidthInfobox = nextTableCell.addChild("div", "class", "infobox");
			
			drawBandwidthBox(bandwidthInfobox, nodeUptimeSeconds, mode >= PageMaker.MODE_ADVANCED,node,ctx);
		}

		if(mode >= PageMaker.MODE_ADVANCED) {

			// Peer routing backoff reason box
			HTMLNode backoffReasonInfobox = nextTableCell.addChild("div", "class", "infobox");
			drawPeerBackoffReasonsBox(backoffReasonInfobox,peers, ctx);

			//Swap statistics box
			HTMLNode locationSwapInfobox = nextTableCell.addChild("div", "class", "infobox");
			drawSwapStatsBox(locationSwapInfobox, myLocation, nodeUptimeSeconds, swaps, noSwaps,ctx);

			// unclaimedFIFOMessageCounts box
			HTMLNode unclaimedFIFOMessageCountsInfobox = nextTableCell.addChild("div", "class", "infobox");
			drawUnclaimedFIFOMessageCountsBox(unclaimedFIFOMessageCountsInfobox,ctx);

						
			HTMLNode threadsPriorityInfobox = nextTableCell.addChild("div", "class", "infobox");
			drawThreadPriorityStatsBox(threadsPriorityInfobox,ctx);
			
			nextTableCell = overviewTableRow.addChild("td");

			// thread usage box
			HTMLNode threadUsageInfobox = nextTableCell.addChild("div", "class", "infobox");
			drawThreadUsageBox(threadUsageInfobox,ctx);
			
			// rejection reasons box
			drawRejectReasonsBox(nextTableCell, false,ctx);
			drawRejectReasonsBox(nextTableCell, true,ctx);
			
			// database thread jobs box
			
			HTMLNode databaseJobsInfobox = nextTableCell.addChild("div", "class", "infobox");
			drawDatabaseJobsBox(databaseJobsInfobox,ctx);
			
			// peer distribution box
			overviewTableRow = overviewTable.addChild("tr");
			nextTableCell = overviewTableRow.addChild("td", "class", "first");
			drawPeerLocationDistributionBox(nextTableCell, ctx);

			nextTableCell = overviewTableRow.addChild("td");

			// node distribution box
			drawNodeLocationDistributionBox(nextTableCell, ctx);
			
			
			overviewTableRow = overviewTable.addChild("tr");
			nextTableCell = overviewTableRow.addChild("td", "class", "first");
			// specialisation box
			
			drawIncomingRequestDistributionBox(nextTableCell, ctx);
			
			nextTableCell = overviewTableRow.addChild("td");
			
			drawOutgoingRequestDistributionBox(nextTableCell, ctx);
			
		}

		this.writeHTMLReply(ctx, 200, "OK", pageNode.generate());
	}
	
	private void drawPeerLocationDistributionBox(HTMLNode parent,final ToadletContext ctx){
		parent.addChild(new StatisticsUpdateableElement(ctx) {
			
			@Override
			public void updateState(boolean initial) {
				children.clear();
				
				HTMLNode peerCircleInfobox = addChild("div", "class", "infobox");
				peerCircleInfobox.addChild("div", "class", "infobox-header", "Peer\u00a0Location\u00a0Distribution (w/pReject)");
				HTMLNode peerCircleTable = peerCircleInfobox.addChild("div", "class", "infobox-content").addChild("table");
				addPeerCircle(peerCircleTable, getPeerNodeStatuses(peers), node.getLocation());
			}
		});
	}
	
	private void drawNodeLocationDistributionBox(HTMLNode parent,final ToadletContext ctx){
		parent.addChild(new StatisticsUpdateableElement(ctx) {
			
			@Override
			public void updateState(boolean initial) {
				children.clear();
				
				HTMLNode nodeCircleInfobox = addChild("div", "class", "infobox");
				nodeCircleInfobox.addChild("div", "class", "infobox-header", "Node\u00a0Location\u00a0Distribution (w/Swap\u00a0Age)");
				HTMLNode nodeCircleTable = nodeCircleInfobox.addChild("div", "class", "infobox-content").addChild("table");
				addNodeCircle(nodeCircleTable, node.getLocation());
			}
		});
	}
	
	private void drawIncomingRequestDistributionBox(HTMLNode parent,final ToadletContext ctx){
		parent.addChild(new StatisticsUpdateableElement(ctx) {
			
			@Override
			public void updateState(boolean initial) {
				children.clear();
				
				int[] incomingRequestCountArray = new int[1];
				int incomingRequestsCount = incomingRequestCountArray[0];
				int[] incomingRequestLocation = stats.getIncomingRequestLocation(incomingRequestCountArray);
				HTMLNode nodeSpecialisationInfobox = addChild("div", "class", "infobox");
				
				if(incomingRequestsCount > 0) {
					nodeSpecialisationInfobox.addChild("div", "class", "infobox-header", "Incoming\u00a0Request\u00a0Distribution");
					HTMLNode nodeSpecialisationTable = nodeSpecialisationInfobox.addChild("div", "class", "infobox-content").addChild("table");
					addSpecialisation(nodeSpecialisationTable, node.getLocation(), incomingRequestsCount, incomingRequestLocation);
				}
			}
		});
	}
	
	private void drawOutgoingRequestDistributionBox(HTMLNode parent,final ToadletContext ctx){
		parent.addChild(new StatisticsUpdateableElement(ctx) {
			
			@Override
			public void updateState(boolean initial) {
				children.clear();
				
				int[] outgoingLocalRequestCountArray = new int[1];
				int[] outgoingLocalRequestLocation = stats.getOutgoingLocalRequestLocation(outgoingLocalRequestCountArray);
				int outgoingLocalRequestsCount = outgoingLocalRequestCountArray[0];
				int[] outgoingRequestCountArray = new int[1];
				int[] outgoingRequestLocation = stats.getOutgoingRequestLocation(outgoingRequestCountArray);
				int outgoingRequestsCount = outgoingRequestCountArray[0];
				
				if(outgoingLocalRequestsCount > 0 && outgoingRequestsCount > 0) {
					HTMLNode nodeSpecialisationInfobox = addChild("div", "class", "infobox");
					nodeSpecialisationInfobox.addChild("div", "class", "infobox-header", "Outgoing\u00a0Request\u00a0Distribution");
					HTMLNode nodeSpecialisationTable = nodeSpecialisationInfobox.addChild("div", "class", "infobox-content").addChild("table");
					addCombinedSpecialisation(nodeSpecialisationTable, node.getLocation(), outgoingLocalRequestsCount, outgoingLocalRequestLocation, outgoingRequestsCount, outgoingRequestLocation);
				}
			}
		});
	}
	
	private void drawLoadLimitingBox(HTMLNode parent,final ToadletContext ctx){
		parent.addChild(new StatisticsUpdateableElement(ctx) {
			
			@Override
			public void updateState(boolean initial) {
				children.clear();
				
				RequestStarterGroup starters = core.requestStarters;
				double window = starters.getWindow();
				double realWindow = starters.getRealWindow();
				
				addChild("div", "class", "infobox-header", "Load limiting");
				HTMLNode loadStatsContent = addChild("div", "class", "infobox-content");
				HTMLNode loadStatsList = loadStatsContent.addChild("ul");
				loadStatsList.addChild("li", "Global window: "+window);
				loadStatsList.addChild("li", "Real global window: "+realWindow);
				loadStatsList.addChild("li", starters.statsPageLine(false, false));
				loadStatsList.addChild("li", starters.statsPageLine(true, false));
				loadStatsList.addChild("li", starters.statsPageLine(false, true));
				loadStatsList.addChild("li", starters.statsPageLine(true, true));
				loadStatsList.addChild("li", starters.diagnosticThrottlesLine(false));
				loadStatsList.addChild("li", starters.diagnosticThrottlesLine(true));
			}
		});
	}
	
	private void drawSuccessRatesBox(HTMLNode parent, final ToadletContext ctx){
		parent.addChild(new StatisticsUpdateableElement(ctx) {
			
			@Override
			public void updateState(boolean initial) {
				children.clear();
				
				addChild("div", "class", "infobox-header", "Success rates");
				HTMLNode successRateContent = addChild("div", "class", "infobox-content");
				stats.fillSuccessRateBox(successRateContent);
			}
		});
	}
	
	private void drawDetailedTimingsBox(HTMLNode parent,final ToadletContext ctx){
		parent.addChild(new StatisticsUpdateableElement(ctx) {
			
			@Override
			public void updateState(boolean initial) {
				children.clear();
				
				addChild("div", "class", "infobox-header", "Detailed timings (local CHK fetches)");
				HTMLNode timingsContent = addChild("div", "class", "infobox-content");
				stats.fillDetailedTimingsBox(timingsContent);
			}
		});
	}
	
	public static void drawPeerBackoffReasonsBox(HTMLNode parent,final PeerManager peers,final ToadletContext ctx){
		parent.addChild(new StatisticsUpdateableElement(ctx) {
			
			@Override
			public void updateState(boolean initial) {
				children.clear();
				
				addChild("div", "class", "infobox-header", "Peer backoff reasons");
				HTMLNode backoffReasonContent = addChild("div", "class", "infobox-content");
				String [] routingBackoffReasons = peers.getPeerNodeRoutingBackoffReasons();
				if(routingBackoffReasons.length == 0) {
					backoffReasonContent.addChild("#", "Good, your node is not backed off from any peers!");
				} else {
					HTMLNode reasonList = backoffReasonContent.addChild("ul");
					for(int i=0;i<routingBackoffReasons.length;i++) {
						int reasonCount = peers.getPeerNodeRoutingBackoffReasonSize(routingBackoffReasons[i]);
						if(reasonCount > 0) {
							reasonList.addChild("li", routingBackoffReasons[i] + '\u00a0' + reasonCount);
						}
					}
				}
			}
		});
	}

	private void drawThreadUsageBox(HTMLNode parent,final ToadletContext ctx){
		parent.addChild(new StatisticsUpdateableElement(ctx) {
			
			@Override
			public void updateState(boolean initial) {
				children.clear();
				
				addChild("div", "class", "infobox-header", "Thread usage");
				HTMLNode threadUsageContent = addChild("div", "class", "infobox-content");
				HTMLNode threadUsageList = threadUsageContent.addChild("ul");
				getThreadNames(threadUsageList);
			}
		});
	}
	
	private void drawRejectReasonsBox(HTMLNode nextTableCell, final boolean local,final ToadletContext ctx) {
		nextTableCell.addChild(new StatisticsUpdateableElement(ctx) {
			
			@Override
			public void updateState(boolean initial) {
				children.clear();
				
				HTMLNode rejectReasonsTable = new HTMLNode("table");
				NodeStats stats = node.nodeStats;
				boolean success = local ? stats.getLocalRejectReasonsTable(rejectReasonsTable) :
					stats.getRejectReasonsTable(rejectReasonsTable);
				if(!success)
					return;
				HTMLNode rejectReasonsInfobox = addChild("div", "class", "infobox");
				rejectReasonsInfobox.addChild("div", "class", "infobox-header", (local ? "Local " : "")+"Preemptive Rejection Reasons");
				rejectReasonsInfobox.addChild("div", "class", "infobox-content").addChild(rejectReasonsTable);
			}
		});
	}

	private void drawNodeVersionBox(HTMLNode versionInfobox) {
		
		versionInfobox.addChild("div", "class", "infobox-header", l10n("versionTitle"));
		HTMLNode versionInfoboxContent = versionInfobox.addChild("div", "class", "infobox-content");
		HTMLNode versionInfoboxList = versionInfoboxContent.addChild("ul");
		versionInfoboxList.addChild("li", NodeL10n.getBase().getString("WelcomeToadlet.version", new String[] { "fullVersion", "build", "rev" },
				new String[] { Version.publicVersion(), Integer.toString(Version.buildNumber()), Version.cvsRevision() }));
		if(NodeStarter.extBuildNumber < NodeStarter.RECOMMENDED_EXT_BUILD_NUMBER)
			versionInfoboxList.addChild("li", NodeL10n.getBase().getString("WelcomeToadlet.extVersionWithRecommended", 
					new String[] { "build", "recbuild", "rev" }, 
					new String[] { Integer.toString(NodeStarter.extBuildNumber), Integer.toString(NodeStarter.RECOMMENDED_EXT_BUILD_NUMBER), NodeStarter.extRevisionNumber }));
		else
			versionInfoboxList.addChild("li", NodeL10n.getBase().getString("WelcomeToadlet.extVersion", new String[] { "build", "rev" },
					new String[] { Integer.toString(NodeStarter.extBuildNumber), NodeStarter.extRevisionNumber }));
		
	}

	private void drawJVMStatsBox(HTMLNode jvmStatsInfobox,final ToadletContext ctx) {
		
		jvmStatsInfobox.addChild(new StatisticsUpdateableElement(ctx) {
			@Override
			public void updateState(boolean initial) {
				
				children.clear();
				
				addChild("div", "class", "infobox-header", l10n("jvmInfoTitle"));
				HTMLNode jvmStatsInfoboxContent = addChild("div", "class", "infobox-content");
				HTMLNode jvmStatsList = jvmStatsInfoboxContent.addChild("ul");

				Runtime rt = Runtime.getRuntime();
				long freeMemory = rt.freeMemory();
				long totalMemory = rt.totalMemory();
				long maxMemory = rt.maxMemory();

				long usedJavaMem = totalMemory - freeMemory;
				long allocatedJavaMem = totalMemory;
				long maxJavaMem = maxMemory;
				int availableCpus = rt.availableProcessors();

				int threadCount = stats.getActiveThreadCount();

				jvmStatsList.addChild("li", l10n("usedMemory", "memory", SizeUtil.formatSize(usedJavaMem, true)));
				jvmStatsList.addChild("li", l10n("allocMemory", "memory", SizeUtil.formatSize(allocatedJavaMem, true)));
				jvmStatsList.addChild("li", l10n("maxMemory", "memory", SizeUtil.formatSize(maxJavaMem, true)));
				jvmStatsList.addChild("li", l10n("threads", new String[] { "running", "max" },
						new String[] { thousendPoint.format(threadCount), Integer.toString(stats.getThreadLimit()) }));
				jvmStatsList.addChild("li", l10n("cpus", "count", Integer.toString(availableCpus)));
				jvmStatsList.addChild("li", l10n("javaVersion", "version", System.getProperty("java.version")));
				jvmStatsList.addChild("li", l10n("jvmVendor", "vendor", System.getProperty("java.vendor")));
				jvmStatsList.addChild("li", l10n("jvmVersion", "version", System.getProperty("java.vm.version")));
				jvmStatsList.addChild("li", l10n("osName", "name", System.getProperty("os.name")));
				jvmStatsList.addChild("li", l10n("osVersion", "version", System.getProperty("os.version")));
				jvmStatsList.addChild("li", l10n("osArch", "arch", System.getProperty("os.arch")));
			}
		});

		
	}
	
	private void drawThreadPriorityStatsBox(HTMLNode node,final ToadletContext ctx) {
		
		node.addChild(new StatisticsUpdateableElement(ctx) {
			
			@Override
			public void updateState(boolean initial) {
				children.clear();
				
				addChild("div", "class", "infobox-header", l10n("threadsByPriority"));
				HTMLNode threadsInfoboxContent = addChild("div", "class", "infobox-content");
				int[] activeThreadsByPriority = stats.getActiveThreadsByPriority();
				int[] waitingThreadsByPriority = stats.getWaitingThreadsByPriority();
				
				HTMLNode threadsByPriorityTable = threadsInfoboxContent.addChild("table", "border", "0");
				HTMLNode row = threadsByPriorityTable.addChild("tr");

				row.addChild("th", l10n("priority"));
				row.addChild("th", l10n("running"));
				row.addChild("th", l10n("waiting"));
				
				for(int i=0; i<activeThreadsByPriority.length; i++) {
					row = threadsByPriorityTable.addChild("tr");
					row.addChild("td", String.valueOf(i+1));
					row.addChild("td", String.valueOf(activeThreadsByPriority[i]));
					row.addChild("td", String.valueOf(waitingThreadsByPriority[i]));
				}
			}
		});
		
	}

	private void drawDatabaseJobsBox(HTMLNode node,final ToadletContext ctx) {
		
		node.addChild(new StatisticsUpdateableElement(ctx) {
			
			@Override
			public void updateState(boolean initial) {
				children.clear();
				
				addChild("div", "class", "infobox-header", l10n("databaseJobsByPriority"));
				HTMLNode threadsInfoboxContent = addChild("div", "class", "infobox-content");
				int[] jobsByPriority = core.clientDatabaseExecutor.queuedJobs();
				
				HTMLNode threadsByPriorityTable = threadsInfoboxContent.addChild("table", "border", "0");
				HTMLNode row = threadsByPriorityTable.addChild("tr");

				row.addChild("th", l10n("priority"));
				row.addChild("th", l10n("waiting"));
				
				for(int i=0; i<jobsByPriority.length; i++) {
					row = threadsByPriorityTable.addChild("tr");
					row.addChild("td", String.valueOf(i));
					row.addChild("td", String.valueOf(jobsByPriority[i]));
				}
			}
		});
	}
	
	private void drawStoreSizeBox(HTMLNode storeSizeInfobox, final double loc, final long nodeUptimeSeconds,final ToadletContext ctx) {
		
		storeSizeInfobox.addChild(new StatisticsUpdateableElement(ctx) {
			
			@Override
			public void updateState(boolean initial) {
				children.clear();
				
				addChild("div", "class", "infobox-header", "Datastore");
				HTMLNode storeSizeInfoboxContent = addChild("div", "class", "infobox-content");
				HTMLNode storeSizeTable = storeSizeInfoboxContent.addChild("table", "border", "0");
				HTMLNode row=storeSizeTable.addChild("tr");

				//FIXME - Non-breaking space? "Stat-name"?
				row.addChild("th", "");
				row.addChild("th", "Store");
				row.addChild("th", "Cache");
				
				final long fix32kb = 32 * 1024;

				long cachedKeys = node.getChkDatacache().keyCount();
				long cachedSize = cachedKeys * fix32kb;
				long storeKeys = node.getChkDatastore().keyCount();
				long storeSize = storeKeys * fix32kb;
				long maxCachedKeys = node.getChkDatacache().getMaxKeys();
				long maxStoreKeys = node.getChkDatastore().getMaxKeys();
				long cacheHits = node.getChkDatacache().hits();
				long cacheMisses = node.getChkDatacache().misses();
				long cacheAccesses = cacheHits + cacheMisses;
				long storeHits = node.getChkDatastore().hits();
				long storeMisses = node.getChkDatastore().misses();
				long storeAccesses = storeHits + storeMisses;
				long cacheWrites=node.getChkDatacache().writes();
				long storeWrites=node.getChkDatastore().writes();
				long cacheFalsePos = node.getChkDatacache().getBloomFalsePositive();
				long storeFalsePos = node.getChkDatastore().getBloomFalsePositive();

				// REDFLAG Don't show database version because it's not possible to get it accurately.
				// (It's a public static constant, so it will use the version from compile time of freenet.jar)
				row=storeSizeTable.addChild("tr");
				row.addChild("td", "Keys");
				row.addChild("td", thousendPoint.format(storeKeys));
				row.addChild("td", thousendPoint.format(cachedKeys));
				
				row=storeSizeTable.addChild("tr");
				row.addChild("td", "Capacity");
				row.addChild("td", thousendPoint.format(maxStoreKeys));
				row.addChild("td", thousendPoint.format(maxCachedKeys));
				
				row=storeSizeTable.addChild("tr");
				row.addChild("td", "Data Size");
				row.addChild("td", SizeUtil.formatSize(storeSize, true));
				row.addChild("td", SizeUtil.formatSize(cachedSize, true));
				
				row=storeSizeTable.addChild("tr");
				row.addChild("td", "Utilization");
				row.addChild("td", fix3p1pct.format(1.0*storeKeys/maxStoreKeys));
				row.addChild("td", fix3p1pct.format(1.0*cachedKeys/maxCachedKeys));
				
				row=storeSizeTable.addChild("tr");
				row.addChild("td", "Read-Requests");
				row.addChild("td", thousendPoint.format(storeAccesses));
				row.addChild("td", thousendPoint.format(cacheAccesses));
				
				row=storeSizeTable.addChild("tr");
				row.addChild("td", "Successful Reads");
				if (storeAccesses > 0)
					row.addChild("td", thousendPoint.format(storeHits));
				else
					row.addChild("td", "0");
				if (cacheAccesses > 0)
					row.addChild("td", thousendPoint.format(cacheHits));
				else
					row.addChild("td", "0");
				
				row=storeSizeTable.addChild("tr");
				row.addChild("td", "Success Rate");
				if (storeAccesses > 0)
					row.addChild("td", fix1p4.format(100.0 * storeHits / storeAccesses) + "%");
				else
					row.addChild("td", "N/A");
				if (cacheAccesses > 0)
					row.addChild("td", fix1p4.format(100.0 * cacheHits / cacheAccesses) + "%");
				else
					row.addChild("td", "N/A");
				
				row=storeSizeTable.addChild("tr");
				row.addChild("td", "Writes");
				row.addChild("td", thousendPoint.format(storeWrites));
				row.addChild("td", thousendPoint.format(cacheWrites));
						
				/* Overall utilization is not preserved in the new table layout :(
				storeSizeList.addChild("li", 
						"Overall size:\u00a0" + thousendPoint.format(overallKeys) + 
						"\u00a0/\u00a0" + thousendPoint.format(maxOverallKeys) +
						"\u00a0(" + SizeUtil.formatSize(overallSize, true) + 
						"\u00a0/\u00a0" + SizeUtil.formatSize(maxOverallSize, true) + 
						")\u00a0(" + ((overallKeys*100)/maxOverallKeys) + "%)");
				 */
				
				row=storeSizeTable.addChild("tr");
				row.addChild("td", "Access Rate");
				row.addChild("td", fix1p2.format(1.0*storeAccesses/nodeUptimeSeconds)+" /sec");
				row.addChild("td", fix1p2.format(1.0*cacheAccesses/nodeUptimeSeconds)+" /sec");
				
				row=storeSizeTable.addChild("tr");
				row.addChild("td", "Write Rate");
				row.addChild("td", fix1p2.format(1.0*storeWrites/nodeUptimeSeconds)+" /sec");
				row.addChild("td", fix1p2.format(1.0*cacheWrites/nodeUptimeSeconds)+" /sec");
				
				if (storeFalsePos != -1 || cacheFalsePos != -1) {
					row = storeSizeTable.addChild("tr");
					row.addChild("td", "False Pos.");
					row.addChild("td", thousendPoint.format(storeFalsePos));
					row.addChild("td", thousendPoint.format(cacheFalsePos));
				}
				
				// location-based stats
				double nodeLoc=0.0;
				
				double avgCacheLocation=node.nodeStats.avgCacheLocation.currentValue();
				double avgStoreLocation=node.nodeStats.avgStoreLocation.currentValue();
				double avgCacheSuccess=node.nodeStats.avgCacheSuccess.currentValue();
				double avgStoreSuccess=node.nodeStats.avgStoreSuccess.currentValue();
				double furthestCacheSuccess=node.nodeStats.furthestCacheSuccess;
				double furthestStoreSuccess=node.nodeStats.furthestStoreSuccess;
				double storeDist=Location.distance(nodeLoc, avgStoreLocation);
				double cacheDist=Location.distance(nodeLoc, avgCacheLocation);
				
				row=storeSizeTable.addChild("tr");
				row.addChild("td", "Avg. Location");
				row.addChild("td", fix1p4.format(avgStoreLocation));
				row.addChild("td", fix1p4.format(avgCacheLocation));
				
				row=storeSizeTable.addChild("tr");
				row.addChild("td", "Avg. Success Loc.");
				row.addChild("td", fix1p4.format(avgStoreSuccess));
				row.addChild("td", fix1p4.format(avgCacheSuccess));
				
				row=storeSizeTable.addChild("tr");
				row.addChild("td", "Furthest Success");
				row.addChild("td", fix1p4.format(furthestStoreSuccess));
				row.addChild("td", fix1p4.format(furthestCacheSuccess));
				
				row = storeSizeTable.addChild("tr");
				row.addChild("td", "Avg. Distance");
				row.addChild("td", fix1p4.format(storeDist));
				row.addChild("td", fix1p4.format(cacheDist));

				long cacheLocationReports = node.nodeStats.avgCacheLocation.countReports();
				long storeLocationReports = node.nodeStats.avgStoreLocation.countReports();

				double storePercent = 1.0 * storeLocationReports / storeKeys;
				double cachePercent = 1.0 * cacheLocationReports / cachedKeys;

				//Cap the reported value at 100%, as the decaying average does not account beyond that anyway.
				if(storePercent > 1.0)
					storePercent = 1.0;
				if(cachePercent > 1.0)
					cachePercent = 1.0;

				row = storeSizeTable.addChild("tr");
				row.addChild("td", "Distance Stats");
				row.addChild("td", fix3p1pct.format(storePercent));
				row.addChild("td", fix3p1pct.format(cachePercent));
				
				node.drawClientCacheBox(this);
				node.drawSlashdotCacheBox(this);
			}
		});
		
	}

	private void drawUnclaimedFIFOMessageCountsBox(HTMLNode unclaimedFIFOMessageCountsInfobox,final ToadletContext ctx) {
		
		unclaimedFIFOMessageCountsInfobox.addChild(new StatisticsUpdateableElement(ctx) {
			
			@Override
			public void updateState(boolean initial) {
				children.clear();
				
				addChild("div", "class", "infobox-header", "unclaimedFIFO Message Counts");
				HTMLNode unclaimedFIFOMessageCountsInfoboxContent = addChild("div", "class", "infobox-content");
				HTMLNode unclaimedFIFOMessageCountsList = unclaimedFIFOMessageCountsInfoboxContent.addChild("ul");
				Map<String, Integer> unclaimedFIFOMessageCountsMap = node.getUSM().getUnclaimedFIFOMessageCounts();
				STMessageCount[] unclaimedFIFOMessageCountsArray = new STMessageCount[unclaimedFIFOMessageCountsMap.size()];
				int i = 0;
				int totalCount = 0;
				for (Map.Entry<String, Integer> e : unclaimedFIFOMessageCountsMap.entrySet()) {
					String messageName = e.getKey();
					int messageCount = e.getValue();
					totalCount = totalCount + messageCount;
					unclaimedFIFOMessageCountsArray[i++] = new STMessageCount( messageName, messageCount );
				}
				Arrays.sort(unclaimedFIFOMessageCountsArray, new Comparator<STMessageCount>() {
					public int compare(STMessageCount firstCount, STMessageCount secondCount) {
						return secondCount.messageCount - firstCount.messageCount;  // sort in descending order
					}
				});
				for (int countsArrayIndex = 0, countsArrayCount = unclaimedFIFOMessageCountsArray.length; countsArrayIndex < countsArrayCount; countsArrayIndex++) {
					STMessageCount messageCountItem = unclaimedFIFOMessageCountsArray[countsArrayIndex];
					int thisMessageCount = messageCountItem.messageCount;
					double thisMessagePercentOfTotal = ((double) thisMessageCount) / ((double) totalCount);
					unclaimedFIFOMessageCountsList.addChild("li", "" + messageCountItem.messageName + ":\u00a0" + thisMessageCount + "\u00a0(" + fix3p1pct.format(thisMessagePercentOfTotal) + ')');
				}
				unclaimedFIFOMessageCountsList.addChild("li", "Unclaimed Messages Considered:\u00a0" + totalCount);

			}
		});	
	}

	private void drawSwapStatsBox(HTMLNode locationSwapInfobox, final double location, final long nodeUptimeSeconds, final double swaps, final double noSwaps,final ToadletContext ctx) {
		
		locationSwapInfobox.addChild(new StatisticsUpdateableElement(ctx) {
			
			@Override
			public void updateState(boolean initial) {
				children.clear();
				
				addChild("div", "class", "infobox-header", "Location swaps");
				int startedSwaps = node.getStartedSwaps();
				int swapsRejectedAlreadyLocked = node.getSwapsRejectedAlreadyLocked();
				int swapsRejectedNowhereToGo = node.getSwapsRejectedNowhereToGo();
				int swapsRejectedRateLimit = node.getSwapsRejectedRateLimit();
				int swapsRejectedRecognizedID = node.getSwapsRejectedRecognizedID();
				double locChangeSession = node.getLocationChangeSession();
				int averageSwapTime = node.getAverageOutgoingSwapTime();
				int sendSwapInterval = node.getSendSwapInterval();

				HTMLNode locationSwapInfoboxContent = addChild("div", "class", "infobox-content");
				HTMLNode locationSwapList = locationSwapInfoboxContent.addChild("ul");
				locationSwapList.addChild("li", "location:\u00a0" + location);
				if (swaps > 0.0) {
					locationSwapList.addChild("li", "locChangeSession:\u00a0" + fix1p6sci.format(locChangeSession));
					locationSwapList.addChild("li", "locChangePerSwap:\u00a0" + fix1p6sci.format(locChangeSession/swaps));
				}
				if ((swaps > 0.0) && (nodeUptimeSeconds >= 60)) {
					locationSwapList.addChild("li", "locChangePerMinute:\u00a0" + fix1p6sci.format(locChangeSession/(nodeUptimeSeconds/60.0)));
				}
				if ((swaps > 0.0) && (nodeUptimeSeconds >= 60)) {
					locationSwapList.addChild("li", "swapsPerMinute:\u00a0" + fix1p6sci.format(swaps/(nodeUptimeSeconds/60.0)));
				}
				if ((noSwaps > 0.0) && (nodeUptimeSeconds >= 60)) {
					locationSwapList.addChild("li", "noSwapsPerMinute:\u00a0" + fix1p6sci.format(noSwaps/(nodeUptimeSeconds/60.0)));
				}
				if ((swaps > 0.0) && (noSwaps > 0.0)) {
					locationSwapList.addChild("li", "swapsPerNoSwaps:\u00a0" + fix1p6sci.format(swaps/noSwaps));
				}
				if (swaps > 0.0) {
					locationSwapList.addChild("li", "swaps:\u00a0" + (int)swaps);
				}
				if (noSwaps > 0.0) {
					locationSwapList.addChild("li", "noSwaps:\u00a0" + (int)noSwaps);
				}
				if (startedSwaps > 0) {
					locationSwapList.addChild("li", "startedSwaps:\u00a0" + startedSwaps);
				}
				if (swapsRejectedAlreadyLocked > 0) {
					locationSwapList.addChild("li", "swapsRejectedAlreadyLocked:\u00a0" + swapsRejectedAlreadyLocked);
				}
				if (swapsRejectedNowhereToGo > 0) {
					locationSwapList.addChild("li", "swapsRejectedNowhereToGo:\u00a0" + swapsRejectedNowhereToGo);
				}
				if (swapsRejectedRateLimit > 0) {
					locationSwapList.addChild("li", "swapsRejectedRateLimit:\u00a0" + swapsRejectedRateLimit);
				}
				if (swapsRejectedRecognizedID > 0) {
					locationSwapList.addChild("li", "swapsRejectedRecognizedID:\u00a0" + swapsRejectedRecognizedID);
				}
				locationSwapList.addChild("li", "averageSwapTime:\u00a0" + TimeUtil.formatTime(averageSwapTime, 2, true));
				locationSwapList.addChild("li", "sendSwapInterval:\u00a0" + TimeUtil.formatTime(sendSwapInterval, 2, true));
			}
		});
		
	}

	protected static void drawPeerStatsBox(HTMLNode peerStatsInfobox, final boolean advancedModeEnabled,final PeerManager peers,final ToadletContext ctx) {
		
		peerStatsInfobox.addChild(new BaseUpdateableElement("div",ctx) {
			
			PeerManager.PeerStatusChangeListener listener=new PeerManager.PeerStatusChangeListener() {
				
				public void onPeerStatusChange() {
					((SimpleToadletServer)ctx.getContainer()).pushDataManager.updateElement(getUpdaterId(null));
				}
			};
			
			{
				init();
				peers.addPeerStatusChangeListener(listener);
			}
			
			@Override
			public void updateState(boolean initial) {
				children.clear();
				
				PeerNodeStatus[] peerNodeStatuses=getPeerNodeStatuses(peers);

				int numberOfConnected = getPeerStatusCount(peerNodeStatuses, PeerManager.PEER_NODE_STATUS_CONNECTED);
				int numberOfRoutingBackedOff = getPeerStatusCount(peerNodeStatuses, PeerManager.PEER_NODE_STATUS_ROUTING_BACKED_OFF);
				int numberOfTooNew = getPeerStatusCount(peerNodeStatuses, PeerManager.PEER_NODE_STATUS_TOO_NEW);
				int numberOfTooOld = getPeerStatusCount(peerNodeStatuses, PeerManager.PEER_NODE_STATUS_TOO_OLD);
				int numberOfDisconnected = getPeerStatusCount(peerNodeStatuses, PeerManager.PEER_NODE_STATUS_DISCONNECTED);
				int numberOfNeverConnected = getPeerStatusCount(peerNodeStatuses, PeerManager.PEER_NODE_STATUS_NEVER_CONNECTED);
				int numberOfDisabled = getPeerStatusCount(peerNodeStatuses, PeerManager.PEER_NODE_STATUS_DISABLED);
				int numberOfBursting = getPeerStatusCount(peerNodeStatuses, PeerManager.PEER_NODE_STATUS_BURSTING);
				int numberOfListening = getPeerStatusCount(peerNodeStatuses, PeerManager.PEER_NODE_STATUS_LISTENING);
				int numberOfListenOnly = getPeerStatusCount(peerNodeStatuses, PeerManager.PEER_NODE_STATUS_LISTEN_ONLY);
				int numberOfSeedServers = getCountSeedServers(peerNodeStatuses);
				int numberOfSeedClients = getCountSeedClients(peerNodeStatuses);
				int numberOfRoutingDisabled = getPeerStatusCount(peerNodeStatuses, PeerManager.PEER_NODE_STATUS_ROUTING_DISABLED);
				int numberOfClockProblem = getPeerStatusCount(peerNodeStatuses, PeerManager.PEER_NODE_STATUS_CLOCK_PROBLEM);
				int numberOfConnError = getPeerStatusCount(peerNodeStatuses, PeerManager.PEER_NODE_STATUS_CONN_ERROR);
				int numberOfDisconnecting = PeerNodeStatus.getPeerStatusCount(peerNodeStatuses, PeerManager.PEER_NODE_STATUS_DISCONNECTING);
				
				addChild("div", "class", "infobox-header", l10n("peerStatsTitle"));
				HTMLNode peerStatsContent = addChild("div", "class", "infobox-content");
				HTMLNode peerStatsList = peerStatsContent.addChild("ul");
				if (numberOfConnected > 0) {
					HTMLNode peerStatsConnectedListItem = peerStatsList.addChild("li").addChild("span");
					peerStatsConnectedListItem.addChild("span", new String[] { "class", "title", "style" }, 
							new String[] { "peer_connected", l10nDark("connected"), "border-bottom: 1px dotted; cursor: help;" }, l10nDark("connectedShort"));
					peerStatsConnectedListItem.addChild("span", ":\u00a0" + numberOfConnected);
				}
				if (numberOfRoutingBackedOff > 0) {
					HTMLNode peerStatsRoutingBackedOffListItem = peerStatsList.addChild("li").addChild("span");
					peerStatsRoutingBackedOffListItem.addChild("span", new String[] { "class", "title", "style" }, 
							new String[] { "peer_backed_off", l10nDark(advancedModeEnabled ? "backedOff" : "busy"), 
							"border-bottom: 1px dotted; cursor: help;" }, l10nDark((advancedModeEnabled ? "backedOff" : "busy")+"Short"));
					peerStatsRoutingBackedOffListItem.addChild("span", ":\u00a0" + numberOfRoutingBackedOff);
				}
				if (numberOfTooNew > 0) {
					HTMLNode peerStatsTooNewListItem = peerStatsList.addChild("li").addChild("span");
					peerStatsTooNewListItem.addChild("span", new String[] { "class", "title", "style" }, 
							new String[] { "peer_too_new", l10nDark("tooNew"), "border-bottom: 1px dotted; cursor: help;" }, l10nDark("tooNewShort"));
					peerStatsTooNewListItem.addChild("span", ":\u00a0" + numberOfTooNew);
				}
				if (numberOfTooOld > 0) {
					HTMLNode peerStatsTooOldListItem = peerStatsList.addChild("li").addChild("span");
					peerStatsTooOldListItem.addChild("span", new String[] { "class", "title", "style" }, 
							new String[] { "peer_too_old", l10nDark("tooOld"), "border-bottom: 1px dotted; cursor: help;" }, l10nDark("tooOldShort"));
					peerStatsTooOldListItem.addChild("span", ":\u00a0" + numberOfTooOld);
				}
				if (numberOfDisconnected > 0) {
					HTMLNode peerStatsDisconnectedListItem = peerStatsList.addChild("li").addChild("span");
					peerStatsDisconnectedListItem.addChild("span", new String[] { "class", "title", "style" }, 
							new String[] { "peer_disconnected", l10nDark("notConnected"), "border-bottom: 1px dotted; cursor: help;" }, l10nDark("notConnectedShort"));
					peerStatsDisconnectedListItem.addChild("span", ":\u00a0" + numberOfDisconnected);
				}
				if (numberOfNeverConnected > 0) {
					HTMLNode peerStatsNeverConnectedListItem = peerStatsList.addChild("li").addChild("span");
					peerStatsNeverConnectedListItem.addChild("span", new String[] { "class", "title", "style" },
							new String[] { "peer_never_connected", l10nDark("neverConnected"), "border-bottom: 1px dotted; cursor: help;" }, l10nDark("neverConnectedShort"));
					peerStatsNeverConnectedListItem.addChild("span", ":\u00a0" + numberOfNeverConnected);
				}
				if (numberOfDisabled > 0) {
					HTMLNode peerStatsDisabledListItem = peerStatsList.addChild("li").addChild("span");
					peerStatsDisabledListItem.addChild("span", new String[] { "class", "title", "style" }, 
							new String[] { "peer_disabled", l10nDark("disabled"), "border-bottom: 1px dotted; cursor: help;" }, l10nDark("disabledShort"));
					peerStatsDisabledListItem.addChild("span", ":\u00a0" + numberOfDisabled);
				}
				if (numberOfBursting > 0) {
					HTMLNode peerStatsBurstingListItem = peerStatsList.addChild("li").addChild("span");
					peerStatsBurstingListItem.addChild("span", new String[] { "class", "title", "style" }, 
							new String[] { "peer_bursting", l10nDark("bursting"), "border-bottom: 1px dotted; cursor: help;" }, l10nDark("burstingShort"));
					peerStatsBurstingListItem.addChild("span", ":\u00a0" + numberOfBursting);
				}
				if (numberOfListening > 0) {
					HTMLNode peerStatsListeningListItem = peerStatsList.addChild("li").addChild("span");
					peerStatsListeningListItem.addChild("span", new String[] { "class", "title", "style" }, 
							new String[] { "peer_listening", l10nDark("listening"), "border-bottom: 1px dotted; cursor: help;" }, l10nDark("listeningShort"));
					peerStatsListeningListItem.addChild("span", ":\u00a0" + numberOfListening);
				}
				if (numberOfListenOnly > 0) {
					HTMLNode peerStatsListenOnlyListItem = peerStatsList.addChild("li").addChild("span");
					peerStatsListenOnlyListItem.addChild("span", new String[] { "class", "title", "style" }, 
							new String[] { "peer_listen_only", l10nDark("listenOnly"), "border-bottom: 1px dotted; cursor: help;" }, l10nDark("listenOnlyShort"));
					peerStatsListenOnlyListItem.addChild("span", ":\u00a0" + numberOfListenOnly);
				}
				if (numberOfClockProblem > 0) {
					HTMLNode peerStatsRoutingDisabledListItem = peerStatsList.addChild("li").addChild("span");
					peerStatsRoutingDisabledListItem.addChild("span", new String[] { "class", "title", "style" }, new String[] { "peer_clock_problem", l10nDark("clockProblem"), "border-bottom: 1px dotted; cursor: help;" }, l10nDark("clockProblemShort"));
					peerStatsRoutingDisabledListItem.addChild("span", ":\u00a0" + numberOfClockProblem);
				}
				if (numberOfConnError > 0) {
					HTMLNode peerStatsRoutingDisabledListItem = peerStatsList.addChild("li").addChild("span");
					peerStatsRoutingDisabledListItem.addChild("span", new String[] { "class", "title", "style" }, new String[] { "peer_routing_disabled", l10nDark("connError"), "border-bottom: 1px dotted; cursor: help;" }, l10nDark("connErrorShort"));
					peerStatsRoutingDisabledListItem.addChild("span", ":\u00a0" + numberOfClockProblem);
				}
				if (numberOfDisconnecting > 0) {
					HTMLNode peerStatsListenOnlyListItem = peerStatsList.addChild("li").addChild("span");
					peerStatsListenOnlyListItem.addChild("span", new String[] { "class", "title", "style" }, new String[] { "peer_disconnecting", l10nDark("disconnecting"), "border-bottom: 1px dotted; cursor: help;" }, l10nDark("disconnectingShort"));
					peerStatsListenOnlyListItem.addChild("span", ":\u00a0" + numberOfDisconnecting);
				}
				if (numberOfSeedServers > 0) {
					HTMLNode peerStatsSeedServersListItem = peerStatsList.addChild("li").addChild("span");
					peerStatsSeedServersListItem.addChild("span", new String[] { "class", "title", "style" },
							new String[] { "peer_listening" /* FIXME */, l10nDark("seedServers"), "border-bottom: 1px dotted; cursor: help;" }, l10nDark("seedServersShort"));
					peerStatsSeedServersListItem.addChild("span", ":\u00a0" + numberOfSeedServers);
				}
				if (numberOfSeedClients > 0) {
					HTMLNode peerStatsSeedClientsListItem = peerStatsList.addChild("li").addChild("span");
					peerStatsSeedClientsListItem.addChild("span", new String[] { "class", "title", "style" },
							new String[] { "peer_listening" /* FIXME */, l10nDark("seedClients"), "border-bottom: 1px dotted; cursor: help;" }, l10nDark("seedClientsShort"));
					peerStatsSeedClientsListItem.addChild("span", ":\u00a0" + numberOfSeedClients);
				}
				if (numberOfRoutingDisabled > 0) {
					HTMLNode peerStatsRoutingDisabledListItem = peerStatsList.addChild("li").addChild("span");
					peerStatsRoutingDisabledListItem.addChild("span", new String[] { "class", "title", "style" }, new String[] { "peer_routing_disabled", l10nDark("routingDisabled"), "border-bottom: 1px dotted; cursor: help;" }, l10nDark("routingDisabledShort"));
					peerStatsRoutingDisabledListItem.addChild("span", ":\u00a0" + numberOfRoutingDisabled);
				}
				OpennetManager om = ((SimpleToadletServer)ctx.getContainer()).getCore().node.getOpennet();
				if(om != null) {
					peerStatsList.addChild("li", l10n("maxTotalPeers")+": "+om.getNumberOfConnectedPeersToAimIncludingDarknet());
					peerStatsList.addChild("li", l10n("maxOpennetPeers")+": "+om.getNumberOfConnectedPeersToAim());
				}
			}
			
			@Override
			public String getUpdaterType() {
				return UpdaterConstants.REPLACER_UPDATER;
			}
			
			@Override
			public String getUpdaterId(String requestId) {
				return "Statistics_Page_Peers";
			}
			
			@Override
			public void dispose() {
				peers.removePeerStatusChangeListener(listener);
			}
		});
	}

	private static String l10n(String key) {
		return NodeL10n.getBase().getString("StatisticsToadlet."+key);
	}
	
	private static String l10nDark(String key) {
		return NodeL10n.getBase().getString("DarknetConnectionsToadlet."+key);
	}

	private static String l10n(String key, String pattern, String value) {
		return NodeL10n.getBase().getString("StatisticsToadlet."+key, new String[] { pattern }, new String[] { value });
	}
	
	private static String l10n(String key, String[] patterns, String[] values) {
		return NodeL10n.getBase().getString("StatisticsToadlet."+key, patterns, values);
	}
	
	public static void drawActivityBox(HTMLNode activityInfobox, final boolean advancedModeEnabled,final Node node,final boolean showArkFetchers,final ToadletContext ctx) {
		
		activityInfobox.addChild(new StatisticsUpdateableElement(ctx) {
			
			@Override
			public void updateState(boolean initial) {
				children.clear();
				
				addChild("div", "class", "infobox-header", l10nDark("activityTitle"));
				HTMLNode activityInfoboxContent = addChild("div", "class", "infobox-content");
				
				HTMLNode activityList = drawActivity(activityInfoboxContent, node);
				int numARKFetchers = node.getNumARKFetchers();
				if (activityList!=null && showArkFetchers && numARKFetchers > 0) {
					activityList.addChild("li", "ARK\u00a0Fetch\u00a0Requests:\u00a0" + numARKFetchers);
				}

				if (advancedModeEnabled && activityList != null) {
					if (numARKFetchers > 0)
						activityList.addChild("li", "ARK\u00a0Fetch\u00a0Requests:\u00a0" + numARKFetchers);
					activityList.addChild("li", "FetcherByUSKSize:\u00a0" + node.clientCore.uskManager.getFetcherByUSKSize());
					activityList.addChild("li", "BackgroundFetcherByUSKSize:\u00a0" + node.clientCore.uskManager.getBackgroundFetcherByUSKSize());
					activityList.addChild("li", "temporaryBackgroundFetchersLRUSize:\u00a0" + node.clientCore.uskManager.getTemporaryBackgroundFetchersLRU());
				}
			}
		});
	}
	
	private static void drawBandwidth(HTMLNode activityList, Node node, long nodeUptimeSeconds, boolean isAdvancedModeEnabled) {
		long[] total = node.collector.getTotalIO();
		if(total[0] == 0 || total[1] == 0)
			return;
		long total_output_rate = (total[0]) / nodeUptimeSeconds;
		long total_input_rate = (total[1]) / nodeUptimeSeconds;
		long totalPayload = node.getTotalPayloadSent();
		long total_payload_rate = totalPayload / nodeUptimeSeconds;
		long overall_total_out = node.clientCore.bandwidthStatsPutter.getLatestBWData().totalBytesOut;
		long overall_total_in = node.clientCore.bandwidthStatsPutter.getLatestBWData().totalBytesIn;
		int percent = (int) (100 * totalPayload / total[0]);
		long[] rate = node.nodeStats.getNodeIOStats();
		long delta = (rate[5] - rate[2]) / 1000;
		if(delta > 0) {
			long output_rate = (rate[3] - rate[0]) / delta;
			long input_rate = (rate[4] - rate[1]) / delta;
			SubConfig nodeConfig = node.config.get("node");
			int outputBandwidthLimit = nodeConfig.getInt("outputBandwidthLimit");
			int inputBandwidthLimit = nodeConfig.getInt("inputBandwidthLimit");
			if(inputBandwidthLimit == -1) {
				inputBandwidthLimit = outputBandwidthLimit * 4;
			}
			activityList.addChild("li", l10n("inputRate", new String[] { "rate", "max" }, new String[] { SizeUtil.formatSize(input_rate, true), SizeUtil.formatSize(inputBandwidthLimit, true) }));
			activityList.addChild("li", l10n("outputRate", new String[] { "rate", "max" }, new String[] { SizeUtil.formatSize(output_rate, true), SizeUtil.formatSize(outputBandwidthLimit, true) }));
		}
		activityList.addChild("li", l10n("totalInputSession", new String[] { "total", "rate" }, new String[] { SizeUtil.formatSize(total[1], true), SizeUtil.formatSize(total_input_rate, true) }));
		activityList.addChild("li", l10n("totalOutputSession", new String[] { "total", "rate" }, new String[] { SizeUtil.formatSize(total[0], true), SizeUtil.formatSize(total_output_rate, true) } ));
		activityList.addChild("li", l10n("payloadOutput", new String[] { "total", "rate", "percent" }, new String[] { SizeUtil.formatSize(totalPayload, true), SizeUtil.formatSize(total_payload_rate, true), Integer.toString(percent) } ));
		activityList.addChild("li", l10n("totalInput", new String[] { "total" }, new String[] { SizeUtil.formatSize(overall_total_in, true) }));
		activityList.addChild("li", l10n("totalOutput", new String[] { "total" }, new String[] { SizeUtil.formatSize(overall_total_out, true) } ));
		if(isAdvancedModeEnabled) {
			long totalBytesSentCHKRequests = node.nodeStats.getCHKRequestTotalBytesSent();
			long totalBytesSentSSKRequests = node.nodeStats.getSSKRequestTotalBytesSent();
			long totalBytesSentCHKInserts = node.nodeStats.getCHKInsertTotalBytesSent();
			long totalBytesSentSSKInserts = node.nodeStats.getSSKInsertTotalBytesSent();
			long totalBytesSentOfferedKeys = node.nodeStats.getOfferedKeysTotalBytesSent();
			long totalBytesSendOffers = node.nodeStats.getOffersSentBytesSent();
			long totalBytesSentSwapOutput = node.nodeStats.getSwappingTotalBytesSent();
			long totalBytesSentAuth = node.nodeStats.getTotalAuthBytesSent();
			long totalBytesSentAckOnly = node.nodeStats.getNotificationOnlyPacketsSentBytes();
			long totalBytesSentResends = node.nodeStats.getResendBytesSent();
			long totalBytesSentUOM = node.nodeStats.getUOMBytesSent();
			long totalBytesSentAnnounce = node.nodeStats.getAnnounceBytesSent();
			long totalBytesSentRoutingStatus = node.nodeStats.getRoutingStatusBytes();
			long totalBytesSentNetworkColoring = node.nodeStats.getNetworkColoringSentBytes();
			long totalBytesSentPing = node.nodeStats.getPingSentBytes();
			long totalBytesSentProbeRequest = node.nodeStats.getProbeRequestSentBytes();
			long totalBytesSentRouted = node.nodeStats.getRoutedMessageSentBytes();
			long totalBytesSentDisconn = node.nodeStats.getDisconnBytesSent();
			long totalBytesSentInitial = node.nodeStats.getInitialMessagesBytesSent();
			long totalBytesSentChangedIP = node.nodeStats.getChangedIPBytesSent();
			long totalBytesSentNodeToNode = node.nodeStats.getNodeToNodeBytesSent();
			long totalBytesSentRemaining = total[0] - 
				(totalPayload + totalBytesSentCHKRequests + totalBytesSentSSKRequests +
				totalBytesSentCHKInserts + totalBytesSentSSKInserts +
				totalBytesSentOfferedKeys + totalBytesSendOffers + totalBytesSentSwapOutput + 
				totalBytesSentAuth + totalBytesSentAckOnly + totalBytesSentResends +
				totalBytesSentUOM + totalBytesSentAnnounce + 
				totalBytesSentRoutingStatus + totalBytesSentNetworkColoring + totalBytesSentPing +
				totalBytesSentProbeRequest + totalBytesSentRouted + totalBytesSentDisconn + 
				totalBytesSentInitial + totalBytesSentChangedIP + totalBytesSentNodeToNode);
			activityList.addChild("li", l10n("requestOutput", new String[] { "chk", "ssk" }, new String[] { SizeUtil.formatSize(totalBytesSentCHKRequests, true), SizeUtil.formatSize(totalBytesSentSSKRequests, true) }));
			activityList.addChild("li", l10n("insertOutput", new String[] { "chk", "ssk" }, new String[] { SizeUtil.formatSize(totalBytesSentCHKInserts, true), SizeUtil.formatSize(totalBytesSentSSKInserts, true) }));
			activityList.addChild("li", l10n("offeredKeyOutput", new String[] { "total", "offered" }, new String[] { SizeUtil.formatSize(totalBytesSentOfferedKeys, true), SizeUtil.formatSize(totalBytesSendOffers, true) }));
			activityList.addChild("li", l10n("swapOutput", "total", SizeUtil.formatSize(totalBytesSentSwapOutput, true)));
			activityList.addChild("li", l10n("authBytes", "total", SizeUtil.formatSize(totalBytesSentAuth, true)));
			activityList.addChild("li", l10n("ackOnlyBytes", "total", SizeUtil.formatSize(totalBytesSentAckOnly, true)));
			activityList.addChild("li", l10n("resendBytes", "total", SizeUtil.formatSize(totalBytesSentResends, true)));
			activityList.addChild("li", l10n("uomBytes", "total",  SizeUtil.formatSize(totalBytesSentUOM, true)));
			activityList.addChild("li", l10n("announceBytes", "total", SizeUtil.formatSize(totalBytesSentAnnounce, true)));
			activityList.addChild("li", l10n("adminBytes", new String[] { "routingStatus", "disconn", "initial", "changedIP" }, new String[] { SizeUtil.formatSize(totalBytesSentRoutingStatus, true), SizeUtil.formatSize(totalBytesSentDisconn, true), SizeUtil.formatSize(totalBytesSentInitial, true), SizeUtil.formatSize(totalBytesSentChangedIP, true) }));
			activityList.addChild("li", l10n("debuggingBytes", new String[] { "netColoring", "ping", "probe", "routed" }, new String[] { SizeUtil.formatSize(totalBytesSentNetworkColoring, true), SizeUtil.formatSize(totalBytesSentPing, true), SizeUtil.formatSize(totalBytesSentProbeRequest, true), SizeUtil.formatSize(totalBytesSentRouted, true) } ));
			activityList.addChild("li", l10n("nodeToNodeBytes", "total", SizeUtil.formatSize(totalBytesSentNodeToNode, true)));
			activityList.addChild("li", l10n("unaccountedBytes", new String[] { "total", "percent" },
					new String[] { SizeUtil.formatSize(totalBytesSentRemaining, true), Integer.toString((int)(totalBytesSentRemaining*100 / total[0])) }));
			double sentOverheadPerSecond = node.nodeStats.getSentOverheadPerSecond();
			activityList.addChild("li", l10n("totalOverhead", new String[] { "rate", "percent" }, 
					new String[] { SizeUtil.formatSize((long)sentOverheadPerSecond), Integer.toString((int)((100 * sentOverheadPerSecond) / total_output_rate)) }));
		}
	}

	private static HTMLNode drawActivity(HTMLNode activityInfoboxContent, Node node) {
		int numInserts = node.getNumInsertSenders();
		int numLocalCHKInserts = node.getNumLocalCHKInserts();
		int numRemoteCHKInserts = node.getNumRemoteCHKInserts();
		int numLocalSSKInserts = node.getNumLocalSSKInserts();
		int numRemoteSSKInserts = node.getNumRemoteSSKInserts();
		int numRequests = node.getNumRequestSenders();
		int numLocalCHKRequests = node.getNumLocalCHKRequests();
		int numRemoteCHKRequests = node.getNumRemoteCHKRequests();
		int numLocalSSKRequests = node.getNumLocalSSKRequests();
		int numRemoteSSKRequests = node.getNumRemoteSSKRequests();
		int numTransferringRequests = node.getNumTransferringRequestSenders();
		int numTransferringRequestHandlers = node.getNumTransferringRequestHandlers();
		int numCHKOfferReplys = node.getNumCHKOfferReplies();
		int numSSKOfferReplys = node.getNumSSKOfferReplies();
		int numCHKRequests = numLocalCHKRequests + numRemoteCHKRequests;
		int numSSKRequests = numLocalSSKRequests + numRemoteSSKRequests;
		int numCHKInserts = numLocalCHKInserts + numRemoteCHKInserts;
		int numSSKInserts = numLocalSSKInserts + numRemoteSSKInserts;
		int numIncomingTurtles = node.getNumIncomingTurtles();
		if ((numInserts == 0) && (numRequests == 0) && (numTransferringRequests == 0) &&
				(numCHKRequests == 0) && (numSSKRequests == 0) &&
				(numCHKInserts == 0) && (numSSKInserts == 0) &&
				(numTransferringRequestHandlers == 0) && 
				(numCHKOfferReplys == 0) && (numSSKOfferReplys == 0)) {
			activityInfoboxContent.addChild("#", l10n("noRequests"));
			return null;
		} else {
			HTMLNode activityList = activityInfoboxContent.addChild("ul");
			if (numInserts > 0 || numCHKInserts > 0 || numSSKInserts > 0) {
				activityList.addChild("li", NodeL10n.getBase().getString("StatisticsToadlet.activityInserts", 
						new String[] { "totalSenders", "CHKhandlers", "SSKhandlers", "local" } , 
						new String[] { Integer.toString(numInserts), Integer.toString(numCHKInserts), Integer.toString(numSSKInserts), Integer.toString(numLocalCHKInserts + numLocalSSKInserts)}));
			}
			if (numRequests > 0 || numCHKRequests > 0 || numSSKRequests > 0) {
				activityList.addChild("li", NodeL10n.getBase().getString("StatisticsToadlet.activityRequests", 
						new String[] { "totalSenders", "CHKhandlers", "SSKhandlers", "local" } , 
						new String[] { Integer.toString(numRequests), Integer.toString(numCHKRequests), Integer.toString(numSSKRequests), Integer.toString(numLocalCHKRequests + numLocalSSKRequests)}));
			}
			if (numTransferringRequests > 0 || numTransferringRequestHandlers > 0 || numIncomingTurtles > 0) {
				activityList.addChild("li", NodeL10n.getBase().getString("StatisticsToadlet.transferringRequests", 
						new String[] { "senders", "receivers", "turtles" }, new String[] { Integer.toString(numTransferringRequests), Integer.toString(numTransferringRequestHandlers), Integer.toString(numIncomingTurtles)}));
			}
			if (numCHKOfferReplys > 0 || numSSKOfferReplys > 0) {
				activityList.addChild("li", NodeL10n.getBase().getString("StatisticsToadlet.offerReplys", 
						new String[] { "chk", "ssk" }, new String[] { Integer.toString(numCHKOfferReplys), Integer.toString(numSSKOfferReplys) }));
			}
			return activityList;
		}
	}

	private void drawOverviewBox(HTMLNode overviewInfobox, final long nodeUptimeSeconds, final long nodeUptimeTotal,final long now, final double swaps, final double noSwaps,final ToadletContext ctx) {
		overviewInfobox.addChild(new StatisticsUpdateableElement(ctx) {
			
			@Override
			public void updateState(boolean initial) {
				children.clear();
				
				addChild("div", "class", "infobox-header", "Node status overview");
				HTMLNode overviewInfoboxContent = addChild("div", "class", "infobox-content");
				HTMLNode overviewList = overviewInfoboxContent.addChild("ul");
				/* node status values */
				int bwlimitDelayTime = (int) stats.getBwlimitDelayTime();
				int nodeAveragePingTime = (int) stats.getNodeAveragePingTime();
				double numberOfRemotePeerLocationsSeenInSwaps = node.getNumberOfRemotePeerLocationsSeenInSwaps();

				// Darknet
				int darknetSizeEstimateSession = stats.getDarknetSizeEstimate(-1);
				int darknetSizeEstimate24h = 0;
				int darknetSizeEstimate48h = 0;
				if(nodeUptimeSeconds > (24*60*60)) {  // 24 hours
					darknetSizeEstimate24h = stats.getDarknetSizeEstimate(now - (24*60*60*1000));  // 48 hours
				}
				if(nodeUptimeSeconds > (48*60*60)) {  // 48 hours
					darknetSizeEstimate48h = stats.getDarknetSizeEstimate(now - (48*60*60*1000));  // 48 hours
				}
				// Opennet
				int opennetSizeEstimateSession = stats.getOpennetSizeEstimate(-1);
				int opennetSizeEstimate24h = 0;
				int opennetSizeEstimate48h = 0;
				if (nodeUptimeSeconds > (24 * 60 * 60)) { // 24 hours
					opennetSizeEstimate24h = stats.getOpennetSizeEstimate(now - (24 * 60 * 60 * 1000)); // 48 hours
				}
				if (nodeUptimeSeconds > (48 * 60 * 60)) { // 48 hours
					opennetSizeEstimate48h = stats.getOpennetSizeEstimate(now - (48 * 60 * 60 * 1000)); // 48 hours
				}
				
				double routingMissDistance =  stats.routingMissDistance.currentValue();
				double backedOffPercent =  stats.backedOffPercent.currentValue();
				overviewList.addChild("li", "bwlimitDelayTime:\u00a0" + bwlimitDelayTime + "ms");
				overviewList.addChild("li", "nodeAveragePingTime:\u00a0" + nodeAveragePingTime + "ms");
				overviewList.addChild("li", "darknetSizeEstimateSession:\u00a0" + darknetSizeEstimateSession + "\u00a0nodes");
				if(nodeUptimeSeconds > (24*60*60)) {  // 24 hours
					overviewList.addChild("li", "darknetSizeEstimate24h:\u00a0" + darknetSizeEstimate24h + "\u00a0nodes");
				}
				if(nodeUptimeSeconds > (48*60*60)) {  // 48 hours
					overviewList.addChild("li", "darknetSizeEstimate48h:\u00a0" + darknetSizeEstimate48h + "\u00a0nodes");
				}
				overviewList.addChild("li", "opennetSizeEstimateSession:\u00a0" + opennetSizeEstimateSession + "\u00a0nodes");
				if (nodeUptimeSeconds > (24 * 60 * 60)) { // 24 hours
					overviewList.addChild("li", "opennetSizeEstimate24h:\u00a0" + opennetSizeEstimate24h + "\u00a0nodes");
				}
				if (nodeUptimeSeconds > (48 * 60 * 60)) { // 48 hours
					overviewList.addChild("li", "opennetSizeEstimate48h:\u00a0" + opennetSizeEstimate48h + "\u00a0nodes");
				}
				if ((numberOfRemotePeerLocationsSeenInSwaps > 0.0) && ((swaps > 0.0) || (noSwaps > 0.0))) {
					overviewList.addChild("li", "avrConnPeersPerNode:\u00a0" + fix6p6.format(numberOfRemotePeerLocationsSeenInSwaps/(swaps+noSwaps)) + "\u00a0peers");
				}
				overviewList.addChild("li", "nodeUptimeSession:\u00a0" + TimeUtil.formatTime(nodeUptimeSeconds * 1000));
				overviewList.addChild("li", "nodeUptimeTotal:\u00a0" + TimeUtil.formatTime(nodeUptimeTotal));
				overviewList.addChild("li", "routingMissDistance:\u00a0" + fix1p4.format(routingMissDistance));
				overviewList.addChild("li", "backedOffPercent:\u00a0" + fix3p1pct.format(backedOffPercent));
				overviewList.addChild("li", "pInstantReject:\u00a0" + fix3p1pct.format(stats.pRejectIncomingInstantly()));
				overviewList.addChild("li", "unclaimedFIFOSize:\u00a0" + node.getUnclaimedFIFOSize());
				overviewList.addChild("li", "RAMBucketPoolSize:\u00a0" + SizeUtil.formatSize(core.tempBucketFactory.getRamUsed())+ " / "+ SizeUtil.formatSize(core.tempBucketFactory.getMaxRamUsed()));
				overviewList.addChild("li", "uptimeAverage:\u00a0" + fix3p1pct.format(node.uptime.getUptime()));
			}
		});
	}

	public static void drawBandwidthBox(HTMLNode bandwidthInfobox, final long nodeUptimeSeconds, final boolean isAdvancedModeEnabled,final Node node,final ToadletContext ctx) {
		
		bandwidthInfobox.addChild(new StatisticsUpdateableElement(ctx) {
			
			@Override
			public void updateState(boolean initial) {
				children.clear();
				
				addChild("div", "class", "infobox-header", l10n("bandwidthTitle"));
				HTMLNode bandwidthInfoboxContent = addChild("div", "class", "infobox-content");
				HTMLNode bandwidthList = bandwidthInfoboxContent.addChild("ul");
				drawBandwidth(bandwidthList, node, nodeUptimeSeconds, isAdvancedModeEnabled);
			}
		});
	}

	// FIXME this should probably be moved to nodestats so it can be used by FCP??? would have to make ThreadBunch public :<
	private void getThreadNames(HTMLNode threadUsageList) {
		int count = 0;
		Thread[] threads;
		while(true) {
			count = Math.max(stats.rootThreadGroup.activeCount(), count);
			threads = new Thread[count*2+50];
			stats.rootThreadGroup.enumerate(threads);
			if(threads[threads.length-1] == null) break;
		}
		LinkedHashMap<String, ThreadBunch> map = new LinkedHashMap<String, ThreadBunch>();
		int totalCount = 0;
		for(int i=0;i<threads.length;i++) {
			if(threads[i] == null) break;
			String name = threads[i].getName();
			if(name.indexOf(" for ") != -1)
				name = name.substring(0, name.indexOf(" for "));
			if(name.indexOf("@") != -1)
				name = name.substring(0, name.indexOf("@"));
			if (name.indexOf("(") != -1)
				name = name.substring(0, name.indexOf("("));
			ThreadBunch bunch = map.get(name);
			if(bunch != null) {
				bunch.count++;
			} else {
				map.put(name, new ThreadBunch(name, 1));
			}
			totalCount++;
		}
		ThreadBunch[] bunches = map.values().toArray(new ThreadBunch[map.size()]);
		Arrays.sort(bunches, new Comparator<ThreadBunch>() {
			public int compare(ThreadBunch b0, ThreadBunch b1) {
				if(b0.count > b1.count) return -1;
				if(b0.count < b1.count) return 1;
				return b0.name.compareTo(b1.name);
			}

		});
		double thisThreadPercentOfTotal;
		for(int i=0; i<bunches.length; i++) {
			thisThreadPercentOfTotal = ((double) bunches[i].count) / ((double) totalCount);
			threadUsageList.addChild("li", "" + bunches[i].name + ":\u00a0" + Integer.toString(bunches[i].count) + "\u00a0(" + fix3p1pct.format(thisThreadPercentOfTotal) + ')');
		}
	}

	private static class ThreadBunch {
		public ThreadBunch(String name2, int i) {
			this.name = name2;
			this.count = i;
		}
		String name;
		int count;
	}

	private final static int PEER_CIRCLE_RADIUS = 100;
	private final static int PEER_CIRCLE_INNER_RADIUS = 60;
	private final static int PEER_CIRCLE_ADDITIONAL_FREE_SPACE = 10;
	private final static long MAX_CIRCLE_AGE_THRESHOLD = 24l*60*60*1000;   // 24 hours
	private final static int HISTOGRAM_LENGTH = 10;

	private void addNodeCircle (HTMLNode circleTable, double myLocation) {
		int[] histogram = new int[HISTOGRAM_LENGTH];
		for (int i = 0; i < HISTOGRAM_LENGTH; i++) {
			histogram[i] = 0;
		}
		HTMLNode nodeCircleTableRow = circleTable.addChild("tr");
		HTMLNode nodeHistogramLegendTableRow = circleTable.addChild("tr");
		HTMLNode nodeHistogramGraphTableRow = circleTable.addChild("tr");
		HTMLNode nodeCircleTableCell = nodeCircleTableRow.addChild("td", new String[] { "class", "colspan" }, new String[] {"first", "10"});
		HTMLNode nodeHistogramLegendCell;
		HTMLNode nodeHistogramGraphCell;
		HTMLNode nodeCircleInfoboxContent = nodeCircleTableCell.addChild("div", new String[] { "style", "class" }, new String[] {"position: relative; height: " + ((PEER_CIRCLE_RADIUS + PEER_CIRCLE_ADDITIONAL_FREE_SPACE) * 2) + "px; width: " + ((PEER_CIRCLE_RADIUS + PEER_CIRCLE_ADDITIONAL_FREE_SPACE) * 2) + "px", "peercircle" });
		nodeCircleInfoboxContent.addChild("span", new String[] { "style", "class" }, new String[] { generatePeerCircleStyleString(0, false, 1.0),	 "mark" }, "|");
		nodeCircleInfoboxContent.addChild("span", new String[] { "style", "class" }, new String[] { generatePeerCircleStyleString(0.125, false, 1.0), "mark" }, "+");
		nodeCircleInfoboxContent.addChild("span", new String[] { "style", "class" }, new String[] { generatePeerCircleStyleString(0.25, false, 1.0),  "mark" }, "--");
		nodeCircleInfoboxContent.addChild("span", new String[] { "style", "class" }, new String[] { generatePeerCircleStyleString(0.375, false, 1.0), "mark" }, "+");
		nodeCircleInfoboxContent.addChild("span", new String[] { "style", "class" }, new String[] { generatePeerCircleStyleString(0.5, false, 1.0),   "mark" }, "|");
		nodeCircleInfoboxContent.addChild("span", new String[] { "style", "class" }, new String[] { generatePeerCircleStyleString(0.625, false, 1.0), "mark" }, "+");
		nodeCircleInfoboxContent.addChild("span", new String[] { "style", "class" }, new String[] { generatePeerCircleStyleString(0.75, false, 1.0),  "mark" }, "--");
		nodeCircleInfoboxContent.addChild("span", new String[] { "style", "class" }, new String[] { generatePeerCircleStyleString(0.875, false, 1.0), "mark" }, "+");
		nodeCircleInfoboxContent.addChild("span", new String[] { "style", "class" }, new String[] { generatePeerCircleStyleString(0.875, false, 1.0), "mark" }, "+");
		nodeCircleInfoboxContent.addChild("span", new String[] { "style", "class" }, new String[] { "position: absolute; top: " + PEER_CIRCLE_RADIUS + "px; left: " + (PEER_CIRCLE_RADIUS + PEER_CIRCLE_ADDITIONAL_FREE_SPACE) + "px", "mark" }, "+");
		final Object[] knownLocsCopy = stats.getKnownLocations(-1);
		final Double[] locations = (Double[])knownLocsCopy[0];
		final Long[] timestamps = (Long[])knownLocsCopy[1];
		Double location;
		Long locationTime;
		double strength = 1.0;
		long now = System.currentTimeMillis();
		long age = 1;
		int histogramIndex;
		int nodeCount = 0;
		for(int i=0; i<locations.length; i++){
			nodeCount += 1;
			location = locations[i];
			locationTime = timestamps[i];
			age = now - locationTime.longValue();
			if( age > MAX_CIRCLE_AGE_THRESHOLD ) {
				age = MAX_CIRCLE_AGE_THRESHOLD;
			}
			strength = 1 - ((double) age / MAX_CIRCLE_AGE_THRESHOLD );
			histogramIndex = (int) (Math.floor(location.doubleValue() * HISTOGRAM_LENGTH));
			histogram[histogramIndex]++;
			
			nodeCircleInfoboxContent.addChild("span", new String[] { "style", "class" }, new String[] { generatePeerCircleStyleString(location.doubleValue(), false, strength), "connected" }, "x");
		}
		nodeCircleInfoboxContent.addChild("span", new String[] { "style", "class" }, new String[] { generatePeerCircleStyleString(myLocation, true, 1.0), "me" }, "x");
		//
		double histogramPercent;
		for (int i = 0; i < HISTOGRAM_LENGTH; i++) {
			nodeHistogramLegendCell = nodeHistogramLegendTableRow.addChild("td");
			nodeHistogramGraphCell = nodeHistogramGraphTableRow.addChild("td", "style", "height: 100px;");
			nodeHistogramLegendCell.addChild("div", "class", "histogramLabel").addChild("#", fix1p1.format(((double) i) / HISTOGRAM_LENGTH ));
			histogramPercent = ((double) histogram[ i ] ) / nodeCount;
			
			// Don't use HTMLNode here to speed things up
			nodeHistogramGraphCell.addChild("%", "<div class=\"histogramConnected\" style=\"height: " + fix3pctUS.format(histogramPercent) + "; width: 100%;\">\u00a0</div>");
		}
	}
	
	private void addSpecialisation(HTMLNode table, double peerLocation, int incomingRequestsCount, int[] incomingRequestLocation) {
		HTMLNode nodeHistogramLegendTableRow = table.addChild("tr");
		HTMLNode nodeHistogramGraphTableRow = table.addChild("tr");
		int myIndex = (int)(peerLocation * incomingRequestLocation.length);
		for (int i = 0; i<incomingRequestLocation.length; i++) {
			HTMLNode nodeHistogramLegendCell = nodeHistogramLegendTableRow.addChild("td");
			HTMLNode nodeHistogramGraphCell = nodeHistogramGraphTableRow.addChild("td", "style", "height: 100px;");
			HTMLNode nodeHistogramGraphCell2 = nodeHistogramLegendCell.addChild("div", "class", "histogramLabel");
			if(i == myIndex)
				 nodeHistogramGraphCell2 = nodeHistogramGraphCell2.addChild("span", "class", "me");
			nodeHistogramGraphCell2.addChild("#", fix1p1.format(((double) i) / incomingRequestLocation.length ));
			nodeHistogramGraphCell.addChild("div", new String[] { "class", "style" }, new String[] { "histogramConnected", "height: " + fix3pctUS.format(((double)incomingRequestLocation[i]) / incomingRequestsCount) + "; width: 100%;" }, "\u00a0");
		}
	}
	
	private void addCombinedSpecialisation(HTMLNode table, double peerLocation, int locallyOriginatingRequestsCount, int[] locallyOriginatingRequests, int remotelyOriginatingRequestsCount, int[] remotelyOriginatingRequests) {
		assert(locallyOriginatingRequests.length == remotelyOriginatingRequests.length);
		HTMLNode nodeHistogramLegendTableRow = table.addChild("tr");
		HTMLNode nodeHistogramGraphTableRow = table.addChild("tr");
		int myIndex = (int)(peerLocation * locallyOriginatingRequests.length);
		for (int i = 0; i<locallyOriginatingRequests.length; i++) {
			HTMLNode nodeHistogramLegendCell = nodeHistogramLegendTableRow.addChild("td");
			HTMLNode nodeHistogramGraphCell = nodeHistogramGraphTableRow.addChild("td", "style", "height: 100px;");
			HTMLNode nodeHistogramGraphCell2 = nodeHistogramLegendCell.addChild("div", "class", "histogramLabel");
			if(i == myIndex)
				 nodeHistogramGraphCell2 = nodeHistogramGraphCell2.addChild("span", "class", "me");
			nodeHistogramGraphCell2.addChild("#", fix1p1.format(((double) i) / locallyOriginatingRequests.length ));
			nodeHistogramGraphCell.addChild("div",
				new String[] { "class", "style" },
				new String[] { "histogramConnected", "height: " +
					fix3pctUS.format(((double)locallyOriginatingRequests[i]) / locallyOriginatingRequestsCount) +
					"; width: 100%;" },
				"\u00a0");
			nodeHistogramGraphCell.addChild("div",
				new String[] { "class", "style" },
				new String[] { "histogramDisconnected", "height: " +
					fix3pctUS.format(((double)remotelyOriginatingRequests[i]) / remotelyOriginatingRequestsCount) +
					"; width: 100%;" },
				"\u00a0");
		}
	}

	private void addPeerCircle (HTMLNode circleTable, PeerNodeStatus[] peerNodeStatuses, double myLocation) {
		int[] histogramConnected = new int[HISTOGRAM_LENGTH];
		int[] histogramDisconnected = new int[HISTOGRAM_LENGTH];
		for (int i = 0; i < HISTOGRAM_LENGTH; i++) {
			histogramConnected[i] = 0;
			histogramDisconnected[i] = 0;
		}
		HTMLNode peerCircleTableRow = circleTable.addChild("tr");
		HTMLNode peerHistogramLegendTableRow = circleTable.addChild("tr");
		HTMLNode peerHistogramGraphTableRow = circleTable.addChild("tr");
		HTMLNode peerCircleTableCell = peerCircleTableRow.addChild("td", new String[] { "class", "colspan" }, new String[] {"first", "10"});
		HTMLNode peerHistogramLegendCell;
		HTMLNode peerHistogramGraphCell;
		HTMLNode peerCircleInfoboxContent = peerCircleTableCell.addChild("div", new String[] { "style", "class" }, new String[] {"position: relative; height: " + ((PEER_CIRCLE_RADIUS + PEER_CIRCLE_ADDITIONAL_FREE_SPACE) * 2) + "px; width: " + ((PEER_CIRCLE_RADIUS + PEER_CIRCLE_ADDITIONAL_FREE_SPACE) * 2) + "px", "peercircle" });
		peerCircleInfoboxContent.addChild("span", new String[] { "style", "class" }, new String[] { generatePeerCircleStyleString(0, false, 1.0),	 "mark" }, "|");
		peerCircleInfoboxContent.addChild("span", new String[] { "style", "class" }, new String[] { generatePeerCircleStyleString(0.125, false, 1.0), "mark" }, "+");
		peerCircleInfoboxContent.addChild("span", new String[] { "style", "class" }, new String[] { generatePeerCircleStyleString(0.25, false, 1.0),  "mark" }, "--");
		peerCircleInfoboxContent.addChild("span", new String[] { "style", "class" }, new String[] { generatePeerCircleStyleString(0.375, false, 1.0), "mark" }, "+");
		peerCircleInfoboxContent.addChild("span", new String[] { "style", "class" }, new String[] { generatePeerCircleStyleString(0.5, false, 1.0),   "mark" }, "|");
		peerCircleInfoboxContent.addChild("span", new String[] { "style", "class" }, new String[] { generatePeerCircleStyleString(0.625, false, 1.0), "mark" }, "+");
		peerCircleInfoboxContent.addChild("span", new String[] { "style", "class" }, new String[] { generatePeerCircleStyleString(0.75, false, 1.0),  "mark" }, "--");
		peerCircleInfoboxContent.addChild("span", new String[] { "style", "class" }, new String[] { "position: absolute; top: " + PEER_CIRCLE_RADIUS + "px; left: " + (PEER_CIRCLE_RADIUS + PEER_CIRCLE_ADDITIONAL_FREE_SPACE) + "px", "mark" }, "+");

		PeerNodeStatus peerNodeStatus;
		double peerLocation;
		double peerDistance;
		int histogramIndex;
		int peerCount = peerNodeStatuses.length;
		int newPeerCount = 0;
		for (int peerIndex = 0; peerIndex < peerCount; peerIndex++) {
			peerNodeStatus = peerNodeStatuses[peerIndex];
			peerLocation = peerNodeStatus.getLocation();
			if(!peerNodeStatus.isSearchable()) continue;
			if(peerLocation < 0.0 || peerLocation > 1.0) continue;
			newPeerCount++;
			peerDistance = Location.distance( myLocation, peerLocation );
			histogramIndex = (int) (Math.floor(peerDistance * HISTOGRAM_LENGTH * 2));
			if (peerNodeStatus.isConnected()) {
				histogramConnected[histogramIndex]++;
			} else {
				histogramDisconnected[histogramIndex]++;
			}
			peerCircleInfoboxContent.addChild("span", new String[] { "style", "class" }, new String[] { generatePeerCircleStyleString(peerLocation, false, (1.0 - peerNodeStatus.getPReject())), ((peerNodeStatus.isConnected())?"connected":"disconnected") }, ((peerNodeStatus.isOpennet())?"o":"x"));
		}
		peerCircleInfoboxContent.addChild("span", new String[] { "style", "class" }, new String[] { generatePeerCircleStyleString(myLocation, true, 1.0), "me" }, "x");
		//
		double histogramPercent;
		for (int i = 0; i < HISTOGRAM_LENGTH; i++) {
			peerHistogramLegendCell = peerHistogramLegendTableRow.addChild("td");
			peerHistogramGraphCell = peerHistogramGraphTableRow.addChild("td", "style", "height: 100px;");
			peerHistogramLegendCell.addChild("div", "class", "histogramLabel").addChild("#", fix1p2.format(((double) i) / ( HISTOGRAM_LENGTH * 2 )));
			//
			histogramPercent = ((double) histogramConnected[ i ] ) / newPeerCount;
			peerHistogramGraphCell.addChild("div", new String[] { "class", "style" }, new String[] { "histogramConnected", "height: " + fix3pctUS.format(histogramPercent) + "; width: 100%;" }, "\u00a0");
			//
			histogramPercent = ((double) histogramDisconnected[ i ] ) / newPeerCount;
			peerHistogramGraphCell.addChild("div", new String[] { "class", "style" }, new String[] { "histogramDisconnected", "height: " + fix3pctUS.format(histogramPercent) + "; width: 100%;" }, "\u00a0");
		}
	}

	private String generatePeerCircleStyleString (double peerLocation, boolean offsetMe, double strength) {
		peerLocation *= Math.PI * 2;
		//
		int offset = 0;
		if( offsetMe ) {
			// Make our own peer stand out from the crowd better so we can see it easier
			offset = -10;
		} else {
			offset = (int) (PEER_CIRCLE_INNER_RADIUS * (1.0 - strength));
		}
		double x = PEER_CIRCLE_ADDITIONAL_FREE_SPACE + PEER_CIRCLE_RADIUS + Math.sin(peerLocation) * (PEER_CIRCLE_RADIUS - offset);
		double y = PEER_CIRCLE_RADIUS - Math.cos(peerLocation) * (PEER_CIRCLE_RADIUS - offset);  // no PEER_CIRCLE_ADDITIONAL_FREE_SPACE for y-disposition
		//
		return "position: absolute; top: " + fix3p1US.format(y) + "px; left: " + fix3p1US.format(x) + "px";
	}

	@Override
	public String path() {
		return "/stats/";
	}
	
	/** This class is the base for most of the pushed elements in this page. These are updated at intervals*/
	private static abstract class StatisticsUpdateableElement extends BaseUpdateableElement{

		/** The element needs a unique id*/
		private String updaterId=String.valueOf(new Random().nextInt());
		
		/** The current ToadletContext*/
		private ToadletContext ctx;
		
		private StatisticsUpdateableElement(ToadletContext ctx){
			super("div",ctx);
			this.ctx=ctx;
			init();
			((SimpleToadletServer)ctx.getContainer()).intervalPushManager.registerUpdateableElement(this);
		}
		
		@Override
		public void dispose() {
			((SimpleToadletServer)ctx.getContainer()).intervalPushManager.deregisterUpdateableElement(this);
		}

		@Override
		public String getUpdaterId(String requestId) {
			return updaterId;
		}

		@Override
		public String getUpdaterType() {
			return UpdaterConstants.REPLACER_UPDATER;
		}
		
	}
	
}<|MERGE_RESOLUTION|>--- conflicted
+++ resolved
@@ -102,22 +102,8 @@
 		}
 		return count;
 	}
-<<<<<<< HEAD
 	
 	private static PeerNodeStatus[] getPeerNodeStatuses(PeerManager peers){
-=======
-
-	public void handleMethodGET(URI uri, HTTPRequest request, ToadletContext ctx) throws ToadletContextClosedException, IOException, RedirectException {
-
-		if(!ctx.isAllowedFullAccess()) {
-			super.sendErrorPage(ctx, 403, NodeL10n.getBase().getString("Toadlet.unauthorizedTitle"), NodeL10n.getBase().getString("Toadlet.unauthorized"));
-			return;
-		}
-		final SubConfig nodeConfig = node.config.get("node");
-
-		node.clientCore.bandwidthStatsPutter.updateData();
-
->>>>>>> 9869435e
 		/* gather connection statistics */
 		PeerNodeStatus[] peerNodeStatuses = peers.getPeerNodeStatuses(true);
 		Arrays.sort(peerNodeStatuses, new Comparator<PeerNodeStatus>() {
@@ -135,7 +121,7 @@
 	public void handleMethodGET(URI uri, HTTPRequest request, ToadletContext ctx) throws ToadletContextClosedException, IOException, RedirectException {
 
 		if(!ctx.isAllowedFullAccess()) {
-			super.sendErrorPage(ctx, 403, L10n.getString("Toadlet.unauthorizedTitle"), L10n.getString("Toadlet.unauthorized"));
+			super.sendErrorPage(ctx, 403, NodeL10n.getBase().getString("Toadlet.unauthorizedTitle"), NodeL10n.getBase().getString("Toadlet.unauthorized"));
 			return;
 		}
 		final SubConfig nodeConfig = node.config.get("node");
@@ -158,12 +144,7 @@
 		final long nodeUptimeSeconds = (now - node.startupTime) / 1000;
 
 		if(ctx.isAllowedFullAccess())
-<<<<<<< HEAD
 			contentNode.addChild(new AlertElement(ctx));
-		ctx.getPageMaker().drawModeSelectionArray(core, container, contentNode, mode);
-=======
-			contentNode.addChild(core.alerts.createSummary());
->>>>>>> 9869435e
 
 		double swaps = node.getSwaps();
 		double noSwaps = node.getNoSwaps();
