--- conflicted
+++ resolved
@@ -67,11 +67,7 @@
 		try {
 			final String algo = "AES/CTR/NOPADDING";
 			final Provider bcastle = JceLoader.BouncyCastle;
-<<<<<<< HEAD
-			final Class clazz = Rijndael.class;
-=======
 			final Class<?> clazz = Rijndael.class;
->>>>>>> 56d50906
 
 			byte[] key = new byte[32]; // Test for whether 256-bit works.
 			byte[] iv = new byte[16];
