/*
Dijjer - A Peer to Peer HTTP Cache
Copyright (C) 2004,2005  Change.Tv, Inc

This program is free software; you can redistribute it and/or modify
it under the terms of the GNU General Public License as published by
the Free Software Foundation; either version 2 of the License, or
(at your option) any later version.

This program is distributed in the hope that it will be useful,
but WITHOUT ANY WARRANTY; without even the implied warranty of
MERCHANTABILITY or FITNESS FOR A PARTICULAR PURPOSE.  See the
GNU General Public License for more details.

You should have received a copy of the GNU General Public License
along with this program; if not, write to the Free Software
Foundation, Inc., 59 Temple Place, Suite 330, Boston, MA  02111-1307  USA
*/

package freenet.support;

import java.io.DataInput;
import java.io.DataOutputStream;
import java.io.IOException;
import java.util.LinkedList;
import java.util.List;

import freenet.io.WritableToDataOutputStream;
import freenet.io.comm.Peer;
import freenet.keys.Key;
import freenet.keys.NodeCHK;
import freenet.keys.NodeSSK;
import freenet.node.NewPacketFormat;

/**
 * @author ian
 *
 * To change the template for this generated type comment go to Window - Preferences - Java - Code Generation - Code and
 * Comments
 */
public class Serializer {

    public static final String VERSION = "$Id: Serializer.java,v 1.5 2005/09/15 18:16:04 amphibian Exp $";
	/**
	 * Maximum bit array size in bits.
	 */
	public static final int MAX_BITARRAY_SIZE = 2048*8;
	/**
	 * Maximum incoming array length in bytes.
	 */
	//Max packet format size - 4 to account for starting size integer.
	public static final int MAX_ARRAY_LENGTH = NewPacketFormat.MAX_MESSAGE_SIZE - 4;

	public static List<Object> readListFromDataInputStream(Class<?> elementType, DataInput dis) throws IOException {
		LinkedList<Object> ret = new LinkedList<Object>();
		int length = dis.readInt();
		for (int x = 0; x < length; x++) {
			ret.add(readFromDataInputStream(elementType, dis));
		}
		return ret;
	}

	/**
	 * Attempts to read an object of the specified type from the input.
	 * @param type type to read.
	 * @param dis input to read from.
	 * @return object read.
	 * @throws IOException if a read operation result in an IO error or an unexpected value is encountered.
	 */
	public static Object readFromDataInputStream(Class<?> type, DataInput dis) throws IOException {
		if (type.equals(Boolean.class)) {
			final byte bool = dis.readByte();
			/* Using readByte() instead of readBoolean() because values other than 0 or 1 indicate
			 * problems: only 0 and 1 are written.
			 */
			switch (bool) {
				case 1: return Boolean.TRUE;
				case 0: return Boolean.FALSE;
				default: throw new IOException("Boolean is non boolean value: " + bool);
			}
		} else if (type.equals(Byte.class)) {
			return dis.readByte();
		} else if (type.equals(Short.class)) {
			return dis.readShort();
		} else if (type.equals(Integer.class)) {
			return dis.readInt();
		} else if (type.equals(Long.class)) {
			return dis.readLong();
		} else if (type.equals(Double.class)) {
		    return dis.readDouble();
		} else if (type.equals(Float.class)) {
			return dis.readFloat();
		} else if (type.equals(String.class)) {
			final int length = dis.readInt();
			//TODO: Track read size so far and limit based on that? Might not be necessary.
			//TODO: Should these be IO Exceptions or IllegalArgumentExceptions?
			if (length < 0 || length > MAX_ARRAY_LENGTH) {
				throw new IOException("Invalid string length: " + length);
			}
			StringBuilder sb = new StringBuilder(length);
			for (int x = 0; x < length; x++) {
				sb.append(dis.readChar());
			}
			return sb.toString();
		} else if (type.equals(Buffer.class)) {
			return new Buffer(dis);
		} else if (type.equals(ShortBuffer.class)) {
		    return new ShortBuffer(dis);
		} else if (type.equals(Peer.class)) {
			return new Peer(dis);
		} else if (type.equals(BitArray.class)) {
			return new BitArray(dis, MAX_BITARRAY_SIZE);
		} else if (type.equals(NodeCHK.class)) {
			// Use Key.read(...) rather than NodeCHK-specific method because write(...) writes the TYPE field.
			return Key.read(dis);
		} else if (type.equals(NodeSSK.class)) {
			// Use Key.read(...) rather than NodeSSK-specific method because write(...) writes the TYPE field.
			return Key.read(dis);
		} else if (type.equals(Key.class)) {
		    return Key.read(dis);
		} else if (type.equals(double[].class)) {
<<<<<<< HEAD
			// & 0xFF for unsigned byte. Can be up to 255, no negatives.
=======
			// & 0xFF for unsigned byte.
>>>>>>> 5569e2b9
			double[] array = new double[dis.readByte() & 0xFF];
			for (int i = 0; i < array.length; i++) array[i] = dis.readDouble();
			return array;
		} else if (type.equals(float[].class)) {
<<<<<<< HEAD
			final short length = dis.readShort();
			if (length < 0 || length > MAX_ARRAY_LENGTH/4) {
				throw new IOException("Invalid flat array length: " + length);
			}
			float[] array = new float[length];
=======
			float[] array = new float[dis.readShort()];
>>>>>>> 5569e2b9
			for (int i = 0; i < array.length; i++) array[i] = dis.readFloat();
			return array;
		} else {
			throw new RuntimeException("Unrecognised field type: " + type);
		}
	}

	public static void writeToDataOutputStream(Object object, DataOutputStream dos) throws IOException {	
		Class<?> type = object.getClass();
		if (type.equals(Long.class)) {
			dos.writeLong((Long) object);
		} else if (type.equals(Boolean.class)) {
			dos.writeBoolean((Boolean) object);
		} else if (type.equals(Integer.class)) {
			dos.writeInt((Integer) object);
		} else if (type.equals(Short.class)) {
			dos.writeShort((Short) object);
		} else if (type.equals(Double.class)) {
<<<<<<< HEAD
			dos.writeDouble((Double) object);
=======
		    dos.writeDouble(((Double) object).doubleValue());
>>>>>>> 5569e2b9
		} else if (type.equals(Float.class)) {
			dos.writeFloat((Float)object);
		} else if (WritableToDataOutputStream.class.isAssignableFrom(type)) {
			((WritableToDataOutputStream) object).writeToDataOutputStream(dos);
		} else if (type.equals(String.class)) {
			String s = (String) object;
			dos.writeInt(s.length());
			for (int x = 0; x < s.length(); x++) {
				dos.writeChar(s.charAt(x));
			}
		} else if (type.equals(LinkedList.class)) {
			LinkedList<?> ll = (LinkedList<?>) object;
			synchronized (ll) {
				dos.writeInt(ll.size());
				for (Object o : ll) {
					writeToDataOutputStream(o, dos);
				}
			}
		} else if (type.equals(Byte.class)) {
<<<<<<< HEAD
			dos.write((Byte) object);
		} else if (type.equals(double[].class))  {
			// writeByte() takes the eight lower-order bits - length capped to 255.
			dos.writeByte(((double[])object).length);
			for (double element : (double[])object) dos.writeDouble(element);
=======
			dos.write(((Byte) object).byteValue());
		} else if (type.equals(double[].class))  {
			// writeByte() takes the eight lower-order bits - length capped to 255.
			final double[] array = (double[])object;
			if (array.length > 255) {
				throw new IllegalArgumentException("Cannot serialize an array of more than 255 doubles; attempted to " +
				                                   "serialize " + array.length + ".");
			}
			dos.writeByte(array.length);
			for (double element : array) dos.writeDouble(element);
>>>>>>> 5569e2b9
		} else if (type.equals(float[].class)) {
			dos.writeShort(((float[])object).length);
			for (float element : (float[])object) dos.writeFloat(element);
		} else {
			throw new RuntimeException("Unrecognised field type: " + type);
		}
	}

	/** Only works for simple messages!! */
	public static int length(Class<?> type, int maxStringLength) {
		if (type.equals(Long.class)) {
			return 8;
		} else if (type.equals(Boolean.class)) {
			return 1;
		} else if (type.equals(Integer.class)) {
			return 4;
		} else if (type.equals(Short.class)) {
			return 2;
		} else if (type.equals(Double.class)) {
			return 8;
		} else if (WritableToDataOutputStream.class.isAssignableFrom(type)) {
			throw new IllegalArgumentException("Unknown length for "+type);
		} else if (type.equals(String.class)) {
			return 4 + maxStringLength * 2; // Written as chars
		} else if (type.equals(LinkedList.class)) {
			throw new IllegalArgumentException("Unknown length for LinkedList");
		} else if (type.equals(Byte.class)) {
			return 1;
		} else {
			throw new RuntimeException("Unrecognised field type: " + type);
		}
	}
}<|MERGE_RESOLUTION|>--- conflicted
+++ resolved
@@ -119,24 +119,16 @@
 		} else if (type.equals(Key.class)) {
 		    return Key.read(dis);
 		} else if (type.equals(double[].class)) {
-<<<<<<< HEAD
 			// & 0xFF for unsigned byte. Can be up to 255, no negatives.
-=======
-			// & 0xFF for unsigned byte.
->>>>>>> 5569e2b9
 			double[] array = new double[dis.readByte() & 0xFF];
 			for (int i = 0; i < array.length; i++) array[i] = dis.readDouble();
 			return array;
 		} else if (type.equals(float[].class)) {
-<<<<<<< HEAD
 			final short length = dis.readShort();
 			if (length < 0 || length > MAX_ARRAY_LENGTH/4) {
 				throw new IOException("Invalid flat array length: " + length);
 			}
 			float[] array = new float[length];
-=======
-			float[] array = new float[dis.readShort()];
->>>>>>> 5569e2b9
 			for (int i = 0; i < array.length; i++) array[i] = dis.readFloat();
 			return array;
 		} else {
@@ -155,11 +147,7 @@
 		} else if (type.equals(Short.class)) {
 			dos.writeShort((Short) object);
 		} else if (type.equals(Double.class)) {
-<<<<<<< HEAD
 			dos.writeDouble((Double) object);
-=======
-		    dos.writeDouble(((Double) object).doubleValue());
->>>>>>> 5569e2b9
 		} else if (type.equals(Float.class)) {
 			dos.writeFloat((Float)object);
 		} else if (WritableToDataOutputStream.class.isAssignableFrom(type)) {
@@ -179,14 +167,7 @@
 				}
 			}
 		} else if (type.equals(Byte.class)) {
-<<<<<<< HEAD
 			dos.write((Byte) object);
-		} else if (type.equals(double[].class))  {
-			// writeByte() takes the eight lower-order bits - length capped to 255.
-			dos.writeByte(((double[])object).length);
-			for (double element : (double[])object) dos.writeDouble(element);
-=======
-			dos.write(((Byte) object).byteValue());
 		} else if (type.equals(double[].class))  {
 			// writeByte() takes the eight lower-order bits - length capped to 255.
 			final double[] array = (double[])object;
@@ -196,7 +177,6 @@
 			}
 			dos.writeByte(array.length);
 			for (double element : array) dos.writeDouble(element);
->>>>>>> 5569e2b9
 		} else if (type.equals(float[].class)) {
 			dos.writeShort(((float[])object).length);
 			for (float element : (float[])object) dos.writeFloat(element);
