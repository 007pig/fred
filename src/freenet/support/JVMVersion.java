package freenet.support;

import static com.sun.jna.Platform.isAndroid;

import java.util.regex.Matcher;
import java.util.regex.Pattern;

import com.sun.jna.Platform;

/**
 * JVM version utilities.
 *
 * See documentation:
 * http://www.oracle.com/technetwork/java/javase/versioning-naming-139433.html (pre-9)
 * http://openjdk.java.net/jeps/223 (post-9)
 */
public class JVMVersion {
	/**
	 * Java version before which to display an End-of-Life warning. Subsequent releases of Freenet will function with
	 * them, but that may soon not be the case.
	 */
	public static final String EOL_THRESHOLD = "1.8";

	/**
	 * Java version before which to use the legacy updater URI.
	 */
	public static final String UPDATER_THRESHOLD = "1.8";

	/**
	 * Pre-9 is formatted as: major.feature[.maintenance[_update]]-ident
	 * Post-9 is formatted as: major[.minor[.security[. ...]]]-ident
	 * For comparison of compatibility, information beyond the major, feature/minor,
	 * maintenance/security and pre-9 update fields should not be of interest.
	 * We find a common denominator in major(.a(.b([._]c)?)?)?, skipping any additional postfix.
	 * The regex omits leading zeroes.
	 */
	private static final Pattern VERSION_PATTERN =
	    Pattern.compile("^0*(\\d+)(?:\\.0*(\\d+)(?:\\.0*(\\d+)(?:[_.]0*(\\d+))?)?)?.*$");

	public static boolean isEOL() {
		return !isAndroid() // on android the version checks are done on the App level, so we do not check here.
			&& isEOL(getCurrent());
<<<<<<< HEAD
	}

	public static boolean isAndroid() {
		return Platform.isAndroid();
=======
>>>>>>> 1288cc5f
	}

	public static boolean needsLegacyUpdater() {
		return needsLegacyUpdater(getCurrent());
	}

	public static String getCurrent() {
		return System.getProperty("java.version");
	}

	static boolean isEOL(String version) {
		if (version == null) return false;

		return compareVersion(version, EOL_THRESHOLD) < 0;
	}

	static boolean needsLegacyUpdater(String version) {
		if (version == null) {
			return false;
		}

		return compareVersion(version, UPDATER_THRESHOLD) < 0;
	}

	public static final boolean is32Bit() {
		boolean is32bitOS = System.getProperty("os.arch").equalsIgnoreCase("x86");
		String prop = System.getProperty("sun.arch.data.model");
		if (prop != null) {
			return prop.startsWith("32") || is32bitOS;
		} else {
			return is32bitOS;
		}
	}

	/**
	 * Decomposes a version string into major, feature, and optional maintenance and update
	 * components.
	 * Missing optional components are set to 0, failed parses return all zeroes.
	 */
	static int[] parse(String version) {
	    int[] parsed = new int[4];
	    if (version == null) {
	        return parsed;
	    }
	    Matcher m = VERSION_PATTERN.matcher(version);
	    if (m.matches()) {
	        for (int i = 0; i < 4; i++) {
	            String component = m.group(i + 1);
	            if (component != null) {
	                parsed[i] = Integer.parseInt(component);
	            }
	        }
	    }
	    return parsed;
	}

	/**
	 * Compares two version strings, ignoring optional identifiers.
	 * Version strings that cannot be parsed are treated as version 0.0.0_0.
	 * @return A value < 0 if version1 is less than version2, 0 if they are equal, > 0 otherwise.
	 */
	static int compareVersion(String version1, String version2) {
	    int[] parsed1 = parse(version1);
	    int[] parsed2 = parse(version2);
	    for (int i = 0; i < 4; i++) {
	        if (parsed1[i] < parsed2[i]) {
	            return -1;
	        }
	        if (parsed1[i] > parsed2[i]) {
	            return 1;
	        }
	    }
	    return 0;
	}
}<|MERGE_RESOLUTION|>--- conflicted
+++ resolved
@@ -40,13 +40,6 @@
 	public static boolean isEOL() {
 		return !isAndroid() // on android the version checks are done on the App level, so we do not check here.
 			&& isEOL(getCurrent());
-<<<<<<< HEAD
-	}
-
-	public static boolean isAndroid() {
-		return Platform.isAndroid();
-=======
->>>>>>> 1288cc5f
 	}
 
 	public static boolean needsLegacyUpdater() {
