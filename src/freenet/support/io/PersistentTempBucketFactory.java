--- conflicted
+++ resolved
@@ -9,22 +9,15 @@
 import java.util.HashSet;
 import java.util.LinkedList;
 import java.util.Random;
-<<<<<<< HEAD
 
 import com.db4o.ObjectContainer;
 import com.db4o.ObjectSet;
 import com.db4o.query.Predicate;
-=======
->>>>>>> 8c3b475e
 
 import freenet.crypt.RandomSource;
 import freenet.support.Logger;
 import freenet.support.api.Bucket;
 import freenet.support.api.BucketFactory;
-<<<<<<< HEAD
-import java.io.FileFilter;
-=======
->>>>>>> 8c3b475e
 
 /**
  * Handles persistent temp files. These are used for e.g. persistent downloads.
@@ -112,27 +105,17 @@
 	 * Deletes any old temp files still unclaimed.
 	 */
 	public synchronized void completedInit() {
-<<<<<<< HEAD
 		// Persisting requests in the database means we don't register() files...
 		// So keep all the temp files for now.
 		// FIXME: tidy up unwanted temp files.
 		
-//		Iterator i = originalFiles.iterator();
+//		Iterator<File> i = originalFiles.iterator();
 //		while(i.hasNext()) {
 //			File f = (File) (i.next());
 //			if(Logger.shouldLog(Logger.MINOR, this))
 //				Logger.minor(this, "Deleting old tempfile "+f);
 //			f.delete();
 //		}
-=======
-		Iterator<File> i = originalFiles.iterator();
-		while(i.hasNext()) {
-			File f = (i.next());
-			if(Logger.shouldLog(Logger.MINOR, this))
-				Logger.minor(this, "Deleting old tempfile "+f);
-			f.delete();
-		}
->>>>>>> 8c3b475e
 		originalFiles = null;
 	}
 
