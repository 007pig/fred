package freenet.node.fcp;

import java.util.HashMap;
import java.util.HashSet;
import java.util.Iterator;
import java.util.LinkedList;
import java.util.List;
import java.util.Map;
import java.util.Vector;

import com.db4o.ObjectContainer;
import com.db4o.types.Db4oList;
import com.db4o.types.Db4oMap;

import freenet.client.async.ClientContext;
import freenet.client.async.DBJob;
import freenet.client.async.DBJobRunner;
import freenet.keys.FreenetURI;
import freenet.node.RequestClient;
import freenet.support.Logger;
import freenet.support.NullObject;
import freenet.support.io.NativeThread;

/**
 * An FCP client.
 * Identified by its Name which is sent on connection. 
 * Tracks persistent requests for either PERSISTENCE_REBOOT or PERSISTENCE_FOREVER.
 * 
 * Note that anything that modifies a non-transient field on a PERSISTENCE_FOREVER client should be called in a transaction. 
 * Hence the addition of the ObjectContainer parameter to all such methods.
 */
public class FCPClient {
	
	public FCPClient(String name2, FCPConnectionHandler handler, boolean isGlobalQueue, RequestCompletionCallback cb, short persistenceType, FCPPersistentRoot root, ObjectContainer container) {
		this.name = name2;
		if(name == null) throw new NullPointerException();
		this.currentConnection = handler;
<<<<<<< HEAD
		final boolean forever = (persistenceType == ClientRequest.PERSIST_FOREVER);
		if(forever) {
			runningPersistentRequests = container.ext().collections().newLinkedList();
			((Db4oList)runningPersistentRequests).activationDepth(1);
			completedUnackedRequests = container.ext().collections().newLinkedList();
			((Db4oList)completedUnackedRequests).activationDepth(1);
			clientRequestsByIdentifier = container.ext().collections().newHashMap(10);
			((Db4oMap)clientRequestsByIdentifier).activationDepth(1);
		} else {
			runningPersistentRequests = new Vector();
			completedUnackedRequests = new Vector();
			clientRequestsByIdentifier = new HashMap();
		}
		this.isGlobalQueue = isGlobalQueue;
		this.persistenceType = persistenceType;
		assert(persistenceType == ClientRequest.PERSIST_FOREVER || persistenceType == ClientRequest.PERSIST_REBOOT);
		watchGlobalVerbosityMask = Integer.MAX_VALUE;
		toStart = new LinkedList();
		lowLevelClient = new RequestClient() {
			public boolean persistent() {
				return forever;
			}
		};
=======
		this.runningPersistentRequests = new HashSet<ClientRequest>();
		this.completedUnackedRequests = new Vector<ClientRequest>();
		this.clientRequestsByIdentifier = new HashMap<String, ClientRequest>();
		this.server = server;
		this.core = server.core;
		this.client = core.makeClient((short)0);
		this.isGlobalQueue = isGlobalQueue;
		defaultFetchContext = client.getFetchContext();
		defaultInsertContext = client.getInsertContext(false);
		clientsWatching = new LinkedList<FCPClient>();
		watchGlobalVerbosityMask = Integer.MAX_VALUE;
		toStart = new LinkedList<ClientRequest>();
		lowLevelClient = this;
>>>>>>> aaeaa978
		completionCallback = cb;
		if(persistenceType == ClientRequest.PERSIST_FOREVER) {
			assert(root != null);
			this.root = root;
		} else
			this.root = null;
	}
	
	/** The persistent root object, null if persistenceType is PERSIST_REBOOT */
	final FCPPersistentRoot root;
	/** The client's Name sent in the ClientHello message */
	final String name;
	/** The current connection handler, if any. */
	private transient FCPConnectionHandler currentConnection;
	/** Currently running persistent requests */
	private final List runningPersistentRequests;
	/** Completed unacknowledged persistent requests */
<<<<<<< HEAD
	private final List completedUnackedRequests;
	/** ClientRequest's by identifier */
	private final Map clientRequestsByIdentifier;
=======
	private final Vector<ClientRequest> completedUnackedRequests;
	/** ClientRequest's by identifier */
	private final HashMap<String, ClientRequest> clientRequestsByIdentifier;
	/** Client (one FCPClient = one HighLevelSimpleClient = one round-robin slot) */
	private final HighLevelSimpleClient client;
	public final FetchContext defaultFetchContext;
	public final InsertContext defaultInsertContext;
	public final NodeClientCore core;
>>>>>>> aaeaa978
	/** Are we the global queue? */
	public final boolean isGlobalQueue;
	/** Are we watching the global queue? */
	boolean watchGlobal;
	int watchGlobalVerbosityMask;
<<<<<<< HEAD
	/** FCPClients watching us. Lazy init, sync on clientsWatchingLock */
	private transient LinkedList clientsWatching;
	private final NullObject clientsWatchingLock = new NullObject();
	private final LinkedList toStart;
	final RequestClient lowLevelClient;
	private transient RequestCompletionCallback completionCallback;
	/** Connection mode */
	final short persistenceType;
=======
	/** FCPClients watching us */
	// FIXME how do we lazily init this without synchronization problems?
	// We obviously can't synchronize on it when it hasn't been constructed yet...
	final LinkedList<FCPClient> clientsWatching;
	private final LinkedList<ClientRequest> toStart;
	/** Low-level client object, for freenet.client.async. Normally == this. */
	final Object lowLevelClient;
	private RequestCompletionCallback completionCallback;
>>>>>>> aaeaa978
	
	public synchronized FCPConnectionHandler getConnection() {
		return currentConnection;
	}
	
	public synchronized void setConnection(FCPConnectionHandler handler) {
		this.currentConnection = handler;
	}

	public synchronized void onLostConnection(FCPConnectionHandler handler) {
		handler.freeDDAJobs();
		if(currentConnection == handler)
			currentConnection = null;
	}

	/**
	 * Called when a client request has finished, but is persistent. It has not been
	 * acked yet, so it should be moved to the unacked-completed-requests set.
	 */
	public void finishedClientRequest(ClientRequest get, ObjectContainer container) {
		if(Logger.shouldLog(Logger.MINOR, this))
			Logger.minor(this, "Finished client request", new Exception("debug"));
		assert((persistenceType == ClientRequest.PERSIST_FOREVER) == (container != null));
		assert(get.persistenceType == persistenceType);
		synchronized(this) {
			if(runningPersistentRequests.remove(get)) {
				completedUnackedRequests.add(get);
			}	
		}
	}

	/**
	 * Queue any and all pending messages from already completed, unacknowledged, persistent
	 * requests, to be immediately sent. This happens automatically on startup and hopefully
	 * will encourage clients to acknowledge persistent requests!
	 */
	public void queuePendingMessagesOnConnectionRestart(FCPConnectionOutputHandler outputHandler, ObjectContainer container) {
		assert((persistenceType == ClientRequest.PERSIST_FOREVER) == (container != null));
		Object[] reqs;
		synchronized(this) {
			reqs = completedUnackedRequests.toArray();
		}
		for(int i=0;i<reqs.length;i++) {
			ClientRequest req = (ClientRequest) reqs[i];
			if(persistenceType == ClientRequest.PERSIST_FOREVER)
				container.activate(req, 1);
			((ClientRequest)reqs[i]).sendPendingMessages(outputHandler, true, false, false, container);
		}
	}
	
	/**
	 * Queue any and all pending messages from running requests. Happens on demand.
	 */
	public void queuePendingMessagesFromRunningRequests(FCPConnectionOutputHandler outputHandler, ObjectContainer container) {
		assert((persistenceType == ClientRequest.PERSIST_FOREVER) == (container != null));
		Object[] reqs;
		synchronized(this) {
			reqs = runningPersistentRequests.toArray();
		}
		for(int i=0;i<reqs.length;i++) {
			ClientRequest req = (ClientRequest) reqs[i];
			if(persistenceType == ClientRequest.PERSIST_FOREVER)
				container.activate(req, 1);
			req.sendPendingMessages(outputHandler, true, false, false, container);
		}
	}
	
	public void register(ClientRequest cg, boolean startLater, ObjectContainer container) throws IdentifierCollisionException {
		assert(cg.persistenceType == persistenceType);
		assert((persistenceType == ClientRequest.PERSIST_FOREVER) == (container != null));
		if(Logger.shouldLog(Logger.MINOR, this))
			Logger.minor(this, "Registering "+cg.getIdentifier()+(startLater ? " to start later" : ""));
		synchronized(this) {
			String ident = cg.getIdentifier();
			ClientRequest old = clientRequestsByIdentifier.get(ident);
			if((old != null) && (old != cg))
				throw new IdentifierCollisionException();
			if(cg.hasFinished()) {
				completedUnackedRequests.add(cg);
			} else {
				runningPersistentRequests.add(cg);
				if(startLater) toStart.add(cg);
			}
			clientRequestsByIdentifier.put(ident, cg);
		}
	}

	public boolean removeByIdentifier(String identifier, boolean kill, FCPServer server, ObjectContainer container, ClientContext context) {
		assert((persistenceType == ClientRequest.PERSIST_FOREVER) == (container != null));
		ClientRequest req;
		boolean logMINOR = Logger.shouldLog(Logger.MINOR, this);
		if(logMINOR) Logger.minor(this, "removeByIdentifier("+identifier+ ',' +kill+ ')');
		synchronized(this) {
			req = clientRequestsByIdentifier.get(identifier);
			if(req == null)
				return false;
			else if(!(runningPersistentRequests.remove(req) || completedUnackedRequests.remove(req))) {
				Logger.error(this, "Removing "+identifier+": in clientRequestsByIdentifier but not in running/completed maps!");
				return false;
			}
			clientRequestsByIdentifier.remove(identifier);
		}
        req.requestWasRemoved(container);
		if(kill) {
			if(logMINOR) Logger.minor(this, "Killing request "+req);
			req.cancel(container, context);
		}
		if(completionCallback != null)
			completionCallback.onRemove(req, container);
		return true;
	}

	public boolean hasPersistentRequests(ObjectContainer container) {
		assert((persistenceType == ClientRequest.PERSIST_FOREVER) == (container != null));
		if(runningPersistentRequests == null) {
			if(!container.ext().isActive(this))
				Logger.error(this, "FCPCLIENT NOT ACTIVE!!!");
			throw new NullPointerException();
		}
		if(completedUnackedRequests == null) {
			if(!container.ext().isActive(this))
				Logger.error(this, "FCPCLIENT NOT ACTIVE!!!");
			throw new NullPointerException();
		}
		return !(runningPersistentRequests.isEmpty() && completedUnackedRequests.isEmpty());
	}

	public void addPersistentRequests(List<ClientRequest> v, boolean onlyForever, ObjectContainer container) {
		assert((persistenceType == ClientRequest.PERSIST_FOREVER) == (container != null));
		synchronized(this) {
			Iterator<ClientRequest> i = runningPersistentRequests.iterator();
			while(i.hasNext()) {
				ClientRequest req = i.next();
				if(req.isPersistentForever() || !onlyForever)
					v.add(req);
			}
			v.addAll(completedUnackedRequests);
		}
	}

	/**
	 * Enable or disable watch-the-global-queue.
	 * @param enabled Whether we want watch-global-queue to be enabled.
	 * @param verbosityMask If so, what verbosity mask to use (to filter messages
	 * generated by the global queue).
	 */
	public void setWatchGlobal(boolean enabled, int verbosityMask, FCPServer server, ObjectContainer container) {
		assert((persistenceType == ClientRequest.PERSIST_FOREVER) == (container != null));
		if(isGlobalQueue) {
			Logger.error(this, "Set watch global on global queue!: "+this, new Exception("debug"));
			return;
		}
		if(watchGlobal && !enabled) {
			server.globalRebootClient.unwatch(this);
			server.globalForeverClient.unwatch(this);
			watchGlobal = false;
		} else if(enabled && !watchGlobal) {
			server.globalRebootClient.watch(this);
			server.globalForeverClient.watch(this);
			FCPConnectionHandler connHandler = getConnection();
			if(connHandler != null) {
				if(persistenceType == ClientRequest.PERSIST_REBOOT)
					server.globalRebootClient.queuePendingMessagesOnConnectionRestart(connHandler.outputHandler, container);
				else
					server.globalForeverClient.queuePendingMessagesOnConnectionRestart(connHandler.outputHandler, container);
			}
			watchGlobal = true;
		}
		// Otherwise the status is unchanged.
		this.watchGlobalVerbosityMask = verbosityMask;
	}

	public void queueClientRequestMessage(FCPMessage msg, int verbosityLevel, ObjectContainer container) {
		queueClientRequestMessage(msg, verbosityLevel, false, container);
	}
	
	public void queueClientRequestMessage(FCPMessage msg, int verbosityLevel, boolean useGlobalMask, ObjectContainer container) {
		if(useGlobalMask && (verbosityLevel & watchGlobalVerbosityMask) != verbosityLevel)
			return;
		FCPConnectionHandler conn = getConnection();
		if(conn != null) {
			conn.outputHandler.queue(msg);
		}
		FCPClient[] clients;
		if(isGlobalQueue) {
<<<<<<< HEAD
			synchronized(clientsWatchingLock) {
				if(clientsWatching != null)
				clients = (FCPClient[]) clientsWatching.toArray(new FCPClient[clientsWatching.size()]);
				else
					clients = null;
			}
			if(clients != null)
			for(int i=0;i<clients.length;i++) {
				if(persistenceType == ClientRequest.PERSIST_FOREVER)
					container.activate(clients[i], 1);
				if(clients[i].persistenceType != persistenceType) continue;
				clients[i].queueClientRequestMessage(msg, verbosityLevel, true, container);
				if(persistenceType == ClientRequest.PERSIST_FOREVER)
					container.deactivate(clients[i], 1);
=======
			synchronized(clientsWatching) {
				clients = clientsWatching.toArray(new FCPClient[clientsWatching.size()]);
>>>>>>> aaeaa978
			}
		}
	}
	
	private void unwatch(FCPClient client) {
		if(!isGlobalQueue) return;
		synchronized(clientsWatchingLock) {
			if(clientsWatching != null)
			clientsWatching.remove(client);
		}
	}

	private void watch(FCPClient client) {
		if(!isGlobalQueue) return;
		synchronized(clientsWatchingLock) {
			if(clientsWatching == null)
				clientsWatching = new LinkedList();
			clientsWatching.add(client);
		}
	}

<<<<<<< HEAD
	public synchronized ClientRequest getRequest(String identifier, ObjectContainer container) {
		assert((persistenceType == ClientRequest.PERSIST_FOREVER) == (container != null));
		ClientRequest req = (ClientRequest) clientRequestsByIdentifier.get(identifier);
		if(persistenceType == ClientRequest.PERSIST_FOREVER)
			container.activate(req, 1);
		return req;
=======
	public synchronized ClientRequest getRequest(String identifier) {
		return clientRequestsByIdentifier.get(identifier);
>>>>>>> aaeaa978
	}

	/**
	 * Start all delayed-start requests.
	 */
	public void finishStart(DBJobRunner runner) {
		ClientRequest[] reqs;
		synchronized(this) {
<<<<<<< HEAD
			reqs = (ClientRequest[]) toStart.toArray(new ClientRequest[toStart.size()]);
			toStart.clear();
		}
		for(int i=0;i<reqs.length;i++) {
			final ClientRequest req = reqs[i];
			runner.queue(new DBJob() {

				public void run(ObjectContainer container, ClientContext context) {
					container.activate(req, 1);
					req.start(container, context);
					container.deactivate(req, 1);
				}
				
			}, NativeThread.HIGH_PRIORITY + reqs[i].getPriority(), false);
=======
			reqs = toStart.toArray(new ClientRequest[toStart.size()]);
>>>>>>> aaeaa978
		}
	}
	
	@Override
	public String toString() {
		return super.toString()+ ':' +name;
	}

	/**
	 * Callback called when a request succeeds.
	 */
	public void notifySuccess(ClientRequest req, ObjectContainer container) {
		assert(req.persistenceType == persistenceType);
		if(completionCallback != null)
			completionCallback.notifySuccess(req, container);
	}

	/**
	 * Callback called when a request fails
	 * @param get
	 */
	public void notifyFailure(ClientRequest req, ObjectContainer container) {
		assert(req.persistenceType == persistenceType);
		if(completionCallback != null)
			completionCallback.notifyFailure(req, container);
	}
	
	public synchronized RequestCompletionCallback setRequestCompletionCallback(RequestCompletionCallback cb) {
		RequestCompletionCallback old = completionCallback;
		completionCallback = cb;
		return old;
	}

	public void removeFromDatabase(ObjectContainer container) {
		container.delete(runningPersistentRequests);
		container.delete(completedUnackedRequests);
		container.delete(clientRequestsByIdentifier);
		container.delete(toStart);
		container.delete(lowLevelClient);
		container.delete(this);
	}

	public void removeAll(ObjectContainer container, ClientContext context) {
		HashSet toKill = new HashSet();
		synchronized(this) {
			Iterator i = runningPersistentRequests.iterator();
			while(i.hasNext()) {
				ClientRequest req = (ClientRequest) i.next();
				toKill.add(req);
			}
			runningPersistentRequests.clear();
			for(int j=0;j<completedUnackedRequests.size();j++)
				toKill.add(completedUnackedRequests.get(j));
			completedUnackedRequests.clear();
			i = clientRequestsByIdentifier.values().iterator();
			while(i.hasNext()) {
				ClientRequest req = (ClientRequest) i.next();
				toKill.add(req);
			}
			clientRequestsByIdentifier.clear();
			i = toStart.iterator();
			while(i.hasNext()) {
				ClientRequest req = (ClientRequest) i.next();
				toKill.add(req);
			}
			toStart.clear();
		}
		Iterator i = toStart.iterator();
		while(i.hasNext()) {
			ClientRequest req = (ClientRequest) i.next();
			req.cancel(container, context);
			req.requestWasRemoved(container);
		}
	}

	public ClientGet getCompletedRequest(FreenetURI key, ObjectContainer container) {
		// FIXME speed this up with another hashmap or something.
		// FIXME keep a transient hashmap in RAM, use it for fproxy.
		// FIXME consider supporting inserts too.
		for(int i=0;i<completedUnackedRequests.size();i++) {
			ClientRequest req = (ClientRequest) completedUnackedRequests.get(i);
			if(!(req instanceof ClientGet)) continue;
			ClientGet getter = (ClientGet) req;
			if(getter.getURI(container).equals(key)) {
				if(persistenceType == ClientRequest.PERSIST_FOREVER)
					container.activate(getter, 1);
				return getter;
			}
		}
		return null;
	}

	public void init(ObjectContainer container) {
		container.activate(runningPersistentRequests, 1);
		container.activate(completedUnackedRequests, 1);
		container.activate(clientRequestsByIdentifier, 1);
		((Db4oList)runningPersistentRequests).activationDepth(1);
		((Db4oList)completedUnackedRequests).activationDepth(1);
		((Db4oMap)clientRequestsByIdentifier).activationDepth(1);
	}
}<|MERGE_RESOLUTION|>--- conflicted
+++ resolved
@@ -35,7 +35,6 @@
 		this.name = name2;
 		if(name == null) throw new NullPointerException();
 		this.currentConnection = handler;
-<<<<<<< HEAD
 		final boolean forever = (persistenceType == ClientRequest.PERSIST_FOREVER);
 		if(forever) {
 			runningPersistentRequests = container.ext().collections().newLinkedList();
@@ -53,27 +52,12 @@
 		this.persistenceType = persistenceType;
 		assert(persistenceType == ClientRequest.PERSIST_FOREVER || persistenceType == ClientRequest.PERSIST_REBOOT);
 		watchGlobalVerbosityMask = Integer.MAX_VALUE;
-		toStart = new LinkedList();
+		toStart = new LinkedList<ClientRequest>();
 		lowLevelClient = new RequestClient() {
 			public boolean persistent() {
 				return forever;
 			}
 		};
-=======
-		this.runningPersistentRequests = new HashSet<ClientRequest>();
-		this.completedUnackedRequests = new Vector<ClientRequest>();
-		this.clientRequestsByIdentifier = new HashMap<String, ClientRequest>();
-		this.server = server;
-		this.core = server.core;
-		this.client = core.makeClient((short)0);
-		this.isGlobalQueue = isGlobalQueue;
-		defaultFetchContext = client.getFetchContext();
-		defaultInsertContext = client.getInsertContext(false);
-		clientsWatching = new LinkedList<FCPClient>();
-		watchGlobalVerbosityMask = Integer.MAX_VALUE;
-		toStart = new LinkedList<ClientRequest>();
-		lowLevelClient = this;
->>>>>>> aaeaa978
 		completionCallback = cb;
 		if(persistenceType == ClientRequest.PERSIST_FOREVER) {
 			assert(root != null);
@@ -91,44 +75,22 @@
 	/** Currently running persistent requests */
 	private final List runningPersistentRequests;
 	/** Completed unacknowledged persistent requests */
-<<<<<<< HEAD
 	private final List completedUnackedRequests;
 	/** ClientRequest's by identifier */
-	private final Map clientRequestsByIdentifier;
-=======
-	private final Vector<ClientRequest> completedUnackedRequests;
-	/** ClientRequest's by identifier */
-	private final HashMap<String, ClientRequest> clientRequestsByIdentifier;
-	/** Client (one FCPClient = one HighLevelSimpleClient = one round-robin slot) */
-	private final HighLevelSimpleClient client;
-	public final FetchContext defaultFetchContext;
-	public final InsertContext defaultInsertContext;
-	public final NodeClientCore core;
->>>>>>> aaeaa978
+	private final Map<String, ClientRequest> clientRequestsByIdentifier;
 	/** Are we the global queue? */
 	public final boolean isGlobalQueue;
 	/** Are we watching the global queue? */
 	boolean watchGlobal;
 	int watchGlobalVerbosityMask;
-<<<<<<< HEAD
 	/** FCPClients watching us. Lazy init, sync on clientsWatchingLock */
 	private transient LinkedList clientsWatching;
 	private final NullObject clientsWatchingLock = new NullObject();
-	private final LinkedList toStart;
+	private final LinkedList<ClientRequest> toStart;
 	final RequestClient lowLevelClient;
 	private transient RequestCompletionCallback completionCallback;
 	/** Connection mode */
 	final short persistenceType;
-=======
-	/** FCPClients watching us */
-	// FIXME how do we lazily init this without synchronization problems?
-	// We obviously can't synchronize on it when it hasn't been constructed yet...
-	final LinkedList<FCPClient> clientsWatching;
-	private final LinkedList<ClientRequest> toStart;
-	/** Low-level client object, for freenet.client.async. Normally == this. */
-	final Object lowLevelClient;
-	private RequestCompletionCallback completionCallback;
->>>>>>> aaeaa978
 	
 	public synchronized FCPConnectionHandler getConnection() {
 		return currentConnection;
@@ -314,7 +276,6 @@
 		}
 		FCPClient[] clients;
 		if(isGlobalQueue) {
-<<<<<<< HEAD
 			synchronized(clientsWatchingLock) {
 				if(clientsWatching != null)
 				clients = (FCPClient[]) clientsWatching.toArray(new FCPClient[clientsWatching.size()]);
@@ -329,10 +290,6 @@
 				clients[i].queueClientRequestMessage(msg, verbosityLevel, true, container);
 				if(persistenceType == ClientRequest.PERSIST_FOREVER)
 					container.deactivate(clients[i], 1);
-=======
-			synchronized(clientsWatching) {
-				clients = clientsWatching.toArray(new FCPClient[clientsWatching.size()]);
->>>>>>> aaeaa978
 			}
 		}
 	}
@@ -354,17 +311,12 @@
 		}
 	}
 
-<<<<<<< HEAD
 	public synchronized ClientRequest getRequest(String identifier, ObjectContainer container) {
 		assert((persistenceType == ClientRequest.PERSIST_FOREVER) == (container != null));
 		ClientRequest req = (ClientRequest) clientRequestsByIdentifier.get(identifier);
 		if(persistenceType == ClientRequest.PERSIST_FOREVER)
 			container.activate(req, 1);
 		return req;
-=======
-	public synchronized ClientRequest getRequest(String identifier) {
-		return clientRequestsByIdentifier.get(identifier);
->>>>>>> aaeaa978
 	}
 
 	/**
@@ -373,7 +325,6 @@
 	public void finishStart(DBJobRunner runner) {
 		ClientRequest[] reqs;
 		synchronized(this) {
-<<<<<<< HEAD
 			reqs = (ClientRequest[]) toStart.toArray(new ClientRequest[toStart.size()]);
 			toStart.clear();
 		}
@@ -388,9 +339,6 @@
 				}
 				
 			}, NativeThread.HIGH_PRIORITY + reqs[i].getPriority(), false);
-=======
-			reqs = toStart.toArray(new ClientRequest[toStart.size()]);
->>>>>>> aaeaa978
 		}
 	}
 	
