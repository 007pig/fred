--- conflicted
+++ resolved
@@ -128,42 +128,6 @@
 		publicURI = getPublicURI(this.uri);
 	}
 
-<<<<<<< HEAD
-	public ClientPutBase(SimpleFieldSet fs, FCPClient client2, FCPServer server) throws MalformedURLException {
-		super(fs, client2);
-		publicURI = getPublicURI(this.uri);
-		getCHKOnly = Fields.stringToBool(fs.get("CHKOnly"), false);
-		boolean dontCompress = Fields.stringToBool(fs.get("DontCompress"), false);
-		int maxRetries = Integer.parseInt(fs.get("MaxRetries"));
-		clientToken = fs.get("ClientToken");
-		finished = Fields.stringToBool(fs.get("Finished"), false);
-		//finished = false;
-		succeeded = Fields.stringToBool(fs.get("Succeeded"), false);
-		ctx = new InsertContext(server.defaultInsertContext, new SimpleEventProducer());
-		ctx.dontCompress = dontCompress;
-		ctx.eventProducer.addEventListener(this);
-		ctx.maxInsertRetries = maxRetries;
-		ctx.compressorDescriptor = fs.get("Codecs");
-		ctx.realTimeFlag = false;
-		String genURI = fs.get("GeneratedURI");
-		if(genURI != null)
-			generatedURI = new FreenetURI(genURI);
-		if(finished) {
-			String ctime = fs.get("CompletionTime");
-			if(ctime != null)
-				completionTime = Long.parseLong(ctime);
-			if(!succeeded)
-				putFailedMessage = new PutFailedMessage(fs.subset("PutFailed"), false);
-		}
-		earlyEncode = Fields.stringToBool(fs.get("EarlyEncode"), false);
-		if(fs.get("ForkOnCacheable") != null)
-			ctx.forkOnCacheable = fs.getBoolean("ForkOnCacheable", false);
-		else
-			ctx.forkOnCacheable = Node.FORK_ON_CACHEABLE_DEFAULT;
-	}
-
-=======
->>>>>>> b687a0e4
 	private FreenetURI getPublicURI(FreenetURI uri) throws MalformedURLException {
 		String type = uri.getKeyType();
 		if(type.equalsIgnoreCase("CHK")) {
