package freenet.node.fcp;

import java.net.MalformedURLException;

import com.db4o.ObjectContainer;

import freenet.client.*;
import freenet.client.async.BaseClientPutter;
import freenet.client.async.ClientContext;
import freenet.client.async.ClientPutCallback;
import freenet.client.async.DBJob;
import freenet.client.async.DatabaseDisabledException;
import freenet.client.events.ClientEvent;
import freenet.client.events.ClientEventListener;
import freenet.client.events.FinishedCompressionEvent;
import freenet.client.events.SimpleEventProducer;
import freenet.client.events.SplitfileProgressEvent;
import freenet.client.events.StartedCompressionEvent;
import freenet.keys.FreenetURI;
import freenet.keys.InsertableClientSSK;
import freenet.node.Node;
import freenet.support.Fields;
import freenet.support.Logger;
import freenet.support.SimpleFieldSet;
import freenet.support.io.NativeThread;

/**
 * Base class for ClientPut and ClientPutDir.
 * Any code which can be shared between the two goes here.
 */
public abstract class ClientPutBase extends ClientRequest implements ClientPutCallback, ClientEventListener {

	/** Created new for each ClientPutBase, so we have to delete it in requestWasRemoved() */
	final InsertContext ctx;
	final boolean getCHKOnly;

	// Verbosity bitmasks
	private static final int VERBOSITY_SPLITFILE_PROGRESS = 1;
	private static final int VERBOSITY_PUT_FETCHABLE = 256;
	private static final int VERBOSITY_COMPRESSION_START_END = 512;

	// Stuff waiting for reconnection
	/** Has the request succeeded? */
	protected boolean succeeded;
	/** If the request failed, how did it fail? PutFailedMessage is the most
	 * convenient way to store this (InsertException has a stack trace!).
	 */
	private PutFailedMessage putFailedMessage;
	/** URI generated for the insert. */
	protected FreenetURI generatedURI;
	// This could be a SimpleProgress, or it could be started/finished compression.
	// Not that important, so not saved on persistence.
	// Probably saving it would conflict with later changes (full persistence at
	// ClientPutter level).
	protected FCPMessage progressMessage;
	
	/** Whether to force an early generation of the CHK */
	protected final boolean earlyEncode;

	protected final FreenetURI publicURI;

	public final static String SALT = "Salt";
	public final static String FILE_HASH = "FileHash";

	public ClientPutBase(FreenetURI uri, String identifier, int verbosity, FCPConnectionHandler handler, 
			short priorityClass, short persistenceType, String clientToken, boolean global, boolean getCHKOnly,
			boolean dontCompress, int maxRetries, boolean earlyEncode, boolean canWriteClientCache, boolean forkOnCacheable, String compressorDescriptor, int extraInsertsSingleBlock, int extraInsertsSplitfileHeader, FCPServer server, ObjectContainer container) throws MalformedURLException {
		super(uri, identifier, verbosity, handler, priorityClass, persistenceType, clientToken, global, container);
		this.getCHKOnly = getCHKOnly;
		ctx = new InsertContext(server.defaultInsertContext, new SimpleEventProducer());
		ctx.dontCompress = dontCompress;
		ctx.eventProducer.addEventListener(this);
		ctx.maxInsertRetries = maxRetries;
		ctx.canWriteClientCache = canWriteClientCache;
		ctx.compressorDescriptor = compressorDescriptor;
		ctx.forkOnCacheable = forkOnCacheable;
		ctx.extraInsertsSingleBlock = extraInsertsSingleBlock;
		ctx.extraInsertsSplitfileHeaderBlock = extraInsertsSplitfileHeader;
		this.earlyEncode = earlyEncode;
		publicURI = getPublicURI(uri);
	}

	public ClientPutBase(FreenetURI uri, String identifier, int verbosity, FCPConnectionHandler handler,
			FCPClient client, short priorityClass, short persistenceType, String clientToken, boolean global,
			boolean getCHKOnly, boolean dontCompress, int maxRetries, boolean earlyEncode, boolean canWriteClientCache, boolean forkOnCacheable, int extraInsertsSingleBlock, int extraInsertsSplitfileHeader, String compressorDescriptor, FCPServer server, ObjectContainer container) throws MalformedURLException {
		super(uri, identifier, verbosity, handler, client, priorityClass, persistenceType, clientToken, global, container);
		this.getCHKOnly = getCHKOnly;
		ctx = new InsertContext(server.defaultInsertContext, new SimpleEventProducer());
		ctx.dontCompress = dontCompress;
		ctx.eventProducer.addEventListener(this);
		ctx.maxInsertRetries = maxRetries;
		ctx.canWriteClientCache = canWriteClientCache;
		ctx.compressorDescriptor = compressorDescriptor;
		ctx.forkOnCacheable = forkOnCacheable;
		ctx.extraInsertsSingleBlock = extraInsertsSingleBlock;
		ctx.extraInsertsSplitfileHeaderBlock = extraInsertsSplitfileHeader;
		this.earlyEncode = earlyEncode;
		publicURI = getPublicURI(uri);
	}

	public ClientPutBase(SimpleFieldSet fs, FCPClient client2, FCPServer server) throws MalformedURLException {
		super(fs, client2);
		publicURI = getPublicURI(uri);
		getCHKOnly = Fields.stringToBool(fs.get("CHKOnly"), false);
		boolean dontCompress = Fields.stringToBool(fs.get("DontCompress"), false);
		int maxRetries = Integer.parseInt(fs.get("MaxRetries"));
		clientToken = fs.get("ClientToken");
		finished = Fields.stringToBool(fs.get("Finished"), false);
		//finished = false;
		succeeded = Fields.stringToBool(fs.get("Succeeded"), false);
		ctx = new InsertContext(server.defaultInsertContext, new SimpleEventProducer());
		ctx.dontCompress = dontCompress;
		ctx.eventProducer.addEventListener(this);
		ctx.maxInsertRetries = maxRetries;
		ctx.compressorDescriptor = fs.get("Codecs");
		String genURI = fs.get("GeneratedURI");
		if(genURI != null)
			generatedURI = new FreenetURI(genURI);
		if(finished) {
			String ctime = fs.get("CompletionTime");
			if(ctime != null)
				completionTime = Long.parseLong(ctime);
			if(!succeeded)
				putFailedMessage = new PutFailedMessage(fs.subset("PutFailed"), false);
		}
		earlyEncode = Fields.stringToBool(fs.get("EarlyEncode"), false);
		if(fs.get("ForkOnCacheable") != null)
			ctx.forkOnCacheable = fs.getBoolean("ForkOnCacheable", false);
		else
			ctx.forkOnCacheable = Node.FORK_ON_CACHEABLE_DEFAULT;
	}

	private FreenetURI getPublicURI(FreenetURI uri) throws MalformedURLException {
		String type = uri.getKeyType();
		if(type.equalsIgnoreCase("CHK")) {
			return uri;
		} else if(type.equalsIgnoreCase("SSK") || type.equalsIgnoreCase("USK")) {
			if(type.equalsIgnoreCase("USK"))
				uri = uri.setKeyType("SSK");
			InsertableClientSSK issk = InsertableClientSSK.create(uri);
			uri = uri.setRoutingKey(issk.getURI().getRoutingKey());
			uri = uri.setKeyType(type);
			return uri;
		} else if(type.equalsIgnoreCase("KSK")) {
			return uri;
		} else {
			throw new IllegalArgumentException();
		}
	}

	@Override
	public void onLostConnection(ObjectContainer container, ClientContext context) {
		if(persistenceType == PERSIST_CONNECTION)
			cancel(container, context);
		// otherwise ignore
	}

	public void onSuccess(BaseClientPutter state, ObjectContainer container) {
		try{
			synchronized(this) {
				// Including this helps with certain bugs...
				//progressMessage = null;
				succeeded = true;
				finished = true;
				if(generatedURI == null)
					Logger.error(this, "No generated URI in onSuccess() for "+this+" from "+state);
			}
			// Could restart, and is on the putter, don't free data until we remove the putter
			//freeData(container);
			finish(container);
			trySendFinalMessage(null, container);
			if(client != null)
				client.notifySuccess(this, container);
		}finally{
			//Notify the whiteboard, but only if it is persisted longer than the connection
			if(persistenceType!=PERSIST_CONNECTION){
				client.getWhiteboard().event(getIdentifier(), this);
			}
		}
	}

	public void onFailure(InsertException e, BaseClientPutter state, ObjectContainer container) {
		try{
			if(finished) return;
			synchronized(this) {
				finished = true;
				putFailedMessage = new PutFailedMessage(e, identifier, global);
			}
			if(persistenceType == PERSIST_FOREVER)
				container.store(this);
			// Could restart, and is on the putter, don't free data until we remove the putter
			//freeData(container);
			finish(container);
			trySendFinalMessage(null, container);
			if(client != null)
				client.notifyFailure(this, container);
		}finally{
			//Notify the whiteboard, but only if it is persisted longer than the connection
			if(persistenceType!=PERSIST_CONNECTION){
				client.getWhiteboard().event(getIdentifier(), this);
			}
		}
	}

	public void onGeneratedURI(FreenetURI uri, BaseClientPutter state, ObjectContainer container) {
		synchronized(this) {
			if(generatedURI != null) {
				if(!uri.equals(generatedURI))
					Logger.error(this, "onGeneratedURI("+uri+ ',' +state+") but already set generatedURI to "+generatedURI);
				else
					if(Logger.shouldLog(Logger.MINOR, this)) Logger.minor(this, "onGeneratedURI() twice with same value: "+generatedURI+" -> "+uri);
			} else {
				generatedURI = uri;
			}
		}
		if(persistenceType == PERSIST_FOREVER)
			container.store(this);
		trySendGeneratedURIMessage(null, container);
	}

	@Override
	public void requestWasRemoved(ObjectContainer container, ClientContext context) {
		// if request is still running, send a PutFailed with code=cancelled
		if( !finished ) {
			synchronized(this) {
				finished = true;
				InsertException cancelled = new InsertException(InsertException.CANCELLED);
				putFailedMessage = new PutFailedMessage(cancelled, identifier, global);
			}
			trySendFinalMessage(null, container);
		}
		// notify client that request was removed
		FCPMessage msg = new PersistentRequestRemovedMessage(getIdentifier(), global);
		if(persistenceType == PERSIST_CONNECTION)
			origHandler.outputHandler.queue(msg);
		else
		client.queueClientRequestMessage(msg, 0, container);

		freeData(container);
		if(persistenceType == PERSIST_FOREVER) {
			container.activate(ctx, 2);
			ctx.removeFrom(container);
			PutFailedMessage pfm;
			FreenetURI uri;
			FreenetURI pubURI;
			FCPMessage progress;
			synchronized(this) {
				pfm = putFailedMessage;
				putFailedMessage = null;
				uri = generatedURI;
				generatedURI = null;
				pubURI = publicURI;
				progress = progressMessage;
				progressMessage = null;
			}
			if(pfm != null) {
				container.activate(pfm, 5);
				pfm.removeFrom(container);
			}
			if(uri != null) {
				container.activate(uri, 5);
				uri.removeFrom(container);
			}
			if(progress != null) {
				container.activate(progress, 1);
				progress.removeFrom(container);
			}
			if(pubURI != null) {
				container.activate(pubURI, 5);
				pubURI.removeFrom(container);
			}
		}
		super.requestWasRemoved(container, context);
	}

	public void receive(final ClientEvent ce, ObjectContainer container, ClientContext context) {
<<<<<<< HEAD
		try{
			if(finished) return;
			if(persistenceType == PERSIST_FOREVER && container == null) {
				try {
					context.jobRunner.queue(new DBJob() {
	
						public boolean run(ObjectContainer container, ClientContext context) {
							container.activate(ClientPutBase.this, 1);
							receive(ce, container, context);
							container.deactivate(ClientPutBase.this, 1);
							return false;
						}
						
					}, NativeThread.NORM_PRIORITY, false);
				} catch (DatabaseDisabledException e) {
					// Impossible, not much we can do.
				}
				return;
=======
		if(finished) return;
		if(persistenceType == PERSIST_FOREVER && container == null) {
			try {
				context.jobRunner.queue(new DBJob() {

					public boolean run(ObjectContainer container, ClientContext context) {
						container.activate(ClientPutBase.this, 1);
						receive(ce, container, context);
						container.deactivate(ClientPutBase.this, 1);
						return false;
					}
					
				}, NativeThread.NORM_PRIORITY, false);
			} catch (DatabaseDisabledException e) {
				// Impossible, not much we can do.
			}
			return;
		}
		if(ce instanceof SplitfileProgressEvent) {
			if((verbosity & VERBOSITY_SPLITFILE_PROGRESS) == VERBOSITY_SPLITFILE_PROGRESS) {
				SimpleProgressMessage progress = 
					new SimpleProgressMessage(identifier, global, (SplitfileProgressEvent)ce);
				lastActivity = System.currentTimeMillis();
				trySendProgressMessage(progress, VERBOSITY_SPLITFILE_PROGRESS, null, container, context);
>>>>>>> be31ba78
			}
			if(ce instanceof SplitfileProgressEvent) {
				if((verbosity & VERBOSITY_SPLITFILE_PROGRESS) == VERBOSITY_SPLITFILE_PROGRESS) {
					SimpleProgressMessage progress = 
						new SimpleProgressMessage(identifier, global, (SplitfileProgressEvent)ce);
					trySendProgressMessage(progress, VERBOSITY_SPLITFILE_PROGRESS, null, container, context);
				}
			} else if(ce instanceof StartedCompressionEvent) {
				if((verbosity & VERBOSITY_COMPRESSION_START_END) == VERBOSITY_COMPRESSION_START_END) {
					StartedCompressionMessage msg =
						new StartedCompressionMessage(identifier, global, ((StartedCompressionEvent)ce).codec);
					trySendProgressMessage(msg, VERBOSITY_COMPRESSION_START_END, null, container, context);
					onStartCompressing();
				}
			} else if(ce instanceof FinishedCompressionEvent) {
				if((verbosity & VERBOSITY_COMPRESSION_START_END) == VERBOSITY_COMPRESSION_START_END) {
					FinishedCompressionMessage msg = 
						new FinishedCompressionMessage(identifier, global, (FinishedCompressionEvent)ce);
					trySendProgressMessage(msg, VERBOSITY_COMPRESSION_START_END, null, container, context);
					onStopCompressing();
				}
			}
		}finally{
			//Notify the whiteboard, but only if it is persisted longer than the connection
			if(persistenceType!=PERSIST_CONNECTION){
				client.getWhiteboard().event(getIdentifier(), this);
			}
		}
	}

	protected abstract void onStopCompressing();

	protected abstract void onStartCompressing();

	public void onFetchable(BaseClientPutter putter, ObjectContainer container) {
		if(finished) return;
		if((verbosity & VERBOSITY_PUT_FETCHABLE) == VERBOSITY_PUT_FETCHABLE) {
			FreenetURI temp;
			synchronized (this) {
				temp = generatedURI;
			}
			PutFetchableMessage msg =
				new PutFetchableMessage(identifier, global, temp);
			trySendProgressMessage(msg, VERBOSITY_PUT_FETCHABLE, null, container, null);
		}
	}

	private void trySendFinalMessage(FCPConnectionOutputHandler handler, ObjectContainer container) {

		FCPMessage msg;
		synchronized (this) {
			FreenetURI uri = generatedURI;
			if(persistenceType == PERSIST_FOREVER && uri != null) {
				container.activate(uri, 5);
				uri = uri.clone();
			}
			if(succeeded) {
				msg = new PutSuccessfulMessage(identifier, global, uri, startupTime, completionTime);
			} else {
				msg = putFailedMessage;
			}
		}

		if(msg == null) {
			Logger.error(this, "Trying to send null message on "+this, new Exception("error"));
		} else {
			if(persistenceType == PERSIST_CONNECTION && handler == null)
				handler = origHandler.outputHandler;
			if(handler != null)
				handler.queue(msg);
			else
				client.queueClientRequestMessage(msg, 0, container);
		}
	}

	private void trySendGeneratedURIMessage(FCPConnectionOutputHandler handler, ObjectContainer container) {
		FCPMessage msg;
		if(persistenceType == PERSIST_FOREVER) {
			container.activate(client, 1);
			container.activate(generatedURI, 5);
		}
		synchronized(this) {
			msg = new URIGeneratedMessage(generatedURI, identifier, isGlobalQueue());
		}
		if(persistenceType == PERSIST_CONNECTION && handler == null)
			handler = origHandler.outputHandler;
		if(handler != null)
			handler.queue(msg);
		else
			client.queueClientRequestMessage(msg, 0, container);
	}

	/**
	 * @param msg
	 * @param verbosity
	 * @param handler
	 * @param container Either container or context is required for a persistent request.
	 * @param context Can be null if container is not null.
	 */
	private void trySendProgressMessage(final FCPMessage msg, final int verbosity, FCPConnectionOutputHandler handler, ObjectContainer container, ClientContext context) {
		if(persistenceType == PERSIST_FOREVER) {
			if(container != null) {
				FCPMessage oldProgress = null;
				synchronized(this) {
					if(persistenceType != PERSIST_CONNECTION) {
						oldProgress = progressMessage;
						progressMessage = msg;
					}
				}
				if(oldProgress != null) {
					container.activate(oldProgress, 1);
					oldProgress.removeFrom(container);
				}
				container.store(this);
			} else {
				final FCPConnectionOutputHandler h = handler;
				try {
					context.jobRunner.queue(new DBJob() {

						public boolean run(ObjectContainer container, ClientContext context) {
							container.activate(ClientPutBase.this, 1);
							trySendProgressMessage(msg, verbosity, h, container, context);
							container.deactivate(ClientPutBase.this, 1);
							return false;
						}
						
					}, NativeThread.NORM_PRIORITY, false);
				} catch (DatabaseDisabledException e) {
					// Impossible.
				}
				return;
			}
		} else {
			synchronized(this) {
				if(persistenceType != PERSIST_CONNECTION)
					progressMessage = msg;
			}
		}
		if(persistenceType == PERSIST_CONNECTION && handler == null)
			handler = origHandler.outputHandler;
		if(handler != null)
			handler.queue(msg);
		else
			client.queueClientRequestMessage(msg, verbosity, container);
	}

	@Override
	public void sendPendingMessages(FCPConnectionOutputHandler handler, boolean includePersistentRequest, boolean includeData, boolean onlyData, ObjectContainer container) {
		if(persistenceType == PERSIST_CONNECTION) {
			Logger.error(this, "WTF? persistenceType="+persistenceType, new Exception("error"));
			return;
		}
		if(includePersistentRequest) {
			FCPMessage msg = persistentTagMessage(container);
			handler.queue(msg);
		}

		boolean generated = false;
		FCPMessage msg = null;
		boolean fin = false;
		synchronized (this) {
			generated = generatedURI != null;
			msg = progressMessage;
			fin = finished;
		}
		if(persistenceType == PERSIST_FOREVER && msg != null)
			container.activate(msg, 5);
		if(generated)
			trySendGeneratedURIMessage(handler, container);
		if(msg != null)
			handler.queue(msg);
		if(fin)
			trySendFinalMessage(handler, container);
	}

	@Override
	public synchronized SimpleFieldSet getFieldSet() {
		SimpleFieldSet fs = new SimpleFieldSet(false); // we will need multi-level later...
		fs.putSingle("Type", getTypeName());
		fs.putSingle("URI", uri.toString(false, false));
		fs.putSingle("Identifier", identifier);
		fs.putSingle("Verbosity", Integer.toString(verbosity));
		fs.putSingle("PriorityClass", Short.toString(priorityClass));
		fs.putSingle("Persistence", ClientRequest.persistenceTypeString(persistenceType));
		fs.putSingle("ClientName", client.name);
		fs.putSingle("ClientToken", clientToken);
		fs.putSingle("DontCompress", Boolean.toString(ctx.dontCompress));
		if (ctx.compressorDescriptor != null)
			fs.putSingle("Codecs", ctx.compressorDescriptor);
		fs.putSingle("MaxRetries", Integer.toString(ctx.maxInsertRetries));
		fs.putSingle("Finished", Boolean.toString(finished));
		fs.putSingle("Succeeded", Boolean.toString(succeeded));
		fs.putSingle("GetCHKOnly", Boolean.toString(getCHKOnly));
		if(generatedURI != null)
			fs.putSingle("GeneratedURI", generatedURI.toString(false, false));
		if(finished && (!succeeded))
			// Should have a putFailedMessage... unless there is a race condition.
			fs.put("PutFailed", putFailedMessage.getFieldSet(false));
		fs.putSingle("Global", Boolean.toString(client.isGlobalQueue));
		fs.put("StartupTime", startupTime);
		if(finished)
			fs.put("CompletionTime", completionTime);
		fs.put("LastActivity", lastActivity);

		return fs;
	}

	protected abstract String getTypeName();

	@Override
	public synchronized double getSuccessFraction(ObjectContainer container) {
		if(persistenceType == PERSIST_FOREVER && progressMessage != null)
			container.activate(progressMessage, 2);
		if(progressMessage != null) {
			if(progressMessage instanceof SimpleProgressMessage)
				return ((SimpleProgressMessage)progressMessage).getFraction();
			else return 0;
		} else
			return -1;
	}


	@Override
	public synchronized double getTotalBlocks(ObjectContainer container) {
		if(persistenceType == PERSIST_FOREVER && progressMessage != null)
			container.activate(progressMessage, 2);
		if(progressMessage != null) {
			if(progressMessage instanceof SimpleProgressMessage)
				return ((SimpleProgressMessage)progressMessage).getTotalBlocks();
			else return 0;
		} else
			return -1;
	}

	@Override
	public synchronized double getMinBlocks(ObjectContainer container) {
		if(persistenceType == PERSIST_FOREVER && progressMessage != null)
			container.activate(progressMessage, 2);
		if(progressMessage != null) {
			if(progressMessage instanceof SimpleProgressMessage)
				return ((SimpleProgressMessage)progressMessage).getMinBlocks();
			else return 0;
		} else
			return -1;
	}

	@Override
	public synchronized double getFailedBlocks(ObjectContainer container) {
		if(persistenceType == PERSIST_FOREVER && progressMessage != null)
			container.activate(progressMessage, 2);
		if(progressMessage != null) {
			if(progressMessage instanceof SimpleProgressMessage)
				return ((SimpleProgressMessage)progressMessage).getFailedBlocks();
			else return 0;
		} else
			return -1;
	}

	@Override
	public synchronized double getFatalyFailedBlocks(ObjectContainer container) {
		if(persistenceType == PERSIST_FOREVER && progressMessage != null)
			container.activate(progressMessage, 2);
		if(progressMessage != null) {
			if(progressMessage instanceof SimpleProgressMessage)
				return ((SimpleProgressMessage)progressMessage).getFatalyFailedBlocks();
			else return 0;
		} else
			return -1;
	}

	@Override
	public synchronized double getFetchedBlocks(ObjectContainer container) {
		if(persistenceType == PERSIST_FOREVER && progressMessage != null)
			container.activate(progressMessage, 2);
		if(progressMessage != null) {
			if(progressMessage instanceof SimpleProgressMessage)
				return ((SimpleProgressMessage)progressMessage).getFetchedBlocks();
			else return 0;
		} else
			return -1;
	}

	@Override
	public synchronized boolean isTotalFinalized(ObjectContainer container) {
		if(!(progressMessage instanceof SimpleProgressMessage)) return false;
		else {
			if(persistenceType == PERSIST_FOREVER)
				container.activate(progressMessage, 5);
			return ((SimpleProgressMessage)progressMessage).isTotalFinalized();
		}
	}

	@Override
	public synchronized String getFailureReason(ObjectContainer container) {
		if(putFailedMessage == null)
			return null;
		if(persistenceType == PERSIST_FOREVER)
			container.activate(putFailedMessage, 5);
		String s = putFailedMessage.shortCodeDescription;
		if(putFailedMessage.extraDescription != null)
			s += ": "+putFailedMessage.extraDescription;
		return s;
	}

	public void setVarsRestart(ObjectContainer container) {
		PutFailedMessage pfm;
		FCPMessage progress;
		synchronized(this) {
			finished = false;
			pfm = putFailedMessage;
			progress = progressMessage;
			this.putFailedMessage = null;
			this.progressMessage = null;
			started = false;
		}
		if(pfm != null) {
			container.activate(pfm, 1);
			pfm.removeFrom(container);
		}
		if(progress != null) {
			container.activate(progress, 1);
			progress.removeFrom(container);
		}
		if(persistenceType == PERSIST_FOREVER)
			container.store(this);
	}
	
	public InsertContext getInsertContext(){
		return ctx;
	}
	
}<|MERGE_RESOLUTION|>--- conflicted
+++ resolved
@@ -156,50 +156,36 @@
 	}
 
 	public void onSuccess(BaseClientPutter state, ObjectContainer container) {
-		try{
-			synchronized(this) {
-				// Including this helps with certain bugs...
-				//progressMessage = null;
-				succeeded = true;
-				finished = true;
-				if(generatedURI == null)
-					Logger.error(this, "No generated URI in onSuccess() for "+this+" from "+state);
-			}
-			// Could restart, and is on the putter, don't free data until we remove the putter
-			//freeData(container);
-			finish(container);
-			trySendFinalMessage(null, container);
-			if(client != null)
-				client.notifySuccess(this, container);
-		}finally{
-			//Notify the whiteboard, but only if it is persisted longer than the connection
-			if(persistenceType!=PERSIST_CONNECTION){
-				client.getWhiteboard().event(getIdentifier(), this);
-			}
-		}
+		synchronized(this) {
+			// Including this helps with certain bugs...
+			//progressMessage = null;
+			succeeded = true;
+			finished = true;
+			if(generatedURI == null)
+				Logger.error(this, "No generated URI in onSuccess() for "+this+" from "+state);
+		}
+		// Could restart, and is on the putter, don't free data until we remove the putter
+		//freeData(container);
+		finish(container);
+		trySendFinalMessage(null, container);
+		if(client != null)
+			client.notifySuccess(this, container);
 	}
 
 	public void onFailure(InsertException e, BaseClientPutter state, ObjectContainer container) {
-		try{
-			if(finished) return;
-			synchronized(this) {
-				finished = true;
-				putFailedMessage = new PutFailedMessage(e, identifier, global);
-			}
-			if(persistenceType == PERSIST_FOREVER)
-				container.store(this);
-			// Could restart, and is on the putter, don't free data until we remove the putter
-			//freeData(container);
-			finish(container);
-			trySendFinalMessage(null, container);
-			if(client != null)
-				client.notifyFailure(this, container);
-		}finally{
-			//Notify the whiteboard, but only if it is persisted longer than the connection
-			if(persistenceType!=PERSIST_CONNECTION){
-				client.getWhiteboard().event(getIdentifier(), this);
-			}
-		}
+		if(finished) return;
+		synchronized(this) {
+			finished = true;
+			putFailedMessage = new PutFailedMessage(e, identifier, global);
+		}
+		if(persistenceType == PERSIST_FOREVER)
+			container.store(this);
+		// Could restart, and is on the putter, don't free data until we remove the putter
+		//freeData(container);
+		finish(container);
+		trySendFinalMessage(null, container);
+		if(client != null)
+			client.notifyFailure(this, container);
 	}
 
 	public void onGeneratedURI(FreenetURI uri, BaseClientPutter state, ObjectContainer container) {
@@ -274,26 +260,6 @@
 	}
 
 	public void receive(final ClientEvent ce, ObjectContainer container, ClientContext context) {
-<<<<<<< HEAD
-		try{
-			if(finished) return;
-			if(persistenceType == PERSIST_FOREVER && container == null) {
-				try {
-					context.jobRunner.queue(new DBJob() {
-	
-						public boolean run(ObjectContainer container, ClientContext context) {
-							container.activate(ClientPutBase.this, 1);
-							receive(ce, container, context);
-							container.deactivate(ClientPutBase.this, 1);
-							return false;
-						}
-						
-					}, NativeThread.NORM_PRIORITY, false);
-				} catch (DatabaseDisabledException e) {
-					// Impossible, not much we can do.
-				}
-				return;
-=======
 		if(finished) return;
 		if(persistenceType == PERSIST_FOREVER && container == null) {
 			try {
@@ -318,33 +284,20 @@
 					new SimpleProgressMessage(identifier, global, (SplitfileProgressEvent)ce);
 				lastActivity = System.currentTimeMillis();
 				trySendProgressMessage(progress, VERBOSITY_SPLITFILE_PROGRESS, null, container, context);
->>>>>>> be31ba78
-			}
-			if(ce instanceof SplitfileProgressEvent) {
-				if((verbosity & VERBOSITY_SPLITFILE_PROGRESS) == VERBOSITY_SPLITFILE_PROGRESS) {
-					SimpleProgressMessage progress = 
-						new SimpleProgressMessage(identifier, global, (SplitfileProgressEvent)ce);
-					trySendProgressMessage(progress, VERBOSITY_SPLITFILE_PROGRESS, null, container, context);
-				}
-			} else if(ce instanceof StartedCompressionEvent) {
-				if((verbosity & VERBOSITY_COMPRESSION_START_END) == VERBOSITY_COMPRESSION_START_END) {
-					StartedCompressionMessage msg =
-						new StartedCompressionMessage(identifier, global, ((StartedCompressionEvent)ce).codec);
-					trySendProgressMessage(msg, VERBOSITY_COMPRESSION_START_END, null, container, context);
-					onStartCompressing();
-				}
-			} else if(ce instanceof FinishedCompressionEvent) {
-				if((verbosity & VERBOSITY_COMPRESSION_START_END) == VERBOSITY_COMPRESSION_START_END) {
-					FinishedCompressionMessage msg = 
-						new FinishedCompressionMessage(identifier, global, (FinishedCompressionEvent)ce);
-					trySendProgressMessage(msg, VERBOSITY_COMPRESSION_START_END, null, container, context);
-					onStopCompressing();
-				}
-			}
-		}finally{
-			//Notify the whiteboard, but only if it is persisted longer than the connection
-			if(persistenceType!=PERSIST_CONNECTION){
-				client.getWhiteboard().event(getIdentifier(), this);
+			}
+		} else if(ce instanceof StartedCompressionEvent) {
+			if((verbosity & VERBOSITY_COMPRESSION_START_END) == VERBOSITY_COMPRESSION_START_END) {
+				StartedCompressionMessage msg =
+					new StartedCompressionMessage(identifier, global, ((StartedCompressionEvent)ce).codec);
+				trySendProgressMessage(msg, VERBOSITY_COMPRESSION_START_END, null, container, context);
+				onStartCompressing();
+			}
+		} else if(ce instanceof FinishedCompressionEvent) {
+			if((verbosity & VERBOSITY_COMPRESSION_START_END) == VERBOSITY_COMPRESSION_START_END) {
+				FinishedCompressionMessage msg = 
+					new FinishedCompressionMessage(identifier, global, (FinishedCompressionEvent)ce);
+				trySendProgressMessage(msg, VERBOSITY_COMPRESSION_START_END, null, container, context);
+				onStopCompressing();
 			}
 		}
 	}
@@ -646,8 +599,4 @@
 			container.store(this);
 	}
 	
-	public InsertContext getInsertContext(){
-		return ctx;
-	}
-	
 }