--- conflicted
+++ resolved
@@ -3,13 +3,9 @@
 import java.lang.ref.WeakReference;
 import java.util.HashSet;
 
-<<<<<<< HEAD
 import freenet.support.Logger;
-=======
 import freenet.support.LogThresholdCallback;
-import freenet.support.Logger;
 import freenet.support.Logger.LogLevel;
->>>>>>> dee08eee
 
 /**
  * Base class for tags representing a running request. These store enough information
@@ -57,11 +53,8 @@
 		this.realTimeFlag = realTimeFlag;
 		this.node = node;
 		this.uid = uid;
-<<<<<<< HEAD
-=======
 		if(logMINOR)
 			Logger.minor(this, "Created "+this);
->>>>>>> dee08eee
 	}
 
 	public abstract void logStillPresent(Long uid);
@@ -112,7 +105,6 @@
 			noRecordUnlock = this.noRecordUnlock;
 		}
 		innerUnlock(noRecordUnlock);
-<<<<<<< HEAD
 	}
 	
 	public void removeRoutingTo(PeerNode next) {
@@ -126,21 +118,6 @@
 		innerUnlock(noRecordUnlock);
 	}
 	
-=======
-	}
-	
-	public void removeRoutingTo(PeerNode next) {
-		boolean noRecordUnlock;
-		synchronized(this) {
-			if(currentlyRoutingTo == null) return;
-			currentlyRoutingTo.remove(next);
-			if(!mustUnlock()) return;
-			noRecordUnlock = this.noRecordUnlock;
-		}
-		innerUnlock(noRecordUnlock);
-	}
-	
->>>>>>> dee08eee
 	protected final void innerUnlock(boolean noRecordUnlock) {
 		node.unlockUID(this, false, noRecordUnlock);
 	}
@@ -210,15 +187,6 @@
 		if(hasUnlocked) return false;
 		if(!unlockedHandler) return false;
 		if(currentlyRoutingTo != null && !currentlyRoutingTo.isEmpty()) {
-<<<<<<< HEAD
-			if(!reassigned)
-				Logger.error(this, "Unlocked handler but still routing to "+currentlyRoutingTo.size()+" yet not reassigned on "+this);
-			return false;
-		}
-		if(fetchingOfferedKeyFrom != null && !fetchingOfferedKeyFrom.isEmpty()) {
-			if(!reassigned)
-				Logger.error(this, "Unlocked handler but still fetching offered keys from "+fetchingOfferedKeyFrom.size()+" yet not reassigned on "+this);
-=======
 			if(!(reassigned || wasLocal))
 				Logger.error(this, "Unlocked handler but still routing to "+currentlyRoutingTo+" yet not reassigned on "+this, new Exception("debug"));
 			return false;
@@ -226,7 +194,6 @@
 		if(fetchingOfferedKeyFrom != null && !fetchingOfferedKeyFrom.isEmpty()) {
 			if(!(reassigned || wasLocal))
 				Logger.error(this, "Unlocked handler but still fetching offered keys from "+fetchingOfferedKeyFrom+" yet not reassigned on "+this, new Exception("debug"));
->>>>>>> dee08eee
 			return false;
 		}
 		Logger.normal(this, "Unlocking "+this, new Exception("debug"));
@@ -245,11 +212,7 @@
 		if(canUnlock)
 			innerUnlock(noRecordUnlock);
 		else {
-<<<<<<< HEAD
-			Logger.error(this, "Cannot unlock yet in unlockHandler, still sending requests");
-=======
 			Logger.normal(this, "Cannot unlock yet in unlockHandler, still sending requests");
->>>>>>> dee08eee
 		}
 	}
 
@@ -257,8 +220,6 @@
 		unlockHandler(false);
 	}
 
-<<<<<<< HEAD
-=======
 	public String toString() {
 		StringBuffer sb = new StringBuffer();
 		sb.append(super.toString());
@@ -276,6 +237,5 @@
 			sb.append(" (fetch offered keys from ").append(fetchingOfferedKeyFrom.size()).append(")");
 		return sb.toString();
 	}
->>>>>>> dee08eee
 
 }