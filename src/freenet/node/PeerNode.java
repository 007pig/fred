package freenet.node;

import java.io.BufferedReader;
import java.io.ByteArrayInputStream;
import java.io.IOException;
import java.io.InputStreamReader;
import java.io.UnsupportedEncodingException;
import java.io.Writer;
import java.lang.ref.WeakReference;
import java.math.BigInteger;
import java.net.InetAddress;
import java.net.MalformedURLException;
import java.net.UnknownHostException;
import java.security.MessageDigest;
import java.util.ArrayList;
import java.util.Arrays;
import java.util.Collections;
import java.util.EnumMap;
import java.util.HashMap;
import java.util.HashSet;
import java.util.Hashtable;
import java.util.Iterator;
import java.util.LinkedHashSet;
import java.util.LinkedList;
import java.util.List;
import java.util.Random;
import java.util.Set;
import java.util.Vector;
import java.util.zip.DataFormatException;
import java.util.zip.Inflater;

import org.spaceroots.mantissa.random.MersenneTwister;

import net.i2p.util.NativeBigInteger;
import freenet.client.FetchResult;
import freenet.client.async.USKRetriever;
import freenet.client.async.USKRetrieverCallback;
import freenet.crypt.BlockCipher;
import freenet.crypt.DSA;
import freenet.crypt.DSAGroup;
import freenet.crypt.DSAPublicKey;
import freenet.crypt.DSASignature;
import freenet.crypt.Global;
import freenet.crypt.HMAC;
import freenet.crypt.KeyAgreementSchemeContext;
import freenet.crypt.SHA256;
import freenet.crypt.UnsupportedCipherException;
import freenet.crypt.ciphers.Rijndael;
import freenet.io.AddressTracker;
import freenet.io.comm.AsyncMessageCallback;
import freenet.io.comm.ByteCounter;
import freenet.io.comm.DMT;
import freenet.io.comm.DisconnectedException;
import freenet.io.comm.FreenetInetAddress;
import freenet.io.comm.Message;
import freenet.io.comm.MessageFilter;
import freenet.io.comm.NotConnectedException;
import freenet.io.comm.PacketSocketHandler;
import freenet.io.comm.Peer;
import freenet.io.comm.Peer.LocalAddressException;
import freenet.io.comm.PeerContext;
import freenet.io.comm.PeerParseException;
import freenet.io.comm.PeerRestartedException;
import freenet.io.comm.ReferenceSignatureVerificationException;
import freenet.io.comm.SocketHandler;
import freenet.io.xfer.PacketThrottle;
import freenet.io.xfer.ThrottleDeprecatedException;
import freenet.io.xfer.WaitedTooLongException;
import freenet.keys.ClientSSK;
import freenet.keys.FreenetURI;
import freenet.keys.Key;
import freenet.keys.USK;
import freenet.node.NodeStats.PeerLoadStats;
import freenet.node.NodeStats.RequestType;
import freenet.node.NodeStats.RunningRequestsSnapshot;
import freenet.node.OpennetManager.ConnectionType;
import freenet.node.PeerManager.PeerStatusChangeListener;
import freenet.node.PeerNode.IncomingLoadSummaryStats;
import freenet.node.PeerNode.RequestLikelyAcceptedState;
import freenet.support.Base64;
import freenet.support.Fields;
import freenet.support.HexUtil;
import freenet.support.IllegalBase64Exception;
import freenet.support.LogThresholdCallback;
import freenet.support.Logger;
import freenet.support.SimpleFieldSet;
import freenet.support.TimeUtil;
import freenet.support.WeakHashSet;
import freenet.support.WouldBlockException;
import freenet.support.Logger.LogLevel;
import freenet.support.math.RunningAverage;
import freenet.support.math.SimpleRunningAverage;
import freenet.support.math.TimeDecayingRunningAverage;
import freenet.support.transport.ip.HostnameSyntaxException;
import freenet.support.transport.ip.IPUtil;

/**
 * @author amphibian
 *
 * Represents a peer we are connected to. One of the major issues
 * is that we can rekey, or a node can go down and come back up
 * while we are connected to it, and we want to reinitialize the
 * packet numbers when this happens. Hence we separate a lot of
 * code into SessionKey, which handles all communications to and
 * from this peer over the duration of a single key.
 */
public abstract class PeerNode implements USKRetrieverCallback, BasePeerNode {

	private String lastGoodVersion;
	/**
	 * True if this peer has a build number older than our last-known-good build number.
	 * Note that even if this is true, the node can still be 'connected'.
	 */
	protected boolean unroutableOlderVersion;
	/**
	 * True if this peer reports that our build number is before their last-known-good build number.
	 * Note that even if this is true, the node can still be 'connected'.
	 */
	protected boolean unroutableNewerVersion;
	protected boolean disableRouting;
	protected boolean disableRoutingHasBeenSetLocally;
	protected boolean disableRoutingHasBeenSetRemotely;
	/*
	* Buffer of Ni,Nr,g^i,g^r,ID
	*/
	private byte[] jfkBuffer;
	//TODO: sync ?

	protected byte[] jfkKa;
	protected byte[] incommingKey;
	protected byte[] jfkKe;
	protected byte[] outgoingKey;
	protected byte[] jfkMyRef;
	protected byte[] hmacKey;
	protected byte[] ivKey;
	protected byte[] ivNonce;
	protected int ourInitialSeqNum;
	protected int theirInitialSeqNum;
	protected int ourInitialMsgID;
	protected int theirInitialMsgID;
	// The following is used only if we are the initiator

	protected long jfkContextLifetime = 0;
	/** My low-level address for SocketManager purposes */
	private Peer detectedPeer;
	/** My OutgoingPacketMangler i.e. the object which encrypts packets sent to this node */
	private final OutgoingPacketMangler outgoingMangler;
	/** Advertised addresses */
	protected Vector<Peer> nominalPeer;
	/** The PeerNode's report of our IP address */
	private Peer remoteDetectedPeer;
	/** Is this a testnet node? */
	public final boolean testnetEnabled;
	/** Packets sent/received on the current preferred key */
	private SessionKey currentTracker;
	/** Previous key - has a separate packet number space */
	private SessionKey previousTracker;
	/** When did we last rekey (promote the unverified tracker to new) ? */
	private long timeLastRekeyed;
	/** How much data did we send with the current tracker ? */
	private long totalBytesExchangedWithCurrentTracker = 0;
	/** Are we rekeying ? */
	private boolean isRekeying = false;
	/** Unverified tracker - will be promoted to currentTracker if
	* we receive packets on it
	*/
	private SessionKey unverifiedTracker;
	/** When did we last send a packet? */
	private long timeLastSentPacket;
	/** When did we last receive a packet? */
	private long timeLastReceivedPacket;
	/** When did we last receive a non-auth packet? */
	private long timeLastReceivedDataPacket;
	/** When was isConnected() last true? */
	private long timeLastConnected;
	/** When was isRoutingCompatible() last true? */
	private long timeLastRoutable;
	/** Time added or restarted (reset on startup unlike peerAddedTime) */
	private long timeAddedOrRestarted;

	private long countSelectionsSinceConnected = 0;
	// 5mins; yes it's alchemy!
	public static final int SELECTION_SAMPLING_PERIOD = 5 * 60 * 1000;
	// 30%; yes it's alchemy too! and probably *way* too high to serve any purpose
	public static final int SELECTION_PERCENTAGE_WARNING = 30;
	// Minimum number of routable peers to have for the selection code to have any effect
	public static final int SELECTION_MIN_PEERS = 5;
	// Should be good enough provided we don't get selected more than 10 times per/sec
	// Lower the following value if you want to spare memory... or better switch from a TreeSet to a bit field.
	public static final int SELECTION_MAX_SAMPLES = 10 * SELECTION_SAMPLING_PERIOD / 1000;

	/** Are we connected? If not, we need to start trying to
	* handshake.
	*/
	private boolean isConnected;
	private boolean isRoutable;

	/** Used by maybeOnConnect */
	private boolean wasDisconnected = true;
	
	/** Were we removed from the routing table? 
	 * Used as a cache to avoid accessing PeerManager if not needed. */
	private boolean removed;
	
	/**
	* ARK fetcher.
	*/
	private USKRetriever arkFetcher;
	/** My ARK SSK public key; edition is the next one, not the current one,
	* so this is what we want to fetch. */
	private USK myARK;
	/** Number of handshake attempts since last successful connection or ARK fetch */
	private int handshakeCount;
	/** After this many failed handshakes, we start the ARK fetcher. */
	private static final int MAX_HANDSHAKE_COUNT = 2;
	/** Current location in the keyspace, or -1 if it is unknown */
	private double currentLocation;
	/** Current locations of our peer's peers */
	private double[] currentPeersLocation;
	/** Time the location was set */
	private long locSetTime;
	/** Node identity; for now a block of data, in future a
	* public key (FIXME). Cannot be changed.
	*/
	final byte[] identity;
	final String identityAsBase64String;
	/** Hash of node identity. Used in setup key. */
	final byte[] identityHash;
	/** Hash of hash of node identity. Used in setup key. */
	final byte[] identityHashHash;
	/** Semi-unique ID used to help in mapping the network (see the code that uses it). Note this is for diagnostic
	* purposes only and should be removed along with the code that uses it eventually - FIXME */
	final long swapIdentifier;
	/** Negotiation types supported */
	int[] negTypes;
	/** Integer hash of node identity. Used as hashCode(). */
	final int hashCode;
	/** The Node we serve */
	final Node node;
	/** The PeerManager we serve */
	final PeerManager peers;
	/** MessageItem's to send ASAP.
	 * LOCKING: Lock on self, always take that lock last. Sometimes used inside PeerNode.this lock. */
	private final PeerMessageQueue messageQueue;
	/** When did we last receive a SwapRequest? */
	private long timeLastReceivedSwapRequest;
	/** Average interval between SwapRequest's */
	private final RunningAverage swapRequestsInterval;
	/** When did we last receive a probe request? */
	private long timeLastReceivedProbeRequest;
	/** Average interval between probe requests */
	private final RunningAverage probeRequestsInterval;
	/** Should we decrement HTL when it is at the maximum?
	* This decision is made once per node to prevent giving
	* away information that can make correlation attacks much
	* easier.
	*/
	final boolean decrementHTLAtMaximum;
	/** Should we decrement HTL when it is at the minimum (1)? */
	final boolean decrementHTLAtMinimum;

	/** Time at which we should send the next handshake request */
	protected long sendHandshakeTime;
	/** Time after which we log message requeues while rate limiting */
	private long nextMessageRequeueLogTime;
	/** Interval between rate limited message requeue logs (in milliseconds) */
	private long messageRequeueLogRateLimitInterval = 1000;
	/** Number of messages to be requeued after which we rate limit logging of such */
	private int messageRequeueLogRateLimitThreshold = 15;
	/** Version of the node */
	private String version;
	/** Total input */
	private long totalInputSinceStartup;
	/** Total output */
	private long totalOutputSinceStartup;
	/** Peer node crypto group; changing this means new noderef */
	final DSAGroup peerCryptoGroup;

	/** Peer node public key; changing this means new noderef */
	final DSAPublicKey peerPubKey;
	private boolean isSignatureVerificationSuccessfull;
	/** Incoming setup key. Used to decrypt incoming auth packets.
	* Specifically: K_node XOR H(setupKey).
	*/
	final byte[] incomingSetupKey;
	/** Outgoing setup key. Used to encrypt outgoing auth packets.
	* Specifically: setupKey XOR H(K_node).
	*/
	final byte[] outgoingSetupKey;
	/** Incoming setup cipher (see above) */
	final BlockCipher incomingSetupCipher;
	/** Outgoing setup cipher (see above) */
	final BlockCipher outgoingSetupCipher;
	/** Anonymous-connect cipher. This is used in link setup if
	 * we are trying to get a connection to this node even though
	 * it doesn't know us, e.g. as a seednode. */
	final BlockCipher anonymousInitiatorSetupCipher;
	/** The context object for the currently running negotiation. */
	private KeyAgreementSchemeContext ctx;
	/** The other side's boot ID. This is a random number generated
	* at startup.
	*/
	private long bootID;

	/** If true, this means last time we tried, we got a bogus noderef */
	private boolean bogusNoderef;
	/** The time at which we last completed a connection setup. */
	private long connectedTime;
	/** The status of this peer node in terms of Node.PEER_NODE_STATUS_* */
	public int peerNodeStatus = PeerManager.PEER_NODE_STATUS_DISCONNECTED;

	static final int CHECK_FOR_SWAPPED_TRACKERS_INTERVAL = FNPPacketMangler.SESSION_KEY_REKEYING_INTERVAL / 30;

	static final byte[] TEST_AS_BYTES;
	static {
		try {
			TEST_AS_BYTES = "test".getBytes("UTF-8");
		} catch (UnsupportedEncodingException e) {
			throw new Error("Impossible: JVM doesn't support UTF-8: " + e, e);
		}
	}

	/** Holds a String-Long pair that shows which message types (as name) have been send to this peer. */
	private final Hashtable<String, Long> localNodeSentMessageTypes = new Hashtable<String, Long>();
	/** Holds a String-Long pair that shows which message types (as name) have been received by this peer. */
	private final Hashtable<String, Long> localNodeReceivedMessageTypes = new Hashtable<String, Long>();

	/** Hold collected IP addresses for handshake attempts, populated by DNSRequestor */
	private Peer[] handshakeIPs;
	/** The last time we attempted to update handshakeIPs */
	private long lastAttemptedHandshakeIPUpdateTime;
	/** True if we have never connected to this peer since it was added to this node */
	protected boolean neverConnected;
	/** When this peer was added to this node.
	 * This is used differently by opennet and darknet nodes.
	 * Darknet nodes clear it after connecting but persist it across restarts, and clear it on restart unless the peer has never connected, or if it is more than 30 days ago.
	 * Opennet nodes clear it after the post-connect grace period elapses, and don't persist it across restarts.
	 */
	protected long peerAddedTime = 1;
	/** Average proportion of requests which are rejected or timed out */
	private TimeDecayingRunningAverage pRejected;
	/** Total low-level input bytes */
	private long totalBytesIn;
	/** Total low-level output bytes */
	private long totalBytesOut;
	/** Times had routable connection when checked */
	private long hadRoutableConnectionCount;
	/** Times checked for routable connection */
	private long routableConnectionCheckCount;
	/** Delta between our clock and his clock (positive = his clock is fast, negative = our clock is fast) */
	private long clockDelta;
	/** Percentage uptime of this node, 0 if they haven't said */
	private byte uptime;

	/** If the clock delta is more than this constant, we don't talk to the node. Reason: It may not be up to date,
	* it will have difficulty resolving date-based content etc. */
	private static final long MAX_CLOCK_DELTA = 24L * 60L * 60L * 1000L;
	/** 1 hour after the node is disconnected, if it is still disconnected and hasn't connected in that time,
	 * clear the message queue */
	private static final long CLEAR_MESSAGE_QUEUE_AFTER = 60 * 60 * 1000L;
	/** A WeakReference to this object. Can be taken whenever a node object needs to refer to this object for a
	 * long time, but without preventing it from being GC'ed. */
	final WeakReference<PeerNode> myRef;
	/** The node is being disconnected, but it may take a while. */
	private boolean disconnecting;
	/** When did we last disconnect? Not Disconnected because a discrete event */
	long timeLastDisconnect;
	/** Previous time of disconnection */
	long timePrevDisconnect;

	// Burst-only mode
	/** True if we are currently sending this peer a burst of handshake requests */
	private boolean isBursting;
	/** Number of handshake attempts (while in ListenOnly mode) since the beginning of this burst */
	private int listeningHandshakeBurstCount;
	/** Total number of handshake attempts (while in ListenOnly mode) to be in this burst */
	private int listeningHandshakeBurstSize;

	/** The set of the listeners that needs to be notified when status changes. It uses WeakReference, so there is no need to deregister*/
	private Set<PeerManager.PeerStatusChangeListener> listeners=Collections.synchronizedSet(new WeakHashSet<PeerStatusChangeListener>());

	// NodeCrypto for the relevant node reference for this peer's type (Darknet or Opennet at this time))
	protected NodeCrypto crypto;

	/**
	 * Some alchemy we use in PeerNode.shouldBeExcludedFromPeerList()
	 */
	public static final int BLACK_MAGIC_BACKOFF_PRUNING_TIME = 5 * 60 * 1000;
	public static final double BLACK_MAGIC_BACKOFF_PRUNING_PERCENTAGE = 0.9;

	/**
	 * For FNP link setup:
	 *  The initiator has to ensure that nonces send back by the
	 *  responder in message2 match what was chosen in message 1
	 */
	protected final LinkedList<byte[]> jfkNoncesSent = new LinkedList<byte[]>();
	private static volatile boolean logMINOR;

	static {
		Logger.registerLogThresholdCallback(new LogThresholdCallback(){
			@Override
			public void shouldUpdate(){
				logMINOR = Logger.shouldLog(LogLevel.MINOR, this);
			}
		});
	}

	private PacketFormat packetFormat;
	MersenneTwister paddingGen;

	/**
	 * If this returns true, we will generate the identity from the pubkey.
	 * Only set this if you don't want to send an identity, e.g. for anonymous
	 * initiator crypto where we need a small noderef and we don't use the
	 * identity anyway because we don't auto-reconnect.
	 */
	protected abstract boolean generateIdentityFromPubkey();

	protected boolean ignoreLastGoodVersion() {
		return false;
	}

	/**
	* Create a PeerNode from a SimpleFieldSet containing a
	* node reference for one. This must contain the following
	* fields:
	* - identity
	* - version
	* - location
	* - physical.udp
	* - setupKey
	* Do not add self to PeerManager.
	* @param fs The SimpleFieldSet to parse
	* @param node2 The running Node we are part of.
	*/
	public PeerNode(SimpleFieldSet fs, Node node2, NodeCrypto crypto, PeerManager peers, boolean fromLocal, boolean fromAnonymousInitiator, OutgoingPacketMangler mangler, boolean isOpennet) throws FSParseException, PeerParseException, ReferenceSignatureVerificationException {
		boolean noSig = false;
		if(fromLocal || fromAnonymousInitiator) noSig = true;
		myRef = new WeakReference<PeerNode>(this);
		this.checkStatusAfterBackoff = new PeerNodeBackoffStatusChecker(myRef);
		this.outgoingMangler = mangler;
		this.node = node2;
		this.crypto = crypto;
		this.peers = peers;
		this.backedOffPercent = new TimeDecayingRunningAverage(0.0, 180000, 0.0, 1.0, node);
		version = fs.get("version");
		Version.seenVersion(version);
		try {
			simpleVersion = Version.getArbitraryBuildNumber(version);
		} catch (VersionParseException e2) {
			throw new FSParseException("Invalid version "+version+" : "+e2);
		}
		String locationString = fs.get("location");
		String[] peerLocationsString = fs.getAll("peersLocation");

		currentLocation = Location.getLocation(locationString);
		if(peerLocationsString != null) {
			double[] peerLocations = new double[peerLocationsString.length];
			for(int i = 0; i < peerLocationsString.length; i++)
				peerLocations[i] = Location.getLocation(peerLocationsString[i]);
			currentPeersLocation = peerLocations;
		}
		locSetTime = System.currentTimeMillis();

		disableRouting = disableRoutingHasBeenSetLocally = false;
		disableRoutingHasBeenSetRemotely = false; // Assume so

		lastGoodVersion = fs.get("lastGoodVersion");
		updateVersionRoutablity();

		testnetEnabled = fs.getBoolean("testnet", false);
		if(node.testnetEnabled != testnetEnabled) {
			String err = "Ignoring incompatible node " + detectedPeer + " - peer.testnet=" + testnetEnabled + '(' + fs.get("testnet") + ") but node.testnet=" + node.testnetEnabled;
			Logger.error(this, err);
			throw new PeerParseException(err);
		}

		negTypes = fs.getIntArray("auth.negTypes");
		if(negTypes == null || negTypes.length == 0) {
			if(fromAnonymousInitiator)
				negTypes = mangler.supportedNegTypes(false); // Assume compatible. Anonymous initiator = short-lived, and we already connected so we know we are.
			else
				throw new FSParseException("No negTypes!");
		}

		if(fs.getBoolean("opennet", false) != isOpennet)
			throw new FSParseException("Trying to parse a darknet peer as opennet or an opennet peer as darknet isOpennet="+isOpennet+" boolean = "+fs.getBoolean("opennet", false)+" string = \""+fs.get("opennet")+"\"");

		/* Read the DSA key material for the peer */
		try {
			SimpleFieldSet sfs = fs.subset("dsaGroup");
			if(sfs == null)
				throw new FSParseException("No dsaGroup - very old reference?");
			else
				this.peerCryptoGroup = DSAGroup.create(sfs);

			sfs = fs.subset("dsaPubKey");
			if(sfs == null || peerCryptoGroup == null)
				throw new FSParseException("No dsaPubKey - very old reference?");
			else
				this.peerPubKey = DSAPublicKey.create(sfs, peerCryptoGroup);

			String signature = fs.get("sig");
			fs.removeValue("sig");
			if(!noSig) {
				try {
					boolean failed = false;
					if(signature == null || peerCryptoGroup == null || peerPubKey == null ||
						(failed = !(DSA.verify(peerPubKey, new DSASignature(signature), new BigInteger(1, SHA256.digest(fs.toOrderedString().getBytes("UTF-8"))), false)))) {
						String errCause = "";
						if(signature == null)
							errCause += " (No signature)";
						if(peerCryptoGroup == null)
							errCause += " (No peer crypto group)";
						if(peerPubKey == null)
							errCause += " (No peer public key)";
						if(failed)
							errCause += " (VERIFICATION FAILED)";
						Logger.error(this, "The integrity of the reference has been compromised!" + errCause + " fs was\n" + fs.toOrderedString());
						this.isSignatureVerificationSuccessfull = false;
						fs.putSingle("sig", signature);
						throw new ReferenceSignatureVerificationException("The integrity of the reference has been compromised!" + errCause);
					} else
						this.isSignatureVerificationSuccessfull = true;
				} catch(NumberFormatException e) {
					Logger.error(this, "Invalid reference: " + e, e);
					throw new ReferenceSignatureVerificationException("The node reference you added is invalid: It does not have a valid signature.");
				} catch(UnsupportedEncodingException e) {
					throw new Error("Impossible: JVM doesn't support UTF-8: " + e, e);
				}
			} else {
				// Local is always good (assumed)
				this.isSignatureVerificationSuccessfull = true;
			}
		} catch(IllegalBase64Exception e) {
			Logger.error(this, "Caught " + e, e);
			throw new FSParseException(e);
		}

		// Identifier

		if(!generateIdentityFromPubkey()) {
			String identityString = fs.get("identity");
			if(identityString == null)
				throw new PeerParseException("No identity!");
			try {
				identity = Base64.decode(identityString);
			} catch(NumberFormatException e) {
				throw new FSParseException(e);
			} catch(IllegalBase64Exception e) {
				throw new FSParseException(e);
			}
		} else {
			identity = peerPubKey.asBytesHash();
		}

		if(identity == null)
			throw new FSParseException("No identity");
		identityAsBase64String = Base64.encode(identity);
		identityHash = SHA256.digest(identity);
		identityHashHash = SHA256.digest(identityHash);
		swapIdentifier = Fields.bytesToLong(identityHashHash);
		hashCode = Fields.hashCode(identityHash);

		// Setup incoming and outgoing setup ciphers
		byte[] nodeKey = crypto.identityHash;
		byte[] nodeKeyHash = crypto.identityHashHash;

		int digestLength = SHA256.getDigestLength();
		incomingSetupKey = new byte[digestLength];
		for(int i = 0; i < incomingSetupKey.length; i++)
			incomingSetupKey[i] = (byte) (nodeKey[i] ^ identityHashHash[i]);
		outgoingSetupKey = new byte[digestLength];
		for(int i = 0; i < outgoingSetupKey.length; i++)
			outgoingSetupKey[i] = (byte) (nodeKeyHash[i] ^ identityHash[i]);
		if(logMINOR)
			Logger.minor(this, "Keys:\nIdentity:  " + HexUtil.bytesToHex(crypto.myIdentity) +
				"\nThisIdent: " + HexUtil.bytesToHex(identity) +
				"\nNode:      " + HexUtil.bytesToHex(nodeKey) +
				"\nNode hash: " + HexUtil.bytesToHex(nodeKeyHash) +
				"\nThis:      " + HexUtil.bytesToHex(identityHash) +
				"\nThis hash: " + HexUtil.bytesToHex(identityHashHash) +
				"\nFor:       " + getPeer());

		try {
			incomingSetupCipher = new Rijndael(256, 256);
			incomingSetupCipher.initialize(incomingSetupKey);
			outgoingSetupCipher = new Rijndael(256, 256);
			outgoingSetupCipher.initialize(outgoingSetupKey);
			anonymousInitiatorSetupCipher = new Rijndael(256, 256);
			anonymousInitiatorSetupCipher.initialize(identityHash);
		} catch(UnsupportedCipherException e1) {
			Logger.error(this, "Caught: " + e1);
			throw new Error(e1);
		}

		nominalPeer = new Vector<Peer>();
		try {
			String physical[] = fs.getAll("physical.udp");
			if(physical == null) {
				// Leave it empty
			} else {
				for(int i = 0; i < physical.length; i++) {
					Peer p;
					try {
						p = new Peer(physical[i], true, true);
					} catch(HostnameSyntaxException e) {
						if(fromLocal)
							Logger.error(this, "Invalid hostname or IP Address syntax error while parsing peer reference in local peers list: " + physical[i]);
						System.err.println("Invalid hostname or IP Address syntax error while parsing peer reference: " + physical[i]);
						continue;
					} catch (PeerParseException e) {
						if(fromLocal)
							Logger.error(this, "Invalid hostname or IP Address syntax error while parsing peer reference in local peers list: " + physical[i]);
						System.err.println("Invalid hostname or IP Address syntax error while parsing peer reference: " + physical[i]);
						continue;
					} catch (UnknownHostException e) {
						if(fromLocal)
							Logger.error(this, "Invalid hostname or IP Address syntax error while parsing peer reference in local peers list: " + physical[i]);
						System.err.println("Invalid hostname or IP Address syntax error while parsing peer reference: " + physical[i]);
						continue;
					}
					if(!nominalPeer.contains(p))
						nominalPeer.addElement(p);
				}
			}
		} catch(Exception e1) {
			throw new FSParseException(e1);
		}
		if(nominalPeer.isEmpty()) {
			Logger.normal(this, "No IP addresses found for identity '" + identityAsBase64String + "', possibly at location '" + Double.toString(currentLocation) + ": " + userToString());
			detectedPeer = null;
		} else {
			detectedPeer = nominalPeer.firstElement();
		}
		updateShortToString();

		// Don't create trackers until we have a key
		currentTracker = null;
		previousTracker = null;

		timeLastSentPacket = -1;
		timeLastReceivedPacket = -1;
		timeLastReceivedSwapRequest = -1;
		timeLastConnected = -1;
		timeLastRoutable = -1;
		timeAddedOrRestarted = System.currentTimeMillis();

		swapRequestsInterval = new SimpleRunningAverage(50, Node.MIN_INTERVAL_BETWEEN_INCOMING_SWAP_REQUESTS);
		probeRequestsInterval = new SimpleRunningAverage(50, Node.MIN_INTERVAL_BETWEEN_INCOMING_PROBE_REQUESTS);

		// Not connected yet; need to handshake
		isConnected = false;

		messageQueue = new PeerMessageQueue(this);

		decrementHTLAtMaximum = node.random.nextFloat() < Node.DECREMENT_AT_MAX_PROB;
		decrementHTLAtMinimum = node.random.nextFloat() < Node.DECREMENT_AT_MIN_PROB;

		pingNumber = node.random.nextLong();

		// A SimpleRunningAverage would be a bad choice because it would cause oscillations.
		// So go for a filter.
		pingAverage =
			// Short average otherwise we will reject for a *REALLY* long time after any spike.
			new TimeDecayingRunningAverage(1, 30 * 1000, 0, NodePinger.CRAZY_MAX_PING_TIME, node);

		// TDRA for probability of rejection
		pRejected =
			new TimeDecayingRunningAverage(0, 240 * 1000, 0.0, 1.0, node);

		// ARK stuff.

		parseARK(fs, true, false);

		// Now for the metadata.
		// The metadata sub-fieldset contains data about the node which is not part of the node reference.
		// It belongs to this node, not to the node being described.
		// Therefore, if we are parsing a remotely supplied ref, ignore it.

		long now = System.currentTimeMillis();
		if(fromLocal) {

			SimpleFieldSet metadata = fs.subset("metadata");

			if(metadata != null) {

				// Don't be tolerant of nonexistant domains; this should be an IP address.
				Peer p;
				try {
					String detectedUDPString = metadata.get("detected.udp");
					p = null;
					if(detectedUDPString != null)
						p = new Peer(detectedUDPString, false);
				} catch(UnknownHostException e) {
					p = null;
					Logger.error(this, "detected.udp = " + metadata.get("detected.udp") + " - " + e, e);
				} catch(PeerParseException e) {
					p = null;
					Logger.error(this, "detected.udp = " + metadata.get("detected.udp") + " - " + e, e);
				}
				if(p != null)
					detectedPeer = p;
				updateShortToString();
				String tempTimeLastReceivedPacketString = metadata.get("timeLastReceivedPacket");
				if(tempTimeLastReceivedPacketString != null) {
					long tempTimeLastReceivedPacket = Fields.parseLong(tempTimeLastReceivedPacketString, -1);
					timeLastReceivedPacket = tempTimeLastReceivedPacket;
				}
				String tempTimeLastConnectedString = metadata.get("timeLastConnected");
				if(tempTimeLastConnectedString != null) {
					long tempTimeLastConnected = Fields.parseLong(tempTimeLastConnectedString, -1);
					timeLastConnected = tempTimeLastConnected;
				}
				String tempTimeLastRoutableString = metadata.get("timeLastRoutable");
				if(tempTimeLastRoutableString != null) {
					long tempTimeLastRoutable = Fields.parseLong(tempTimeLastRoutableString, -1);
					timeLastRoutable = tempTimeLastRoutable;
				}
				if(timeLastConnected < 1 && timeLastReceivedPacket > 1)
					timeLastConnected = timeLastReceivedPacket;
				if(timeLastRoutable < 1 && timeLastReceivedPacket > 1)
					timeLastRoutable = timeLastReceivedPacket;
				String tempPeerAddedTimeString = metadata.get("peerAddedTime");
				if(tempPeerAddedTimeString != null) {
					long tempPeerAddedTime = Fields.parseLong(tempPeerAddedTimeString, 0);
					peerAddedTime = tempPeerAddedTime;
				} else
					peerAddedTime = 0; // This is normal: Not only do exported refs not include it, opennet peers don't either.
				neverConnected = Fields.stringToBool(metadata.get("neverConnected"), false);
				maybeClearPeerAddedTimeOnRestart(now);
				String tempHadRoutableConnectionCountString = metadata.get("hadRoutableConnectionCount");
				if(tempHadRoutableConnectionCountString != null) {
					long tempHadRoutableConnectionCount = Fields.parseLong(tempHadRoutableConnectionCountString, 0);
					hadRoutableConnectionCount = tempHadRoutableConnectionCount;
				} else
					hadRoutableConnectionCount = 0;
				String tempRoutableConnectionCheckCountString = metadata.get("routableConnectionCheckCount");
				if(tempRoutableConnectionCheckCountString != null) {
					long tempRoutableConnectionCheckCount = Fields.parseLong(tempRoutableConnectionCheckCountString, 0);
					routableConnectionCheckCount = tempRoutableConnectionCheckCount;
				} else
					routableConnectionCheckCount = 0;
			}
		} else {
			neverConnected = true;
			peerAddedTime = now;
		}
		// populate handshakeIPs so handshakes can start ASAP
		lastAttemptedHandshakeIPUpdateTime = 0;
		maybeUpdateHandshakeIPs(true);

		listeningHandshakeBurstCount = 0;
		listeningHandshakeBurstSize = Node.MIN_BURSTING_HANDSHAKE_BURST_SIZE
			+ node.random.nextInt(Node.RANDOMIZED_BURSTING_HANDSHAKE_BURST_SIZE);

		if(isBurstOnly()) {
			Logger.minor(this, "First BurstOnly mode handshake in "+(sendHandshakeTime - now)+"ms for "+shortToString()+" (count: "+listeningHandshakeBurstCount+", size: "+listeningHandshakeBurstSize+ ')');
		}

		if(fromLocal)
			innerCalcNextHandshake(false, false, now); // Let them connect so we can recognise we are NATed

		else
			sendHandshakeTime = now;  // Be sure we're ready to handshake right away

		totalInputSinceStartup = fs.getLong("totalInput", 0);
		totalOutputSinceStartup = fs.getLong("totalOutput", 0);

		int lastNegType = negTypes[negTypes.length - 1];
		
		if(lastNegType < 5) {
			packetFormat = new FNPWrapper(this);
		} else {
			packetFormat = new NewPacketFormat(this, 0, 0, lastNegType == 6);
		}

		byte buffer[] = new byte[16];
		node.random.nextBytes(buffer);
		paddingGen = new MersenneTwister(buffer);

	// status may have changed from PEER_NODE_STATUS_DISCONNECTED to PEER_NODE_STATUS_NEVER_CONNECTED
	}

	protected abstract void maybeClearPeerAddedTimeOnRestart(long now);

	private boolean parseARK(SimpleFieldSet fs, boolean onStartup, boolean forDiffNodeRef) {
		USK ark = null;
		long arkNo = 0;
		try {
			String arkPubKey = fs.get("ark.pubURI");
			arkNo = fs.getLong("ark.number", -1);
			if(arkPubKey == null && arkNo <= -1) {
				// ark.pubURI and ark.number are always optional as a pair
				return false;
			} else if(arkPubKey != null && arkNo > -1) {
				if(onStartup) arkNo++;
				// this is the number of the ref we are parsing.
				// we want the number of the next edition.
				// on startup we want to fetch the old edition in case there's been a corruption.
				FreenetURI uri = new FreenetURI(arkPubKey);
				ClientSSK ssk = new ClientSSK(uri);
				ark = new USK(ssk, arkNo);
			} else if(forDiffNodeRef && arkPubKey == null && myARK != null && arkNo > -1) {
				// get the ARK URI from the previous ARK and the edition from the SFS
				ark = myARK.copy(arkNo);
			} else if(forDiffNodeRef && arkPubKey != null && myARK != null && arkNo <= -1) {
				// the SFS must contain an edition if it contains a arkPubKey
				Logger.error(this, "Got a differential node reference from " + this + " with an arkPubKey but no ARK edition");
				return false;
			} else return false;
		} catch(MalformedURLException e) {
			Logger.error(this, "Couldn't parse ARK info for " + this + ": " + e, e);
		} catch(NumberFormatException e) {
			Logger.error(this, "Couldn't parse ARK info for " + this + ": " + e, e);
		}

		synchronized(this) {
			if(ark != null) {
				if((myARK == null) || ((myARK != ark) && !myARK.equals(ark))) {
					myARK = ark;
					return true;
				}
			}
		}
		return false;
	}

	/**
	* Get my low-level address. This is the address that packets have been received from from this node.
	*
	* Normally this is the address that packets have been received from from this node.
	* However, if ignoreSourcePort is set, we will search for a similar address with a different port
	* number in the node reference.
	*/
	public synchronized Peer getPeer() {
		return detectedPeer;
	}

	/**
	* Returns an array with the advertised addresses and the detected one
	*/
	protected synchronized Peer[] getHandshakeIPs() {
		return handshakeIPs;
	}

	private String handshakeIPsToString() {
		Peer[] localHandshakeIPs;
		synchronized(this) {
			localHandshakeIPs = handshakeIPs;
		}
		if(localHandshakeIPs == null)
			return "null";
		StringBuilder toOutputString = new StringBuilder(1024);
		boolean needSep = false;
		toOutputString.append("[ ");
		for(int i = 0; i < localHandshakeIPs.length; i++) {
			if(needSep)
				toOutputString.append(", ");
			if(localHandshakeIPs[i] == null) {
				toOutputString.append("null");
				needSep = true;
				continue;
			}
			toOutputString.append('\'');
			// Actually do the DNS request for the member Peer of localHandshakeIPs
			toOutputString.append(localHandshakeIPs[i].getAddress(false));
			toOutputString.append('\'');
			needSep = true;
		}
		toOutputString.append(" ]");
		return toOutputString.toString();
	}

	/**
	* Do the maybeUpdateHandshakeIPs DNS requests, but only if ignoreHostnames is false
	* This method should only be called by maybeUpdateHandshakeIPs.
	* Also removes dupes post-lookup.
	*/
	private Peer[] updateHandshakeIPs(Peer[] localHandshakeIPs, boolean ignoreHostnames) {
		for(int i = 0; i < localHandshakeIPs.length; i++) {
			if(ignoreHostnames) {
				// Don't do a DNS request on the first cycle through PeerNodes by DNSRequest
				// upon startup (I suspect the following won't do anything, but just in case)
				if(logMINOR)
					Logger.debug(this, "updateHandshakeIPs: calling getAddress(false) on Peer '" + localHandshakeIPs[i] + "' for " + shortToString() + " (" + ignoreHostnames + ')');
				localHandshakeIPs[i].getAddress(false);
			} else {
				// Actually do the DNS request for the member Peer of localHandshakeIPs
				if(logMINOR)
					Logger.debug(this, "updateHandshakeIPs: calling getHandshakeAddress() on Peer '" + localHandshakeIPs[i] + "' for " + shortToString() + " (" + ignoreHostnames + ')');
				localHandshakeIPs[i].getHandshakeAddress();
			}
		}
		// De-dupe
		HashSet<Peer> ret = new HashSet<Peer>();
		for(int i = 0; i < localHandshakeIPs.length; i++)
			ret.add(localHandshakeIPs[i]);
		return ret.toArray(new Peer[ret.size()]);
	}

	/**
	* Do occasional DNS requests, but ignoreHostnames should be true
	* on PeerNode construction
	*/
	public void maybeUpdateHandshakeIPs(boolean ignoreHostnames) {
		long now = System.currentTimeMillis();
		Peer localDetectedPeer = null;
		synchronized(this) {
			localDetectedPeer = detectedPeer;
			if((now - lastAttemptedHandshakeIPUpdateTime) < (5 * 60 * 1000)) {  // 5 minutes
				//Logger.minor(this, "Looked up recently (localDetectedPeer = "+localDetectedPeer + " : "+((localDetectedPeer == null) ? "" : localDetectedPeer.getAddress(false).toString()));
				return;
			}
			// We want to come back right away for DNS requesting if this is our first time through
			if(!ignoreHostnames)
				lastAttemptedHandshakeIPUpdateTime = now;
		}
		if(logMINOR)
			Logger.minor(this, "Updating handshake IPs for peer '" + shortToString() + "' (" + ignoreHostnames + ')');
		Peer[] myNominalPeer;

		// Don't synchronize while doing lookups which may take a long time!
		synchronized(this) {
			myNominalPeer = nominalPeer.toArray(new Peer[nominalPeer.size()]);
		}

		Peer[] localHandshakeIPs;
		if(myNominalPeer.length == 0) {
			if(localDetectedPeer == null) {
				synchronized(this) {
					handshakeIPs = null;
				}
				if(logMINOR)
					Logger.minor(this, "1: maybeUpdateHandshakeIPs got a result of: " + handshakeIPsToString());
				return;
			}
			localHandshakeIPs = new Peer[]{localDetectedPeer};
			localHandshakeIPs = updateHandshakeIPs(localHandshakeIPs, ignoreHostnames);
			synchronized(this) {
				handshakeIPs = localHandshakeIPs;
			}
			if(logMINOR)
				Logger.minor(this, "2: maybeUpdateHandshakeIPs got a result of: " + handshakeIPsToString());
			return;
		}

		// Hack for two nodes on the same IP that can't talk over inet for routing reasons
		FreenetInetAddress localhost = node.fLocalhostAddress;
		Peer[] nodePeers = outgoingMangler.getPrimaryIPAddress();

		Vector<Peer> localPeers = null;
		synchronized(this) {
			localPeers = new Vector<Peer>(nominalPeer);
		}

		boolean addedLocalhost = false;
		Peer detectedDuplicate = null;
		for(int i = 0; i < myNominalPeer.length; i++) {
			Peer p = myNominalPeer[i];
			if(p == null)
				continue;
			if(localDetectedPeer != null) {
				if((p != localDetectedPeer) && p.equals(localDetectedPeer)) {
					// Equal but not the same object; need to update the copy.
					detectedDuplicate = p;
				}
			}
			FreenetInetAddress addr = p.getFreenetAddress();
			if(addr.equals(localhost)) {
				if(addedLocalhost)
					continue;
				addedLocalhost = true;
			}
			for(int j = 0; j < nodePeers.length; j++) {
				// REDFLAG - Two lines so we can see which variable is null when it NPEs
				FreenetInetAddress myAddr = nodePeers[j].getFreenetAddress();
				if(myAddr.equals(addr)) {
					if(!addedLocalhost)
						localPeers.add(new Peer(localhost, p.getPort()));
					addedLocalhost = true;
				}
			}
			if(localPeers.contains(p))
				continue;
			localPeers.add(p);
		}

		localHandshakeIPs = localPeers.toArray(new Peer[localPeers.size()]);
		localHandshakeIPs = updateHandshakeIPs(localHandshakeIPs, ignoreHostnames);
		synchronized(this) {
			handshakeIPs = localHandshakeIPs;
			if((detectedDuplicate != null) && detectedDuplicate.equals(localDetectedPeer))
				localDetectedPeer = detectedPeer = detectedDuplicate;
			updateShortToString();
		}
		if(logMINOR) {
			if(localDetectedPeer != null)
				Logger.minor(this, "3: detectedPeer = " + localDetectedPeer + " (" + localDetectedPeer.getAddress(false) + ')');
			Logger.minor(this, "3: maybeUpdateHandshakeIPs got a result of: " + handshakeIPsToString());
		}
	}

	/**
	* Returns this peer's current keyspace location, or -1 if it is unknown.
	*/
	public synchronized double getLocation() {
		return currentLocation;
	}

	public boolean shouldBeExcludedFromPeerList() {
		long now = System.currentTimeMillis();
		synchronized(this) {
			if(BLACK_MAGIC_BACKOFF_PRUNING_PERCENTAGE < backedOffPercent.currentValue())
				return true;
			else if(BLACK_MAGIC_BACKOFF_PRUNING_TIME + now < getRoutingBackedOffUntil())
				return true;
			else
				return false;
		}
	}

	public synchronized  double[] getPeersLocation() {
		return currentPeersLocation;
	}

	public synchronized long getLocSetTime() {
		return locSetTime;
	}

	/**
	* Returns a unique node identifier (usefull to compare two peernodes).
	*/
	public int getIdentityHash() {
		return hashCode;
	}

	/**
	 * Returns true if the last-known build number for this peer is to old to allow traffic to be routed to it.
	 * This does not give any indication as to the connection status of the peer.
	 */
	public synchronized boolean isUnroutableOlderVersion() {
		return unroutableOlderVersion;
	}

	/**
	 * Returns true if this (or another) peer has reported to us that our build number is too old for data to be routed
	 * to us. In turn, we will not route data to them either. Does not strictly indicate that the peer is connected.
	 */
	public synchronized boolean isUnroutableNewerVersion() {
		return unroutableNewerVersion;
	}

	/**
	* Returns true if requests can be routed through this peer. True if the peer's location is known, presently
	* connected, and routing-compatible. That is, ignoring backoff, the peer's location is known, build number
	* is compatible, and routing has not been explicitly disabled.
	*
	* Note possible deadlocks! PeerManager calls this, we call
	* PeerManager in e.g. verified.
	*/
	public boolean isRoutable() {
		return isConnected() && isRoutingCompatible() &&
			!(currentLocation < 0.0 || currentLocation > 1.0);
	}

	/**
	 * Returns true if (apart from actually knowing the peer's location), it is presumed that this peer could route requests.
	 * True if this peer's build number is not 'too-old' or 'too-new', actively connected, and not marked as explicity disabled.
	 * Does not reflect any 'backoff' logic.
	 */
	public boolean isRoutingCompatible() {
		long now = System.currentTimeMillis(); // no System.currentTimeMillis in synchronized
		synchronized(this) {
			if(isRoutable && !disableRouting) {
				timeLastRoutable = now;
				return true;
			}
			return false;
		}
	}

	public boolean isConnected() {
		long now = System.currentTimeMillis(); // no System.currentTimeMillis in synchronized
		synchronized(this) {
			if(isConnected && currentTracker != null && !currentTracker.packets.isDeprecated()) {
				timeLastConnected = now;
				return true;
			}
			return false;
		}
	}

	/**
	* Send a message, off-thread, to this node.
	* @param msg The message to be sent.
	* @param cb The callback to be called when the packet has been sent, or null.
	* @param ctr A callback to tell how many bytes were used to send this message.
	*/
	public MessageItem sendAsync(Message msg, AsyncMessageCallback cb, ByteCounter ctr) throws NotConnectedException {
		if(ctr == null)
			Logger.error(this, "Bytes not logged", new Exception("debug"));
		if(logMINOR)
			Logger.minor(this, "Sending async: " + msg + " : " + cb + " on " + this+" for "+node.getDarknetPortNumber());
		if(!isConnected()) {
			if(cb != null)
				cb.disconnected();
			throw new NotConnectedException();
		}
		addToLocalNodeSentMessagesToStatistic(msg);
		MessageItem item = new MessageItem(msg, cb == null ? null : new AsyncMessageCallback[]{cb}, ctr);
		long now = System.currentTimeMillis();
		reportBackoffStatus(now);
		int x = messageQueue.queueAndEstimateSize(item);
		if(x > 1024 || !node.enablePacketCoalescing) {
			// If there is a packet's worth to send, wake up the packetsender.
			wakeUpSender();
		}
		// Otherwise we do not need to wake up the PacketSender
		// It will wake up before the maximum coalescing delay (100ms) because
		// it wakes up every 100ms *anyway*.
		return item;
	}
	
	public void wakeUpSender() {
		node.ps.wakeUp();
	}

	public boolean unqueueMessage(MessageItem message) {
		if(logMINOR) Logger.minor(this, "Unqueueing message on "+this+" : "+message);
		return messageQueue.removeMessage(message);
	}

	public long getMessageQueueLengthBytes() {
		return messageQueue.getMessageQueueLengthBytes();
	}

	/**
	 * Returns the number of milliseconds that it is estimated to take to transmit the currently queued packets.
	 */
	public long getProbableSendQueueTime() {
		double bandwidth = (getThrottle().getBandwidth()+1.0);
		if(shouldThrottle())
			bandwidth = Math.min(bandwidth, node.getOutputBandwidthLimit() / 2);
		long length = getMessageQueueLengthBytes();
		return (long)(1000.0*length/bandwidth);
	}

	/**
	* @return The last time we received a packet.
	*/
	public synchronized long lastReceivedPacketTime() {
		return timeLastReceivedPacket;
	}

	public synchronized long lastReceivedDataPacketTime() {
		return timeLastReceivedDataPacket;
	}

	public synchronized long timeLastConnected() {
		return timeLastConnected;
	}

	public synchronized long timeLastRoutable() {
		return timeLastRoutable;
	}

	public void maybeRekey() {
		long now = System.currentTimeMillis();
		boolean shouldDisconnect = false;
		boolean shouldReturn = false;
		boolean shouldRekey = false;
		long timeWhenRekeyingShouldOccur = 0;

		synchronized (this) {
			timeWhenRekeyingShouldOccur = timeLastRekeyed + FNPPacketMangler.SESSION_KEY_REKEYING_INTERVAL;
			shouldDisconnect = (timeWhenRekeyingShouldOccur + FNPPacketMangler.MAX_SESSION_KEY_REKEYING_DELAY < now) && isRekeying;
			shouldReturn = isRekeying || !isConnected;
			shouldRekey = (timeWhenRekeyingShouldOccur < now);
			if((!shouldRekey) && totalBytesExchangedWithCurrentTracker > FNPPacketMangler.AMOUNT_OF_BYTES_ALLOWED_BEFORE_WE_REKEY) {
				shouldRekey = true;
				timeWhenRekeyingShouldOccur = now;
			}
		}

		if(shouldDisconnect) {
			String time = TimeUtil.formatTime(FNPPacketMangler.MAX_SESSION_KEY_REKEYING_DELAY);
			System.err.println("The peer (" + this + ") has been asked to rekey " + time + " ago... force disconnect.");
			Logger.error(this, "The peer (" + this + ") has been asked to rekey " + time + " ago... force disconnect.");
			forceDisconnect(false);
		} else if (shouldReturn || hasLiveHandshake(now)) {
			return;
		} else if(shouldRekey) {
			startRekeying();
		}
	}

	public void startRekeying() {
		long now = System.currentTimeMillis();
		synchronized(this) {
			if(isRekeying) return;
			isRekeying = true;
			sendHandshakeTime = now; // Immediately
			ctx = null;
		}
		Logger.normal(this, "We are asking for the key to be renewed (" + this.detectedPeer + ')');
	}

	/**
	* @return The time this PeerNode was added to the node (persistent across restarts).
	*/
	public synchronized long getPeerAddedTime() {
		return peerAddedTime;
	}

	/**
	* @return The time elapsed since this PeerNode was added to the node, or the node started up.
	*/
	public synchronized long timeSinceAddedOrRestarted() {
		return System.currentTimeMillis() - timeAddedOrRestarted;
	}

	/**
	* Disconnected e.g. due to not receiving a packet for ages.
	* @param dumpMessageQueue If true, clear the messages-to-send queue.
	* @param dumpTrackers If true, dump the SessionKey's.
	* @return True if the node was connected, false if it was not.
	*/
	public boolean disconnected(boolean dumpMessageQueue, boolean dumpTrackers) {
		final long now = System.currentTimeMillis();
		if(isRealConnection())
			Logger.normal(this, "Disconnected " + this, new Exception("debug"));
		else if(logMINOR)
			Logger.minor(this, "Disconnected "+this, new Exception("debug"));
		node.usm.onDisconnect(this);
		node.failureTable.onDisconnect(this);
		node.peers.disconnected(this);
		node.nodeUpdater.disconnected(this);
		boolean ret;
		SessionKey cur, prev, unv;
		MessageItem[] messagesTellDisconnected = null;
		List<MessageItem> moreMessagesTellDisconnected = null;
		synchronized(this) {
			ret = isConnected;
			// Force renegotiation.
			isConnected = false;
			isRoutable = false;
			isRekeying = false;
			// Prevent sending packets to the node until that happens.
			cur = currentTracker;
			prev = previousTracker;
			unv = unverifiedTracker;
			if(dumpTrackers) {
				currentTracker = null;
				previousTracker = null;
				unverifiedTracker = null;
			}
			// Else DO NOT clear trackers, because hopefully it's a temporary connectivity glitch.
			sendHandshakeTime = now;
			countFailedRevocationTransfers = 0;
			timePrevDisconnect = timeLastDisconnect;
			timeLastDisconnect = now;
			if(dumpMessageQueue) {
				messagesTellDisconnected = grabQueuedMessageItems();
			}
		}
		if(dumpMessageQueue) {
			moreMessagesTellDisconnected = packetFormat.onDisconnect();
		}
		if(messagesTellDisconnected != null) {
			if(logMINOR)
				Logger.minor(this, "Messages to dump: "+messagesTellDisconnected.length);
			for(MessageItem mi : messagesTellDisconnected) {
				mi.onDisconnect();
			}
		}
		if(moreMessagesTellDisconnected != null) {
			if(logMINOR)
				Logger.minor(this, "Messages to dump: "+moreMessagesTellDisconnected.size());
			for(MessageItem mi : moreMessagesTellDisconnected) {
				mi.onDisconnect();
			}
		}
		if(cur != null) cur.disconnected(false);
		if(prev != null) prev.disconnected(false);
		if(unv != null) unv.disconnected(false);
		if(_lastThrottle != null)
			_lastThrottle.maybeDisconnected();
		node.lm.lostOrRestartedNode(this);
		setPeerNodeStatus(now);
		if(!dumpMessageQueue) {
			node.getTicker().queueTimedJob(new Runnable() {
				public void run() {
					if((!PeerNode.this.isConnected()) &&
							timeLastDisconnect == now) {
						MessageItem[] messagesTellDisconnected = grabQueuedMessageItems();
						if(messagesTellDisconnected != null) {
							for(MessageItem mi : messagesTellDisconnected) {
								mi.onDisconnect();
							}
						}
						List<MessageItem> moreMessagesTellDisconnected = 
							packetFormat.onDisconnect();
						if(moreMessagesTellDisconnected != null) {
							if(logMINOR)
								Logger.minor(this, "Messages to dump: "+moreMessagesTellDisconnected.size());
							for(MessageItem mi : moreMessagesTellDisconnected) {
								mi.onDisconnect();
							}
						}
					}

				}
			}, CLEAR_MESSAGE_QUEUE_AFTER);
		}
		// Tell opennet manager even if this is darknet, because we may need more opennet peers now.
		OpennetManager om = node.getOpennet();
		if(om != null)
			om.onDisconnect(this);
		outputLoadTrackerRealTime.failSlotWaiters(true);
		outputLoadTrackerBulk.failSlotWaiters(true);
		return ret;
	}

	public void forceDisconnect(boolean purge) {
		Logger.error(this, "Forcing disconnect on " + this, new Exception("debug"));
		disconnected(purge, true); // always dump trackers, maybe dump messages
	}

	/**
	* Grab all queued Message's.
	* @return Null if no messages are queued, or an array of
	* Message's.
	*/
	public MessageItem[] grabQueuedMessageItems() {
		return messageQueue.grabQueuedMessageItems();
	}

	public void requeueMessageItems(MessageItem[] messages, int offset, int length, boolean dontLog) {
		requeueMessageItems(messages, offset, length, dontLog, "");
	}

	public void requeueMessageItems(MessageItem[] messages, int offset, int length, boolean dontLog, String reason) {
		// Will usually indicate serious problems
		if(!dontLog) {
			long now = System.currentTimeMillis();
			String rateLimitWrapper = "";
			boolean rateLimitLogging = false;
			if(messages.length > messageRequeueLogRateLimitThreshold) {
				rateLimitWrapper = " (log message rate limited)";
				if(nextMessageRequeueLogTime <= now) {
					nextMessageRequeueLogTime = now + messageRequeueLogRateLimitInterval;
				} else {
					rateLimitLogging = true;
				}
			}
			if(!rateLimitLogging) {
				String reasonWrapper = "";
				if(0 <= reason.length()) {
					reasonWrapper = " because of '" + reason + '\'';
				}
				Logger.normal(this, "Requeueing " + messages.length + " messages" + reasonWrapper + " on " + this + rateLimitWrapper);
			}
		}
		synchronized(messageQueue) {
			for(int i = offset+length-1; i >= offset; i--)
				if(messages[i] != null)
					messageQueue.pushfrontPrioritizedMessageItem(messages[i]);
		}
	}

	/**
	* @return The time at which we must send a packet, even if
	* it means it will only contains ack requests etc., or
	* Long.MAX_VALUE if we have no pending ack request/acks/etc.
	* Note that if this is less than now, it may not be entirely
	* accurate i.e. we definitely must send a packet, but don't
	* rely on it to tell you exactly how overdue we are.
	*/
	public long getNextUrgentTime(long now) {
		long t = Long.MAX_VALUE;
		SessionKey cur;
		SessionKey prev;
		synchronized(this) {
			cur = currentTracker;
			prev = previousTracker;
		}
		SessionKey kt = cur;
		if(kt != null) {
			long next = kt.packets.getNextUrgentTime();
			t = Math.min(t, next);
			if(next < now && logMINOR)
				Logger.minor(this, "Next urgent time from curTracker less than now");
			if(kt.packets.hasPacketsToResend()) return now;
		}
		kt = prev;
		if(kt != null) {
			long next = kt.packets.getNextUrgentTime();
			t = Math.min(t, next);
			if(next < now && logMINOR)
				Logger.minor(this, "Next urgent time from prevTracker less than now");
			if(kt.packets.hasPacketsToResend()) return now;
		}
		if(packetFormat.canSend()) {
			long l = messageQueue.getNextUrgentTime(t, now);
			if(t >= now && l < now && logMINOR)
				Logger.minor(this, "Next urgent time from message queue less than now");
			t = l;
		} else {
			long l = packetFormat.timeNextUrgent();
			if(l < now && logMINOR)
				Logger.minor(this, "Next urgent time from packet format less than now");
			t = Math.min(t, l);
		}
		return t;
	}

	/**
	* @return The time at which we last sent a packet.
	*/
	public long lastSentPacketTime() {
		return timeLastSentPacket;
	}

	/**
	* @return True, if we are disconnected and it has been a
	* sufficient time period since we last sent a handshake
	* attempt.
	*/
	public boolean shouldSendHandshake() {
		long now = System.currentTimeMillis();
		boolean tempShouldSendHandshake = false;
		synchronized(this) {
			tempShouldSendHandshake = ((now > sendHandshakeTime) && (handshakeIPs != null) && (isRekeying || !isConnected()));
		}
		if(tempShouldSendHandshake && (hasLiveHandshake(now)))
			tempShouldSendHandshake = false;
		if(tempShouldSendHandshake) {
			if(isBurstOnly()) {
				synchronized(this) {
					isBursting = true;
				}
				setPeerNodeStatus(System.currentTimeMillis());
			} else
				return true;
		}
		return tempShouldSendHandshake;
	}

	/**
	* Does the node have a live handshake in progress?
	* @param now The current time.
	*/
	public boolean hasLiveHandshake(long now) {
		KeyAgreementSchemeContext c = null;
		synchronized(this) {
			c = ctx;
		}
		if(c != null && logMINOR)
			Logger.minor(this, "Last used: " + (now - c.lastUsedTime()));
		return !((c == null) || (now - c.lastUsedTime() > Node.HANDSHAKE_TIMEOUT));
	}
	boolean firstHandshake = true;

	/**
	 * Set sendHandshakeTime, and return whether to fetch the ARK.
	 */
	protected boolean innerCalcNextHandshake(boolean successfulHandshakeSend, boolean dontFetchARK, long now) {
		if(isBurstOnly())
			return calcNextHandshakeBurstOnly(now);
		synchronized(this) {
			long delay;
			if(unroutableOlderVersion || unroutableNewerVersion || disableRouting) {
				// Let them know we're here, but have no hope of routing general data to them.
				delay = Node.MIN_TIME_BETWEEN_VERSION_SENDS + node.random.nextInt(Node.RANDOMIZED_TIME_BETWEEN_VERSION_SENDS);
			} else if(invalidVersion() && !firstHandshake) {
				delay = Node.MIN_TIME_BETWEEN_VERSION_PROBES + node.random.nextInt(Node.RANDOMIZED_TIME_BETWEEN_VERSION_PROBES);
			} else {
				delay = Node.MIN_TIME_BETWEEN_HANDSHAKE_SENDS + node.random.nextInt(Node.RANDOMIZED_TIME_BETWEEN_HANDSHAKE_SENDS);
			}
			// FIXME proper multi-homing support!
			delay /= (handshakeIPs == null ? 1 : handshakeIPs.length);
			if(delay < 3000) delay = 3000;
			sendHandshakeTime = now + delay;

			if(successfulHandshakeSend)
				firstHandshake = false;
			handshakeCount++;
			return handshakeCount == MAX_HANDSHAKE_COUNT;
		}
	}

	private synchronized boolean calcNextHandshakeBurstOnly(long now) {
		boolean fetchARKFlag = false;
		listeningHandshakeBurstCount++;
		if(isBurstOnly()) {
			if(listeningHandshakeBurstCount >= listeningHandshakeBurstSize) {
				listeningHandshakeBurstCount = 0;
				fetchARKFlag = true;
			}
		}
		long delay;
		if(listeningHandshakeBurstCount == 0) {  // 0 only if we just reset it above
			delay = Node.MIN_TIME_BETWEEN_BURSTING_HANDSHAKE_BURSTS
				+ node.random.nextInt(Node.RANDOMIZED_TIME_BETWEEN_BURSTING_HANDSHAKE_BURSTS);
			listeningHandshakeBurstSize = Node.MIN_BURSTING_HANDSHAKE_BURST_SIZE
					+ node.random.nextInt(Node.RANDOMIZED_BURSTING_HANDSHAKE_BURST_SIZE);
			isBursting = false;
		} else {
			delay = Node.MIN_TIME_BETWEEN_HANDSHAKE_SENDS
				+ node.random.nextInt(Node.RANDOMIZED_TIME_BETWEEN_HANDSHAKE_SENDS);
		}
		// FIXME proper multi-homing support!
		delay /= (handshakeIPs == null ? 1 : handshakeIPs.length);
		if(delay < 3000) delay = 3000;

		sendHandshakeTime = now + delay;
		if(logMINOR) Logger.minor(this, "Next BurstOnly mode handshake in "+(sendHandshakeTime - now)+"ms for "+shortToString()+" (count: "+listeningHandshakeBurstCount+", size: "+listeningHandshakeBurstSize+ ')', new Exception("double-called debug"));
		return fetchARKFlag;
	}

	protected void calcNextHandshake(boolean successfulHandshakeSend, boolean dontFetchARK, boolean notRegistered) {
		long now = System.currentTimeMillis();
		boolean fetchARKFlag = false;
		fetchARKFlag = innerCalcNextHandshake(successfulHandshakeSend, dontFetchARK, now);
		if(!notRegistered)
			setPeerNodeStatus(now);  // Because of isBursting being set above and it can't hurt others
		// Don't fetch ARKs for peers we have verified (through handshake) to be incompatible with us
		if(fetchARKFlag && !dontFetchARK) {
			long arkFetcherStartTime1 = System.currentTimeMillis();
			startARKFetcher();
			long arkFetcherStartTime2 = System.currentTimeMillis();
			if((arkFetcherStartTime2 - arkFetcherStartTime1) > 500)
				Logger.normal(this, "arkFetcherStartTime2 is more than half a second after arkFetcherStartTime1 (" + (arkFetcherStartTime2 - arkFetcherStartTime1) + ") working on " + shortToString());
		}
	}

	/** If the outgoingMangler allows bursting, we still don't want to burst *all the time*, because it may be mistaken
	 * in its detection of a port forward. So from time to time we will aggressively handshake anyway. This flag is set
	 * once every UPDATE_BURST_NOW_PERIOD. */
	private boolean burstNow;
	private long timeSetBurstNow;
	static final int UPDATE_BURST_NOW_PERIOD = 5*60*1000;
	/** Burst only 19 in 20 times if definitely port forwarded. Save entropy by writing this as 20 not 0.95. */
	static final int P_BURST_IF_DEFINITELY_FORWARDED = 20;

	public boolean isBurstOnly() {
		AddressTracker.Status status = outgoingMangler.getConnectivityStatus();
		if(status == AddressTracker.Status.DONT_KNOW) return false;
		if(status == AddressTracker.Status.DEFINITELY_NATED || status == AddressTracker.Status.MAYBE_NATED) return false;

		// For now. FIXME try it with a lower probability when we're sure that the packet-deltas mechanisms works.
		if(status == AddressTracker.Status.MAYBE_PORT_FORWARDED) return false;
		long now = System.currentTimeMillis();
		if(now - timeSetBurstNow > UPDATE_BURST_NOW_PERIOD) {
			burstNow = (node.random.nextInt(P_BURST_IF_DEFINITELY_FORWARDED) == 0);
			timeSetBurstNow = now;
		}
		return burstNow;
	}

	/**
	* Call this method when a handshake request has been
	* sent.
	*/
	public void sentHandshake(boolean notRegistered) {
		if(logMINOR)
			Logger.minor(this, "sentHandshake(): " + this);
		calcNextHandshake(true, false, notRegistered);
	}

	/**
	* Call this method when a handshake request could not be sent (i.e. no IP address available)
	* sent.
	*/
	public void couldNotSendHandshake(boolean notRegistered) {
		if(logMINOR)
			Logger.minor(this, "couldNotSendHandshake(): " + this);
		calcNextHandshake(false, false, notRegistered);
	}

	/**
	* @return The maximum time between received packets.
	*/
	public int maxTimeBetweenReceivedPackets() {
		return Node.MAX_PEER_INACTIVITY;
	}

	/**
	* Low-level ping this node.
	* @return True if we received a reply inside 2000ms.
	* (If we have heavy packet loss, it can take that long to resend).
	*/
	public boolean ping(int pingID) throws NotConnectedException {
		Message ping = DMT.createFNPPing(pingID);
		node.usm.send(this, ping, node.dispatcher.pingCounter);
		Message msg;
		try {
			msg = node.usm.waitFor(MessageFilter.create().setTimeout(2000).setType(DMT.FNPPong).setField(DMT.PING_SEQNO, pingID), null);
		} catch(DisconnectedException e) {
			throw new NotConnectedException("Disconnected while waiting for pong");
		}
		return msg != null;
	}

	/**
	* Decrement the HTL (or not), in accordance with our
	* probabilistic HTL rules.
	* @param htl The old HTL.
	* @return The new HTL.
	*/
	public short decrementHTL(short htl) {
		short max = node.maxHTL();
		if(htl > max)
			htl = max;
		if(htl <= 0)
			return 0;
		if(htl == max) {
			if(decrementHTLAtMaximum || node.disableProbabilisticHTLs)
				htl--;
			return htl;
		}
		if(htl == 1) {
			if(decrementHTLAtMinimum || node.disableProbabilisticHTLs)
				htl--;
			return htl;
		}
		htl--;
		return htl;
	}

	/**
	* Enqueue a message to be sent to this node and wait up to a minute for it to be transmitted.
	*/
	public void sendSync(Message req, ByteCounter ctr) throws NotConnectedException {
		SyncMessageCallback cb = new SyncMessageCallback();
		sendAsync(req, cb, ctr);
		cb.waitForSend(60 * 1000);
		if (!cb.done) {
			Logger.error(this, "Waited too long for a blocking send for " + req + " to " + PeerNode.this, new Exception("error"));
			this.localRejectedOverload("SendSyncTimeout");
			// Other side will normally timeout so no need for fatalTimeout().
		}
	}

	private class SyncMessageCallback implements AsyncMessageCallback {

		private boolean done = false;
		private boolean disconnected = false;

		public synchronized void waitForSend(long maxWaitInterval) throws NotConnectedException {
			long now = System.currentTimeMillis();
			long end = now + maxWaitInterval;
			while((now = System.currentTimeMillis()) < end) {
				if(done) {
					if(disconnected)
						throw new NotConnectedException();
					return;
				}
				int waitTime = (int) (Math.min(end - now, Integer.MAX_VALUE));
				try {
					wait(waitTime);
				} catch(InterruptedException e) {
				// Ignore
				}
			}
		}

		public void acknowledged() {
			synchronized(this) {
				if(!done)
					// Can happen due to lag.
					Logger.normal(this, "Acknowledged but not sent?! on " + this + " for " + PeerNode.this+" - lag ???");
				else
					return;
				done = true;
				notifyAll();
			}
		}

		public void disconnected() {
			synchronized(this) {
				done = true;
				disconnected = true;
				notifyAll();
			}
		}

		public void fatalError() {
			synchronized(this) {
				done = true;
				notifyAll();
			}
		}

		public void sent() {
			synchronized(this) {
				done = true;
				notifyAll();
			}
		}
	}

	public void updateLocation(double newLoc, double[] newLocs) {
		if(newLoc < 0.0 || newLoc > 1.0) {
			Logger.error(this, "Invalid location update for " + this+ " ("+newLoc+')', new Exception("error"));
			// Ignore it
			return;
		}

		for(double currentLoc : newLocs) {
			if(currentLoc < 0.0 || currentLoc > 1.0) {
				Logger.error(this, "Invalid location update for " + this + " ("+currentLoc+')', new Exception("error"));
				// Ignore it
				return;
			}
		}

		Arrays.sort(newLocs);

		synchronized(this) {
			currentLocation = newLoc;
			currentPeersLocation = newLocs;
			locSetTime = System.currentTimeMillis();
		}
		node.peers.writePeers();
		setPeerNodeStatus(System.currentTimeMillis());
	}

	/**
	* Should we reject a swap request?
	*/
	public boolean shouldRejectSwapRequest() {
		long now = System.currentTimeMillis();
		synchronized(this) {
			if(timeLastReceivedSwapRequest > 0) {
				long timeSinceLastTime = now - timeLastReceivedSwapRequest;
				swapRequestsInterval.report(timeSinceLastTime);
				double averageInterval = swapRequestsInterval.currentValue();
				if(averageInterval >= Node.MIN_INTERVAL_BETWEEN_INCOMING_SWAP_REQUESTS) {
					timeLastReceivedSwapRequest = now;
					return false;
				} else return true;
			}
			timeLastReceivedSwapRequest = now;
		}
		return false;
	}

	/**
	* Should we reject a swap request?
	*/
	public boolean shouldRejectProbeRequest() {
		long now = System.currentTimeMillis();
		synchronized(this) {
			if(timeLastReceivedProbeRequest > 0) {
				long timeSinceLastTime = now - timeLastReceivedProbeRequest;
				probeRequestsInterval.report(timeSinceLastTime);
				double averageInterval = probeRequestsInterval.currentValue();
				if(averageInterval >= Node.MIN_INTERVAL_BETWEEN_INCOMING_PROBE_REQUESTS) {
					timeLastReceivedProbeRequest = now;
					return false;
				} else return true;
			}
			timeLastReceivedProbeRequest = now;
		}
		return false;
	}

	/**
	* IP on the other side appears to have changed...
	* @param newPeer The new address of the peer.
	*/
	public void changedIP(Peer newPeer) {
		setDetectedPeer(newPeer);
	}

	private void setDetectedPeer(Peer newPeer) {
		// Only clear lastAttemptedHandshakeIPUpdateTime if we have a new IP.
		// Also, we need to call .equals() to propagate any DNS lookups that have been done if the two have the same domain.
		Peer p = newPeer;
		newPeer = newPeer.dropHostName();
		if(newPeer == null) {
			Logger.error(this, "Impossible: No address for detected peer! "+p+" on "+this);
			return;
		}
		synchronized(this) {
			Peer oldPeer = detectedPeer;
			if((newPeer != null) && ((oldPeer == null) || !oldPeer.equals(newPeer))) {
				this.detectedPeer = newPeer;
				updateShortToString();
				this.lastAttemptedHandshakeIPUpdateTime = 0;
				if(!isConnected)
					return;
			} else
				return;
		}
		getThrottle().maybeDisconnected();
		sendIPAddressMessage();
	}

	/**
	* @return The current primary SessionKey, or null if we
	* don't have one.
	*/
	public synchronized SessionKey getCurrentKeyTracker() {
		return currentTracker;
	}

	/**
	* @return The previous primary SessionKey, or null if we
	* don't have one.
	*/
	public synchronized SessionKey getPreviousKeyTracker() {
		return previousTracker;
	}

	/**
	* @return The unverified SessionKey, if any, or null if we
	* don't have one. The caller MUST call verified(KT) if a
	* decrypt succeeds with this KT.
	*/
	public synchronized SessionKey getUnverifiedKeyTracker() {
		return unverifiedTracker;
	}

	private String shortToString;
	private void updateShortToString() {
		shortToString = super.toString() + '@' + detectedPeer + '@' + HexUtil.bytesToHex(identity);
	}

	/**
	* @return short version of toString()
	* *** Note that this is not synchronized! It is used by logging in code paths that
	* will deadlock if it is synchronized! ***
	*/
	public String shortToString() {
		return shortToString;
	}

	@Override
	public String toString() {
		// FIXME?
		return shortToString()+'@'+Integer.toHexString(super.hashCode());
	}

	/**
	* Update timeLastReceivedPacket
	* @throws NotConnectedException
	* @param dontLog If true, don't log an error or throw an exception if we are not connected. This
	* can be used in handshaking when the connection hasn't been verified yet.
	* @param dataPacket If this is a real packet, as opposed to a handshake packet.
	*/
	public void receivedPacket(boolean dontLog, boolean dataPacket) {
		synchronized(this) {
			if((!isConnected) && (!dontLog)) {
				// Don't log if we are disconnecting, because receiving packets during disconnecting is normal.
				// That includes receiving packets after we have technically disconnected already.
				// A race condition involving forceCancelDisconnecting causing a mistaken log message anyway
				// is conceivable, but unlikely...
				if((unverifiedTracker == null) && (currentTracker == null) && !disconnecting)
					Logger.error(this, "Received packet while disconnected!: " + this, new Exception("error"));
				else
					if(logMINOR)
						Logger.minor(this, "Received packet while disconnected on " + this + " - recently disconnected() ?");
			} else {
				if(logMINOR) Logger.minor(this, "Received packet on "+this);
			}
		}
		long now = System.currentTimeMillis();
		synchronized(this) {
			timeLastReceivedPacket = now;
			if(dataPacket)
				timeLastReceivedDataPacket = now;
		}
	}

	/**
	* Update timeLastSentPacket
	*/
	public void sentPacket() {
		timeLastSentPacket = System.currentTimeMillis();
	}

	public synchronized KeyAgreementSchemeContext getKeyAgreementSchemeContext() {
		return ctx;
	}

	public synchronized void setKeyAgreementSchemeContext(KeyAgreementSchemeContext ctx2) {
		this.ctx = ctx2;
		if(logMINOR)
			Logger.minor(this, "setKeyAgreementSchemeContext(" + ctx2 + ") on " + this);
	}

	/**
	* Called when we have completed a handshake, and have a new session key.
	* Creates a new tracker and demotes the old one. Deletes the old one if
	* the bootID isn't recognized, since if the node has restarted we cannot
	* recover old messages. In more detail:
	* <ul>
	* <li>Process the new noderef (check if it's valid, pick up any new information etc).</li>
	* <li>Handle version conflicts (if the node is too old, or we are too old, we mark it as
	* non-routable, but some messages will still be exchanged e.g. Update Over Mandatory stuff).</li>
	* <li>Deal with key trackers (if we just got message 4, the new key tracker becomes current;
	* if we just got message 3, it's possible that our message 4 will be lost in transit, so we
	* make the new tracker unverified. It will be promoted to current if we get a packet on it..
	* if the node has restarted, we dump the old key trackers, otherwise current becomes previous).</li>
	* <li>Complete the connection process: update the node's status, send initial messages, update
	* the last-received-packet timestamp, etc.</li>
	* @param thisBootID The boot ID of the peer we have just connected to.
	* This is simply a random number regenerated on every startup of the node.
	* We use it to determine whether the node has restarted since we last saw
	* it.
	* @param data Byte array from which to read the new noderef.
	* @param offset Offset to start reading at.
	* @param length Number of bytes to read.
	* @param encKey The new session key.
	* @param replyTo The IP the handshake came in on.
	* @param trackerID The tracker ID proposed by the other side. If -1, create a new tracker. If any
	* other value, check whether we have it, and if we do, return that, otherwise return the ID of the
	* new tracker.
	* @param isJFK4 If true, we are processing a JFK(4) and must respect the tracker ID chosen by the
	* responder. If false, we are processing a JFK(3) and we can either reuse the suggested tracker ID,
	* which the other side is able to reuse, or we can create a new tracker ID.
	* @param jfk4SameAsOld If true, the responder chose to use the tracker ID that we provided. If
	* we don't have it now the connection fails.
	* @return The ID of the new PacketTracker. If this is different to the passed-in trackerID, then
	* it's a new tracker. -1 to indicate failure.
	*/
	public long completedHandshake(long thisBootID, byte[] data, int offset, int length, BlockCipher outgoingCipher, byte[] outgoingKey, BlockCipher incommingCipher, byte[] incommingKey, Peer replyTo, boolean unverified, int negType, long trackerID, boolean isJFK4, boolean jfk4SameAsOld, byte[] hmacKey, BlockCipher ivCipher, byte[] ivNonce, int ourInitialSeqNum, int theirInitialSeqNum, int ourInitialMsgID, int theirInitialMsgID) {
		long now = System.currentTimeMillis();
		if(logMINOR) Logger.minor(this, "Tracker ID "+trackerID+" isJFK4="+isJFK4+" jfk4SameAsOld="+jfk4SameAsOld);

		// Update sendHandshakeTime; don't send another handshake for a while.
		// If unverified, "a while" determines the timeout; if not, it's just good practice to avoid a race below.
		if(!(isSeed() && this instanceof SeedServerPeerNode))
                    calcNextHandshake(true, true, false);
		stopARKFetcher();
		try {
			// First, the new noderef
			processNewNoderef(data, offset, length);
		} catch(FSParseException e1) {
			synchronized(this) {
				bogusNoderef = true;
				// Disconnect, something broke
				isConnected = false;
			}
			Logger.error(this, "Failed to parse new noderef for " + this + ": " + e1, e1);
			node.peers.disconnected(this);
			return -1;
		}
		boolean routable = true;
		boolean newer = false;
		boolean older = false;
		if(isSeed()) {
                        routable = false;
                        if(logMINOR) Logger.minor(this, "Not routing traffic to " + this + " it's for announcement.");
                } else if(bogusNoderef) {
			Logger.normal(this, "Not routing traffic to " + this + " - bogus noderef");
			routable = false;
			//FIXME: It looks like bogusNoderef will just be set to false a few lines later...
		} else if(reverseInvalidVersion()) {
			try {
				node.setNewestPeerLastGoodVersion(Version.getArbitraryBuildNumber(getLastGoodVersion(), Version.lastGoodBuild()));
			} catch(NumberFormatException e) {
			// ignore
			}
			Logger.normal(this, "Not routing traffic to " + this + " - reverse invalid version " + Version.getVersionString() + " for peer's lastGoodversion: " + getLastGoodVersion());
			newer = true;
		} else
			newer = false;
		if(forwardInvalidVersion()) {
			Logger.normal(this, "Not routing traffic to " + this + " - invalid version " + getVersion());
			older = true;
			routable = false;
		} else if(Math.abs(clockDelta) > MAX_CLOCK_DELTA) {
			Logger.normal(this, "Not routing traffic to " + this + " - clock problems");
			routable = false;
		} else
			older = false;
		changedIP(replyTo);
		boolean bootIDChanged = false;
		boolean wasARekey = false;
		SessionKey oldPrev = null;
		SessionKey oldCur = null;
		SessionKey prev = null;
		SessionKey newTracker;
		MessageItem[] messagesTellDisconnected = null;
		PacketFormat oldPacketFormat = null;
		PacketTracker packets = null;
		synchronized(this) {
			// FIXME this shouldn't happen, does it?
			if(currentTracker != null) {
				if(Arrays.equals(outgoingKey, currentTracker.outgoingKey)
						&& Arrays.equals(incommingKey, currentTracker.incommingKey)) {
					Logger.error(this, "completedHandshake() with identical key to current, maybe replayed JFK(4)?");
					return -1;
				}
			}
			if(previousTracker != null) {
				if(Arrays.equals(outgoingKey, previousTracker.outgoingKey)
						&& Arrays.equals(incommingKey, previousTracker.incommingKey)) {
					Logger.error(this, "completedHandshake() with identical key to previous, maybe replayed JFK(4)?");
					return -1;
				}
			}
			if(unverifiedTracker != null) {
				if(Arrays.equals(outgoingKey, unverifiedTracker.outgoingKey)
						&& Arrays.equals(incommingKey, unverifiedTracker.incommingKey)) {
					Logger.error(this, "completedHandshake() with identical key to unverified, maybe replayed JFK(4)?");
					return -1;
				}
			}
			handshakeCount = 0;
			bogusNoderef = false;
			// Don't reset the uptime if we rekey
			if(!isConnected) {
				connectedTime = now;
				countSelectionsSinceConnected = 0;
				sentInitialMessages = false;
			} else
				wasARekey = true;
			isConnected = true;
			disableRouting = disableRoutingHasBeenSetLocally || disableRoutingHasBeenSetRemotely;
			isRoutable = routable;
			unroutableNewerVersion = newer;
			unroutableOlderVersion = older;
			boolean notReusingTracker = false;
			bootIDChanged = (thisBootID != this.bootID);
			if(bootIDChanged && wasARekey) {
				Logger.error(this, "Changed boot ID while rekeying! from " + bootID + " to " + thisBootID + " for " + getPeer());
				wasARekey = false;
				connectedTime = now;
				countSelectionsSinceConnected = 0;
				sentInitialMessages = false;
			} else if(bootIDChanged && logMINOR)
				Logger.minor(this, "Changed boot ID from " + bootID + " to " + thisBootID + " for " + getPeer());
			this.bootID = thisBootID;
			int firstPacketNumber = (negType == 5 ? 0 : node.random.nextInt(100 * 1000));
			if(currentTracker != null && currentTracker.packets.trackerID == trackerID && !currentTracker.packets.isDeprecated()) {
				if(isJFK4 && !jfk4SameAsOld)
					Logger.error(this, "In JFK(4), found tracker ID "+trackerID+" but other side says is new! for "+this);
				packets = currentTracker.packets;
				if(logMINOR) Logger.minor(this, "Re-using packet tracker ID "+trackerID+" on "+this+" from current "+currentTracker);
			} else if(previousTracker != null && previousTracker.packets.trackerID == trackerID && !previousTracker.packets.isDeprecated()) {
				if(isJFK4 && !jfk4SameAsOld)
					Logger.error(this, "In JFK(4), found tracker ID "+trackerID+" but other side says is new! for "+this);
				packets = previousTracker.packets;
				if(logMINOR) Logger.minor(this, "Re-using packet tracker ID "+trackerID+" on "+this+" from prev "+previousTracker);
			} else if(isJFK4 && jfk4SameAsOld) {
				isConnected = false;
				Logger.error(this, "Can't reuse old tracker ID "+trackerID+" as instructed - disconnecting");
				return -1;
			} else if(trackerID == -1) {
				// Create a new tracker unconditionally
				packets = new PacketTracker(this, firstPacketNumber);
				notReusingTracker = true;
				if(logMINOR) Logger.minor(this, "Creating new PacketTracker as instructed for "+this);
			} else {
				if(isJFK4 && negType >= 4 && trackerID < 0)
					Logger.error(this, "JFK(4) packet with neg type "+negType+" has negative tracker ID: "+trackerID);

				notReusingTracker = true;
				if(isJFK4/* && !jfk4SameAsOld implied */ && trackerID >= 0) {
					packets = new PacketTracker(this, firstPacketNumber, trackerID);
				} else
					packets = new PacketTracker(this, firstPacketNumber);
				if(logMINOR) Logger.minor(this, "Creating new tracker (last resort) on "+this);
			}
			if(bootIDChanged || notReusingTracker) {
				if((!bootIDChanged) && notReusingTracker && !(currentTracker == null && previousTracker == null))
					// FIXME is this a real problem? Clearly the other side has changed trackers for some reason...
					// Normally that shouldn't happen except when a connection times out ... it is probably possible
					// for that to timeout on one side and not the other ...
					Logger.error(this, "Not reusing tracker, so wiping old trackers for "+this);
				oldPrev = previousTracker;
				oldCur = currentTracker;
				previousTracker = null;
				currentTracker = null;
				// Messages do not persist across restarts.
				// Generally they would be incomprehensible, anything that isn't should be sent as
				// connection initial messages by maybeOnConnect().
				messagesTellDisconnected = grabQueuedMessageItems();
				this.offeredMainJarVersion = 0;
				oldPacketFormat = packetFormat;
				packetFormat = null;
			} else {
				// else it's a rekey
			}
			newTracker = new SessionKey(this, packets, outgoingCipher, outgoingKey, incommingCipher, incommingKey, ivCipher, ivNonce, hmacKey, new NewPacketFormatKeyContext(ourInitialSeqNum, theirInitialSeqNum));
			if(logMINOR) Logger.minor(this, "New key tracker in completedHandshake: "+newTracker+" for "+packets+" for "+shortToString()+" neg type "+negType);
			if(unverified) {
				if(unverifiedTracker != null) {
					// Keep the old unverified tracker if possible.
					if(previousTracker == null)
						previousTracker = unverifiedTracker;
				}
				unverifiedTracker = newTracker;
				if(currentTracker == null || currentTracker.packets.isDeprecated())
					isConnected = false;
			} else {
				prev = currentTracker;
				previousTracker = prev;
				currentTracker = newTracker;
				// Keep the old unverified tracker.
				// In case of a race condition (two setups between A and B complete at the same time),
				// we might want to keep the unverified tracker rather than the previous tracker.
				neverConnected = false;
				maybeClearPeerAddedTimeOnConnect();
				maybeSwapTrackers();
				prev = previousTracker;
			}
			ctx = null;
			isRekeying = false;
			timeLastRekeyed = now - (unverified ? 0 : FNPPacketMangler.MAX_SESSION_KEY_REKEYING_DELAY / 2);
			totalBytesExchangedWithCurrentTracker = 0;
			// This has happened in the past, and caused problems, check for it.
			if(currentTracker != null && previousTracker != null &&
					Arrays.equals(currentTracker.outgoingKey, previousTracker.outgoingKey) &&
					Arrays.equals(currentTracker.incommingKey, previousTracker.incommingKey))
				Logger.error(this, "currentTracker key equals previousTracker key: cur "+currentTracker+" prev "+previousTracker);
			if(previousTracker != null && unverifiedTracker != null &&
					Arrays.equals(previousTracker.outgoingKey, unverifiedTracker.outgoingKey) &&
					Arrays.equals(previousTracker.incommingKey, unverifiedTracker.incommingKey))
				Logger.error(this, "previousTracker key equals unverifiedTracker key: prev "+previousTracker+" unv "+unverifiedTracker);
			timeLastSentPacket = now;
			if(packetFormat == null) {
				if(negType < 5) {
					packetFormat = new FNPWrapper(this);
				} else {
					packetFormat = new NewPacketFormat(this, ourInitialMsgID, theirInitialMsgID, negType == 6);
				}
			}
		}
		if(messagesTellDisconnected != null) {
			for(int i=0;i<messagesTellDisconnected.length;i++) {
				messagesTellDisconnected[i].onDisconnect();
			}
		}

		if(bootIDChanged) {
			node.lm.lostOrRestartedNode(this);
			node.usm.onRestart(this);
		}
		if(oldPrev != null && oldPrev.packets != newTracker.packets)
			oldPrev.packets.completelyDeprecated(newTracker);
		if(oldPrev != null) oldPrev.disconnected(true);
		if(oldCur != null && oldCur.packets != newTracker.packets)
			oldCur.packets.completelyDeprecated(newTracker);
		if(oldCur != null) oldCur.disconnected(true);
		if(prev != null && prev.packets != newTracker.packets)
			prev.packets.deprecated();
		if(oldPacketFormat != null) {
			List<MessageItem> tellDisconnect = oldPacketFormat.onDisconnect();
			if(tellDisconnect != null)
				for(MessageItem item : tellDisconnect) {
					item.onDisconnect();
				}
		}
		PacketThrottle throttle;
		synchronized(this) {
			throttle = _lastThrottle;
		}
		if(throttle != null) throttle.maybeDisconnected();
		Logger.normal(this, "Completed handshake with " + this + " on " + replyTo + " - current: " + currentTracker +
			" old: " + previousTracker + " unverified: " + unverifiedTracker + " bootID: " + thisBootID + " for " + shortToString());

		// Received a packet
		receivedPacket(unverified, false);

		setPeerNodeStatus(now);

		if(newer || older || !isConnected())
			node.peers.disconnected(this);
		else if(!wasARekey) {
			node.peers.addConnectedPeer(this);
			maybeOnConnect();
		}

		return packets.trackerID;
	}

	protected abstract void maybeClearPeerAddedTimeOnConnect();

	/**
	 * Resolve race conditions where two connection setups between two peers complete simultaneously.
	 * Swap prev and current if:
	 * - There is a very short period between their respective creations.
	 * - Current's hashcode (including the key, the word "test", and the xor of the boot IDs) is
	 * greater than previous's.
	 */
	private synchronized void maybeSwapTrackers() {
		if(currentTracker == null || previousTracker == null) return;
		if(currentTracker.packets == previousTracker.packets) return;
		long delta = Math.abs(currentTracker.packets.createdTime - previousTracker.packets.createdTime);
		if(previousTracker != null && (!previousTracker.packets.isDeprecated()) &&
				delta < CHECK_FOR_SWAPPED_TRACKERS_INTERVAL) {
			// Swap prev and current iff H(new key) > H(old key).
			// To deal with race conditions (node A gets 1 current 2 prev, node B gets 2 current 1 prev; when we rekey we lose data and cause problems).

			// FIXME since this is a key dependancy, it needs to be looked at.
			// However, an attacker cannot get this far without knowing the privkey, so it's unlikely to be an issue.

			MessageDigest md = SHA256.getMessageDigest();
			md.update(currentTracker.outgoingKey);
			md.update(currentTracker.incommingKey);
			md.update(TEST_AS_BYTES);
			md.update(Fields.longToBytes(bootID ^ node.bootID));
			int curHash = Fields.hashCode(md.digest());
			md.reset();

			md.update(previousTracker.outgoingKey);
			md.update(previousTracker.incommingKey);
			md.update(TEST_AS_BYTES);
			md.update(Fields.longToBytes(bootID ^ node.bootID));
			int prevHash = Fields.hashCode(md.digest());
			SHA256.returnMessageDigest(md);

			if(prevHash < curHash) {
				// Swap over
				SessionKey temp = previousTracker;
				previousTracker = currentTracker;
				currentTracker = temp;
				if(logMINOR) Logger.minor(this, "Swapped SessionKey's on "+this+" cur "+currentTracker+" prev "+previousTracker+" delta "+delta+" cur.deprecated="+currentTracker.packets.isDeprecated()+" prev.deprecated="+previousTracker.packets.isDeprecated());
			} else {
				if(logMINOR) Logger.minor(this, "Not swapping SessionKey's on "+this+" cur "+currentTracker+" prev "+previousTracker+" delta "+delta+" cur.deprecated="+currentTracker.packets.isDeprecated()+" prev.deprecated="+previousTracker.packets.isDeprecated());
			}
		} else {
			if (logMINOR)
				Logger.minor(this, "Not swapping SessionKey's: previousTracker = " + previousTracker.toString()
				        + (previousTracker.packets.isDeprecated() ? " (deprecated)" : "") + " time delta = " + delta);
		}
	}

	public long getBootID() {
		return bootID;
	}
	private final Object arkFetcherSync = new Object();

	void startARKFetcher() {
		// FIXME any way to reduce locking here?
		if(!node.enableARKs) return;
		synchronized(arkFetcherSync) {
			if(myARK == null) {
				Logger.minor(this, "No ARK for " + this + " !!!!");
				return;
			}
			if(arkFetcher == null) {
				Logger.minor(this, "Starting ARK fetcher for " + this + " : " + myARK);
				arkFetcher = node.clientCore.uskManager.subscribeContent(myARK, this, true, node.arkFetcherContext, RequestStarter.IMMEDIATE_SPLITFILE_PRIORITY_CLASS, node.nonPersistentClientRT);
			}
		}
	}

	protected void stopARKFetcher() {
		if(!node.enableARKs) return;
		Logger.minor(this, "Stopping ARK fetcher for " + this + " : " + myARK);
		// FIXME any way to reduce locking here?
		synchronized(arkFetcherSync) {
			if(arkFetcher == null)
				return;
			node.clientCore.uskManager.unsubscribeContent(myARK, this.arkFetcher, true);
			arkFetcher = null;
		}
	}


	// Both at IMMEDIATE_SPLITFILE_PRIORITY_CLASS because we want to compete with FMS, not
	// wipe it out!

	public short getPollingPriorityNormal() {
		return RequestStarter.IMMEDIATE_SPLITFILE_PRIORITY_CLASS;
	}

	public short getPollingPriorityProgress() {
		return RequestStarter.IMMEDIATE_SPLITFILE_PRIORITY_CLASS;
	}

	boolean sentInitialMessages;

	void maybeSendInitialMessages() {
		synchronized(this) {
			if(sentInitialMessages)
				return;
			if(currentTracker != null && !currentTracker.packets.isDeprecated()) // FIXME is that possible?
				sentInitialMessages = true;
			else
				return;
		}

		sendInitialMessages();
	}

	/**
	* Send any high level messages that need to be sent on connect.
	*/
	protected void sendInitialMessages() {
		Message locMsg = DMT.createFNPLocChangeNotificationNew(node.lm.getLocation(), node.peers.getPeerLocationDoubles(true));
		Message ipMsg = DMT.createFNPDetectedIPAddress(detectedPeer);
		Message timeMsg = DMT.createFNPTime(System.currentTimeMillis());
		Message packetsMsg = createSentPacketsMessage();
		Message dRoutingMsg = DMT.createRoutingStatus(!disableRoutingHasBeenSetLocally);
		Message uptimeMsg = DMT.createFNPUptime((byte)(int)(100*node.uptime.getUptime()));

		try {
			if(isRealConnection())
				sendAsync(locMsg, null, node.nodeStats.initialMessagesCtr);
			sendAsync(ipMsg, null, node.nodeStats.initialMessagesCtr);
			sendAsync(timeMsg, null, node.nodeStats.initialMessagesCtr);
			sendAsync(packetsMsg, null, node.nodeStats.initialMessagesCtr);
			sendAsync(dRoutingMsg, null, node.nodeStats.initialMessagesCtr);
			sendAsync(uptimeMsg, null, node.nodeStats.initialMessagesCtr);
		} catch(NotConnectedException e) {
			Logger.error(this, "Completed handshake with " + getPeer() + " but disconnected (" + isConnected + ':' + currentTracker + "!!!: " + e, e);
		}

		if(isRealConnection())
			node.nodeUpdater.maybeSendUOMAnnounce(this);
		sendConnectedDiffNoderef();
	}

	private Message createSentPacketsMessage() {
		long[][] sent = getSentPacketTimesHashes();
		long[] times = sent[0];
		long[] hashes = sent[1];
		long now = System.currentTimeMillis();
		long horizon = now - Integer.MAX_VALUE;
		int skip = 0;
		for(int i = 0; i < times.length; i++) {
			long time = times[i];
			if(time < horizon)
				skip++;
			else
				break;
		}
		int[] timeDeltas = new int[times.length - skip];
		for(int i = skip; i < times.length; i++)
			timeDeltas[i] = (int) (now - times[i]);
		if(skip != 0) {
			// Unlikely code path, only happens with very long uptime.
			// Trim hashes too.
			long[] newHashes = new long[hashes.length - skip];
			System.arraycopy(hashes, skip, newHashes, 0, hashes.length - skip);
		}
		return DMT.createFNPSentPackets(timeDeltas, hashes, now);
	}

	private void sendIPAddressMessage() {
		Message ipMsg = DMT.createFNPDetectedIPAddress(detectedPeer);
		try {
			sendAsync(ipMsg, null, node.nodeStats.changedIPCtr);
		} catch(NotConnectedException e) {
			Logger.normal(this, "Sending IP change message to " + this + " but disconnected: " + e, e);
		}
	}

	/**
	* Called when a packet is successfully decrypted on a given
	* SessionKey for this node. Will promote the unverifiedTracker
	* if necessary.
	*/
	public void verified(SessionKey tracker) {
		long now = System.currentTimeMillis();
		SessionKey completelyDeprecatedTracker;
		synchronized(this) {
			if(tracker == unverifiedTracker && !tracker.packets.isDeprecated()) {
				if(logMINOR)
					Logger.minor(this, "Promoting unverified tracker " + tracker + " for " + getPeer());
				completelyDeprecatedTracker = previousTracker;
				previousTracker = currentTracker;
				currentTracker = unverifiedTracker;
				unverifiedTracker = null;
				isConnected = true;
				neverConnected = false;
				maybeClearPeerAddedTimeOnConnect();
				ctx = null;
				maybeSwapTrackers();
				if(previousTracker != null && previousTracker.packets != currentTracker.packets)
					previousTracker.packets.deprecated();
			} else
				return;
		}
		maybeSendInitialMessages();
		setPeerNodeStatus(now);
		node.peers.addConnectedPeer(this);
		maybeOnConnect();
		if(completelyDeprecatedTracker != null) {
			if(completelyDeprecatedTracker.packets != tracker.packets)
				completelyDeprecatedTracker.packets.completelyDeprecated(tracker);
			completelyDeprecatedTracker.disconnected(true);
		}
	}

	private synchronized boolean invalidVersion() {
		return bogusNoderef || forwardInvalidVersion() || reverseInvalidVersion();
	}

	private synchronized boolean forwardInvalidVersion() {
		return !Version.checkGoodVersion(version);
	}

	private synchronized boolean reverseInvalidVersion() {
		if(ignoreLastGoodVersion()) return false;
		return !Version.checkArbitraryGoodVersion(Version.getVersionString(), lastGoodVersion);
	}

	/**
	 * The same as isUnroutableOlderVersion, but not synchronized.
	 */
	public boolean publicInvalidVersion() {
		return unroutableOlderVersion;
	}

	/**
	 * The same as inUnroutableNewerVersion.
	 */
	public synchronized boolean publicReverseInvalidVersion() {
		return unroutableNewerVersion;
	}

	public synchronized boolean dontRoute() {
		return disableRouting;
	}

	/**
	* Process a differential node reference
	* The identity must not change, or we throw.
	*/
	public void processDiffNoderef(SimpleFieldSet fs) throws FSParseException {
		processNewNoderef(fs, false, true);
	}

	/**
	* Process a new nodereference, in compressed form.
	* The identity must not change, or we throw.
	*/
	private void processNewNoderef(byte[] data, int offset, int length) throws FSParseException {
		SimpleFieldSet fs = compressedNoderefToFieldSet(data, offset, length);
		processNewNoderef(fs, false, false);
	}

	static SimpleFieldSet compressedNoderefToFieldSet(byte[] data, int offset, int length) throws FSParseException {
		if(length <= 5)
			throw new FSParseException("Too short");
		// Lookup table for groups.
		DSAGroup group = null;
		int firstByte = data[offset];
		offset++;
		length--;
		if((firstByte & 0x2) == 2) {
			int groupIndex = (data[offset] & 0xff);
			offset++;
			length--;
			group = Global.getGroup(groupIndex);
			if(group == null) throw new FSParseException("Unknown group number "+groupIndex);
			if(logMINOR)
				Logger.minor(PeerNode.class, "DSAGroup set to "+group.fingerprintToString()+ " using the group-index "+groupIndex);
		}
		// Is it compressed?
		if((firstByte & 1) == 1) {
			try {
				// Gzipped
				Inflater i = new Inflater();
				i.setInput(data, offset, length);
				// We shouldn't ever need a 4096 bytes long ref!
				byte[] output = new byte[4096];
				length = i.inflate(output, 0, output.length);
				// Finished
				data = output;
				offset = 0;
				if(logMINOR)
					Logger.minor(PeerNode.class, "We have decompressed a "+length+" bytes big reference.");
			} catch(DataFormatException e) {
				throw new FSParseException("Invalid compressed data");
			}
		}
		if(logMINOR)
			Logger.minor(PeerNode.class, "Reference: " + HexUtil.bytesToHex(data, offset, length) + '(' + length + ')');

		// Now decode it
		ByteArrayInputStream bais = new ByteArrayInputStream(data, offset, length);
		InputStreamReader isr;
		try {
			isr = new InputStreamReader(bais, "UTF-8");
		} catch(UnsupportedEncodingException e1) {
			throw new Error("Impossible: JVM doesn't support UTF-8: " + e1, e1);
		}
		BufferedReader br = new BufferedReader(isr);
		try {
			SimpleFieldSet fs = new SimpleFieldSet(br, false, true);
			if(group != null) {
				SimpleFieldSet sfs = new SimpleFieldSet(true);
				sfs.put("dsaGroup", group.asFieldSet());
				fs.putAllOverwrite(sfs);
			}
			return fs;
		} catch(IOException e) {
			throw (FSParseException)new FSParseException("Impossible: " + e).initCause(e);
		}
	}

	/**
	* Process a new nodereference, as a SimpleFieldSet.
	*/
	private void processNewNoderef(SimpleFieldSet fs, boolean forARK, boolean forDiffNodeRef) throws FSParseException {
		if(logMINOR)
			Logger.minor(this, "Parsing: \n" + fs);
		boolean changedAnything = innerProcessNewNoderef(fs, forARK, forDiffNodeRef) || forARK;
		if(changedAnything && !isSeed())
			node.peers.writePeers();
	}

	/**
	* The synchronized part of processNewNoderef
	* @throws FSParseException
	*/
	protected synchronized boolean innerProcessNewNoderef(SimpleFieldSet fs, boolean forARK, boolean forDiffNodeRef) throws FSParseException {
		// Anything may be omitted for a differential node reference
		boolean changedAnything = false;
		if(!forDiffNodeRef && (node.testnetEnabled != Fields.stringToBool(fs.get("testnet"), false))) {
			String err = "Preventing connection to node " + detectedPeer + " - peer.testnet=" + !node.testnetEnabled + '(' + fs.get("testnet") + ") but node.testnet=" + node.testnetEnabled;
			Logger.error(this, err);
			throw new FSParseException(err);
		}
		String newVersion = fs.get("version");
		if(newVersion == null) {
			// Version may be ommitted for an ARK.
			if(!forARK && !forDiffNodeRef)
				throw new FSParseException("No version");
		} else {
			if(!newVersion.equals(version))
				changedAnything = true;
			version = newVersion;
			if(version != null) {
				try {
					simpleVersion = Version.getArbitraryBuildNumber(version);
				} catch (VersionParseException e) {
					Logger.error(this, "Bad version: " + version + " : " + e, e);
				}
			}
			Version.seenVersion(newVersion);
		}
		String newLastGoodVersion = fs.get("lastGoodVersion");
		if(newLastGoodVersion != null) {
			// Can be null if anon auth or if forDiffNodeRef.
			lastGoodVersion = newLastGoodVersion;
		}

		updateVersionRoutablity();

		String locationString = fs.get("location");
		if(locationString != null) {
			double newLoc = Location.getLocation(locationString);
			if (newLoc == -1) {
				if(logMINOR)
					Logger.minor(this, "Invalid or null location, waiting for FNPLocChangeNotification: locationString=" + locationString);
			} else {
				if(!Location.equals(newLoc, currentLocation)) {
					changedAnything = true;
					currentLocation = newLoc;
					locSetTime = System.currentTimeMillis();
				}
			}
		}
		try {
			String physical[] = fs.getAll("physical.udp");
			if(physical != null) {
				Vector<Peer> oldNominalPeer = nominalPeer;

				if(nominalPeer == null)
					nominalPeer = new Vector<Peer>();
				nominalPeer.removeAllElements();

				Peer[] oldPeers = nominalPeer.toArray(new Peer[nominalPeer.size()]);

				for(int i = 0; i < physical.length; i++) {
					Peer p;
					try {
						p = new Peer(physical[i], true, true);
					} catch(HostnameSyntaxException e) {
						Logger.error(this, "Invalid hostname or IP Address syntax error while parsing new peer reference: " + physical[i]);
						continue;
					} catch (PeerParseException e) {
						Logger.error(this, "Invalid hostname or IP Address syntax error while parsing new peer reference: " + physical[i]);
						continue;
					} catch (UnknownHostException e) {
						// Should be impossible???
						Logger.error(this, "Invalid hostname or IP Address syntax error while parsing new peer reference: " + physical[i]);
						continue;
					}
					if(!nominalPeer.contains(p)) {
						if(oldNominalPeer.contains(p)) {
							// Do nothing
							// .contains() will .equals() on each, and equals() will propagate the looked-up IP if necessary.
							// This is obviously O(n^2), but it doesn't matter, there will be very few peers.
						}
						nominalPeer.addElement(p);
					}
				}
				if(!Arrays.equals(oldPeers, nominalPeer.toArray(new Peer[nominalPeer.size()]))) {
					changedAnything = true;
					if(logMINOR) Logger.minor(this, "Got new physical.udp for "+this+" : "+Arrays.toString(nominalPeer.toArray()));
					lastAttemptedHandshakeIPUpdateTime = 0;
					// Clear nonces to prevent leak. Will kill any in-progress connect attempts, but that is okay because
					// either we got an ARK which changed our peers list, or we just connected.
					jfkNoncesSent.clear();
				}

			} else if(forARK) {
				// Connection setup doesn't include a physical.udp.
				// Differential noderefs only include it on the first one after connect.
				Logger.error(this, "ARK noderef has no physical.udp for "+this+" : forDiffNodeRef="+forDiffNodeRef+" forARK="+forARK);
			}
		} catch(Exception e1) {
			Logger.error(this, "Caught "+e1, e1);
			throw new FSParseException(e1);
		}

		if(logMINOR)
			Logger.minor(this, "Parsed successfully; changedAnything = " + changedAnything);

		int[] newNegTypes = fs.getIntArray("auth.negTypes");

		boolean refHadNegTypes = false;

		if(newNegTypes == null || newNegTypes.length == 0) {
			newNegTypes = new int[]{0};
		} else {
			refHadNegTypes = true;
		}
		if(!forDiffNodeRef || refHadNegTypes) {
			if(!Arrays.equals(negTypes, newNegTypes)) {
				changedAnything = true;
				negTypes = newNegTypes;
			}
		}

		if(parseARK(fs, false, forDiffNodeRef))
			changedAnything = true;
		return changedAnything;
	}

	/**
	* Send a payload-less packet on either key if necessary.
	* @throws PacketSequenceException If there is an error sending the packet
	* caused by a sequence inconsistency.
	*/
	public boolean sendAnyUrgentNotifications(boolean forceSendPrimary) {
		boolean sent = false;
		if(logMINOR)
			Logger.minor(this, "sendAnyUrgentNotifications");
		long now = System.currentTimeMillis();
		SessionKey cur,
		 prev;
		synchronized(this) {
			cur = currentTracker;
			prev = previousTracker;
		}
		SessionKey tracker = cur;
		if(tracker != null) {
			long t = tracker.packets.getNextUrgentTime();
			if(t < now || forceSendPrimary) {
				try {
					if(logMINOR) Logger.minor(this, "Sending urgent notifications for current tracker on "+shortToString());
					int size = outgoingMangler.processOutgoing(null, 0, 0, tracker, DMT.PRIORITY_NOW);
					node.nodeStats.reportNotificationOnlyPacketSent(size);
					sent = true;
				} catch(NotConnectedException e) {
				// Ignore
				} catch(KeyChangedException e) {
				// Ignore
				} catch(WouldBlockException e) {
					Logger.error(this, "Caught impossible: "+e, e);
				} catch(PacketSequenceException e) {
					Logger.error(this, "Caught impossible: "+e, e);
				}
			}
		}
		tracker = prev;
		if(tracker != null) {
			long t = tracker.packets.getNextUrgentTime();
			if(t < now)
				try {
					if(logMINOR) Logger.minor(this, "Sending urgent notifications for previous tracker on "+shortToString());
					int size = outgoingMangler.processOutgoing(null, 0, 0, tracker, DMT.PRIORITY_NOW);
					node.nodeStats.reportNotificationOnlyPacketSent(size);
					sent = true;
				} catch(NotConnectedException e) {
				// Ignore
				} catch(KeyChangedException e) {
				// Ignore
				} catch(WouldBlockException e) {
					Logger.error(this, "Caught impossible: "+e, e);
				} catch(PacketSequenceException e) {
					Logger.error(this, "Caught impossible: "+e, e);
				}
		}
		return sent;
	}

	void checkTrackerTimeout() {
		long now = System.currentTimeMillis();
		SessionKey prev = null;
		SessionKey cur = null;
		synchronized(this) {
			if(previousTracker == null) return;
			if(currentTracker == null) return;
			cur = currentTracker;
			prev = previousTracker;
		}
		if(prev.packets == cur.packets) return;
		long t = prev.packets.getNextUrgentTime();
		if(!(t > -1 && prev.packets.timeLastDecodedPacket() > 0 && (now - prev.packets.timeLastDecodedPacket()) > 60*1000 &&
				cur.packets.timeLastDecodedPacket() > 0 && (now - cur.packets.timeLastDecodedPacket() < 30*1000) &&
				(prev.packets.countAckRequests() > 0 || prev.packets.countResendRequests() > 0)))
			return;
		Logger.error(this, "No packets decoded on "+prev+" for 60 seconds, deprecating in favour of cur: "+cur);
		prev.packets.completelyDeprecated(cur);
	}

	/**
	 * Get a PeerNodeStatus for this node.
	 * @param noHeavy If true, avoid any expensive operations e.g. the message count hashtables.
	 */
	public abstract PeerNodeStatus getStatus(boolean noHeavy);

	public String getTMCIPeerInfo() {
		long now = System.currentTimeMillis();
		int idle = -1;
		synchronized(this) {
			idle = (int) ((now - timeLastReceivedPacket) / 1000);
		}
		if((getPeerNodeStatus() == PeerManager.PEER_NODE_STATUS_NEVER_CONNECTED) && (getPeerAddedTime() > 1))
			idle = (int) ((now - getPeerAddedTime()) / 1000);
		return String.valueOf(getPeer()) + '\t' + getIdentityString() + '\t' + getLocation() + '\t' + getPeerNodeStatusString() + '\t' + idle;
	}

	public String getFreevizOutput() {
		return getStatus(true).toString() + '|' + identityAsBase64String;
	}

	public synchronized String getVersion() {
		return version;
	}

	private synchronized String getLastGoodVersion() {
		return lastGoodVersion;
	}

	private int simpleVersion;

	public int getSimpleVersion() {
		return simpleVersion;
	}

	/**
	* Write the peer's noderef to disk
	*/
	public void write(Writer w) throws IOException {
		SimpleFieldSet fs = exportFieldSet();
		SimpleFieldSet meta = exportMetadataFieldSet();
		if(!meta.isEmpty())
			fs.put("metadata", meta);
		fs.writeTo(w);
	}

	/**
	 * (both metadata + normal fieldset but atomically)
	 */
	public synchronized SimpleFieldSet exportDiskFieldSet() {
		SimpleFieldSet fs = exportFieldSet();
		SimpleFieldSet meta = exportMetadataFieldSet();
		if(!meta.isEmpty())
			fs.put("metadata", meta);
		return fs;
	}

	/**
	* Export metadata about the node as a SimpleFieldSet
	*/
	public synchronized SimpleFieldSet exportMetadataFieldSet() {
		SimpleFieldSet fs = new SimpleFieldSet(true);
		if(detectedPeer != null)
			fs.putSingle("detected.udp", detectedPeer.toStringPrefNumeric());
		if(lastReceivedPacketTime() > 0)
			fs.putSingle("timeLastReceivedPacket", Long.toString(timeLastReceivedPacket));
		if(timeLastConnected() > 0)
			fs.putSingle("timeLastConnected", Long.toString(timeLastConnected));
		if(timeLastRoutable() > 0)
			fs.putSingle("timeLastRoutable", Long.toString(timeLastRoutable));
		if(getPeerAddedTime() > 0 && shouldExportPeerAddedTime())
			fs.putSingle("peerAddedTime", Long.toString(peerAddedTime));
		if(neverConnected)
			fs.putSingle("neverConnected", "true");
		if(hadRoutableConnectionCount > 0)
			fs.putSingle("hadRoutableConnectionCount", Long.toString(hadRoutableConnectionCount));
		if(routableConnectionCheckCount > 0)
			fs.putSingle("routableConnectionCheckCount", Long.toString(routableConnectionCheckCount));
		if(currentPeersLocation != null)
			fs.put("peersLocation", currentPeersLocation);
		return fs;
	}

	// Opennet peers don't persist or export the peer added time.
	protected abstract boolean shouldExportPeerAddedTime();

	/**
	* Export volatile data about the node as a SimpleFieldSet
	*/
	public SimpleFieldSet exportVolatileFieldSet() {
		SimpleFieldSet fs = new SimpleFieldSet(true);
		long now = System.currentTimeMillis();
		synchronized(this) {
			fs.putSingle("averagePingTime", Double.toString(averagePingTime()));
			long idle = now - lastReceivedPacketTime();
			if(idle > (60 * 1000) && -1 != lastReceivedPacketTime())  // 1 minute

				fs.putSingle("idle", Long.toString(idle));
			if(peerAddedTime > 1)
				fs.putSingle("peerAddedTime", Long.toString(peerAddedTime));
			fs.putSingle("lastRoutingBackoffReason", lastRoutingBackoffReason);
			fs.putSingle("routingBackoffPercent", Double.toString(backedOffPercent.currentValue() * 100));
			fs.putSingle("routingBackoff", Long.toString((Math.max(Math.max(routingBackedOffUntil, transferBackedOffUntil) - now, 0))));
			fs.putSingle("routingBackoffLength", Integer.toString(routingBackoffLength));
			fs.putSingle("overloadProbability", Double.toString(getPRejected() * 100));
			fs.putSingle("percentTimeRoutableConnection", Double.toString(getPercentTimeRoutableConnection() * 100));
		}
		fs.putSingle("status", getPeerNodeStatusString());
		return fs;
	}

	/**
	* Export the peer's noderef as a SimpleFieldSet
	*/
	public synchronized SimpleFieldSet exportFieldSet() {
		SimpleFieldSet fs = new SimpleFieldSet(true);
		if(getLastGoodVersion() != null)
			fs.putSingle("lastGoodVersion", lastGoodVersion);
		for(int i = 0; i < nominalPeer.size(); i++)
			fs.putAppend("physical.udp", nominalPeer.get(i).toString());
		fs.put("auth.negTypes", negTypes);
		fs.putSingle("identity", getIdentityString());
		fs.putSingle("location", Double.toString(currentLocation));
		fs.putSingle("testnet", Boolean.toString(testnetEnabled));
		fs.putSingle("version", version);
		if(peerCryptoGroup != null)
			fs.put("dsaGroup", peerCryptoGroup.asFieldSet());
		if(peerPubKey != null)
			fs.put("dsaPubKey", peerPubKey.asFieldSet());
		if(myARK != null) {
			// Decrement it because we keep the number we would like to fetch, not the last one fetched.
			fs.putSingle("ark.number", Long.toString(myARK.suggestedEdition - 1));
			fs.putSingle("ark.pubURI", myARK.getBaseSSK().toString(false, false));
		}
		fs.put("opennet", isOpennet());
		fs.put("seed", isSeed());
		fs.put("totalInput", (getTotalInputSinceStartup()+getTotalInputBytes()));
		fs.put("totalOutput", (getTotalOutputSinceStartup()+getTotalOutputBytes()));
		return fs;
	}

	public abstract boolean isDarknet();

	public abstract boolean isOpennet();

	public abstract boolean isSeed();

	/**
	* @return The time at which we last connected (or reconnected).
	*/
	public synchronized long timeLastConnectionCompleted() {
		return connectedTime;
	}

	/**
	* Requeue ResendPacketItem[]s if they are not sent.
	* @param resendItems
	*/
	public void requeueResendItems(Vector<ResendPacketItem> resendItems) {
		SessionKey cur,
		 prev,
		 unv;
		synchronized(this) {
			cur = currentTracker;
			prev = previousTracker;
			unv = unverifiedTracker;
		}
		for(ResendPacketItem item : resendItems) {
			if(item.pn != this)
				throw new IllegalArgumentException("item.pn != this!");
			SessionKey kt = cur;
			if((kt != null) && (item.kt == kt.packets)) {
				kt.packets.resendPacket(item.packetNumber);
				continue;
			}
			kt = prev;
			if((kt != null) && (item.kt == kt.packets)) {
				kt.packets.resendPacket(item.packetNumber);
				continue;
			}
			kt = unv;
			if((kt != null) && (item.kt == kt.packets)) {
				kt.packets.resendPacket(item.packetNumber);
				continue;
			}
			// Doesn't match any of these, need to resend the data
			kt = cur == null ? unv : cur;
			if(kt == null) {
				Logger.error(this, "No tracker to resend packet " + item.packetNumber + " on");
				continue;
			}
			MessageItem mi = new MessageItem(item.buf, item.callbacks, true, resendByteCounter, item.priority, false, false);
			requeueMessageItems(new MessageItem[]{mi}, 0, 1, true);
		}
	}

	@Override
	public boolean equals(Object o) {
		if(o == this)
			return true;
		if(o instanceof PeerNode) {
			PeerNode pn = (PeerNode) o;
			return Arrays.equals(pn.identity, identity);
		} else
			return false;
	}

	@Override
	public int hashCode() {
		return hashCode;
	}

	public boolean isRoutingBackedOff(int ignoreBackoffUnder) {
		long now = System.currentTimeMillis();
		synchronized(this) {
			if(now < routingBackedOffUntil) {
				if(routingBackedOffUntil - now >= ignoreBackoffUnder) return true;
			}
			if(now < transferBackedOffUntil) {
				if(transferBackedOffUntil - now >= ignoreBackoffUnder) return true;
			}
			return false;
		}
	}
	
	public boolean isRoutingBackedOff() {
		long now = System.currentTimeMillis();
		synchronized(this) {
			return now < routingBackedOffUntil || now < transferBackedOffUntil;
		}
	}
	
	long routingBackedOffUntil = -1;
	/** Initial nominal routing backoff length */
	static final int INITIAL_ROUTING_BACKOFF_LENGTH = 1000;  // 1 second
	/** How much to multiply by during fast routing backoff */

	static final int BACKOFF_MULTIPLIER = 2;
	/** Maximum upper limit to routing backoff slow or fast */
	static final int MAX_ROUTING_BACKOFF_LENGTH = 3 * 60 * 60 * 1000;  // 3 hours
	/** Current nominal routing backoff length */

	// Transfer Backoff

	long transferBackedOffUntil = -1;
	static final int INITIAL_TRANSFER_BACKOFF_LENGTH = 30*1000; // 60 seconds, but it starts at twice this.
	static final int TRANSFER_BACKOFF_MULTIPLIER = 2;
	static final int MAX_TRANSFER_BACKOFF_LENGTH = 3 * 60 * 60 * 1000; // 3 hours

	int transferBackoffLength = INITIAL_TRANSFER_BACKOFF_LENGTH;

	int routingBackoffLength = INITIAL_ROUTING_BACKOFF_LENGTH;
	/** Last backoff reason */
	String lastRoutingBackoffReason;
	/** Previous backoff reason (used by setPeerNodeStatus)*/
	String previousRoutingBackoffReason;
	/* percent of time this peer is backed off */
	public final RunningAverage backedOffPercent;
	/* time of last sample */
	private long lastSampleTime = Long.MAX_VALUE;

	/**
	 * Track the percentage of time a peer spends backed off
	 */
	private void reportBackoffStatus(long now) {
		synchronized(this) {
			if(now > lastSampleTime) { // don't report twice in the same millisecond
				if(now > routingBackedOffUntil) { // not backed off
					if(lastSampleTime > routingBackedOffUntil) { // last sample after last backoff
						backedOffPercent.report(0.0);
					}else {
						if(routingBackedOffUntil > 0)
							backedOffPercent.report((double) (routingBackedOffUntil - lastSampleTime) / (double) (now - lastSampleTime));
					}
				} else {
					backedOffPercent.report(1.0);
				}
			}
			lastSampleTime = now;
		}
	}

	/**
	 * Got a local RejectedOverload.
	 * Back off this node for a while.
	 */
	public void localRejectedOverload(String reason) {
		assert reason.indexOf(" ") == -1;
		pRejected.report(1.0);
		if(logMINOR)
			Logger.minor(this, "Local rejected overload (" + reason + ") on " + this + " : pRejected=" + pRejected.currentValue());
		long now = System.currentTimeMillis();
		Peer peer = getPeer();
		reportBackoffStatus(now);
		// We need it because of nested locking on getStatus()
		synchronized(this) {
			// Don't back off any further if we are already backed off
			if(now > routingBackedOffUntil) {
				routingBackoffLength = routingBackoffLength * BACKOFF_MULTIPLIER;
				if(routingBackoffLength > MAX_ROUTING_BACKOFF_LENGTH)
					routingBackoffLength = MAX_ROUTING_BACKOFF_LENGTH;
				int x = node.random.nextInt(routingBackoffLength);
				routingBackedOffUntil = now + x;
				String reasonWrapper = "";
				if(0 <= reason.length())
					reasonWrapper = " because of '" + reason + '\'';
				if(logMINOR)
					Logger.minor(this, "Backing off" + reasonWrapper + ": routingBackoffLength=" + routingBackoffLength + ", until " + x + "ms on " + peer);
			} else {
				if(logMINOR)
					Logger.minor(this, "Ignoring localRejectedOverload: " + (routingBackedOffUntil - now) + "ms remaining on routing backoff on " + peer);
				return;
			}
			setLastBackoffReason(reason);
		}
		setPeerNodeStatus(now);
		outputLoadTrackerRealTime.failSlotWaiters(true);
		outputLoadTrackerBulk.failSlotWaiters(true);
	}

	/**
	 * Didn't get RejectedOverload.
	 * Reset routing backoff.
	 */
	public void successNotOverload() {
		pRejected.report(0.0);
		if(logMINOR)
			Logger.minor(this, "Success not overload on " + this + " : pRejected=" + pRejected.currentValue());
		Peer peer = getPeer();
		long now = System.currentTimeMillis();
		reportBackoffStatus(now);
		synchronized(this) {
			// Don't un-backoff if still backed off
			if(now > routingBackedOffUntil) {
				routingBackoffLength = INITIAL_ROUTING_BACKOFF_LENGTH;
				if(logMINOR)
					Logger.minor(this, "Resetting routing backoff on " + peer);
			} else {
				if(logMINOR)
					Logger.minor(this, "Ignoring successNotOverload: " + (routingBackedOffUntil - now) + "ms remaining on routing backoff on " + peer);
				return;
			}
		}
		setPeerNodeStatus(now);
	}

	/**
	 * A transfer failed.
	 * Back off this node for a while.
	 */
	public void transferFailed(String reason) {
		assert reason.indexOf(" ") == -1;
		pRejected.report(1.0);
		if(logMINOR)
			Logger.minor(this, "Transfer failed (" + reason + ") on " + this + " : pRejected=" + pRejected.currentValue());
		long now = System.currentTimeMillis();
		Peer peer = getPeer();
		reportBackoffStatus(now);
		// We need it because of nested locking on getStatus()
		synchronized(this) {
			// Don't back off any further if we are already backed off
			if(now > transferBackedOffUntil) {
				transferBackoffLength = transferBackoffLength * TRANSFER_BACKOFF_MULTIPLIER;
				if(transferBackoffLength > MAX_TRANSFER_BACKOFF_LENGTH)
					transferBackoffLength = MAX_TRANSFER_BACKOFF_LENGTH;
				int x = node.random.nextInt(transferBackoffLength);
				transferBackedOffUntil = now + x;
				String reasonWrapper = "";
				if(0 <= reason.length())
					reasonWrapper = " because of '" + reason + '\'';
				if(logMINOR)
					Logger.minor(this, "Backing off (transfer)" + reasonWrapper + ": transferBackoffLength=" + transferBackoffLength + ", until " + x + "ms on " + peer);
			} else {
				if(logMINOR)
					Logger.minor(this, "Ignoring transfer failure: " + (transferBackedOffUntil - now) + "ms remaining on transfer backoff on " + peer);
				return;
			}
			setLastBackoffReason(reason);
		}
		setPeerNodeStatus(now);
	}

	/**
	 * A transfer succeeded.
	 * Reset backoff.
	 */
	public void transferSuccess() {
		pRejected.report(0.0);
		if(logMINOR)
			Logger.minor(this, "Transfer success on " + this + " : pRejected=" + pRejected.currentValue());
		Peer peer = getPeer();
		long now = System.currentTimeMillis();
		reportBackoffStatus(now);
		synchronized(this) {
			// Don't un-backoff if still backed off
			if(now > transferBackedOffUntil) {
				routingBackoffLength = INITIAL_TRANSFER_BACKOFF_LENGTH;
				if(logMINOR)
					Logger.minor(this, "Resetting transfer backoff on " + peer);
			} else {
				if(logMINOR)
					Logger.minor(this, "Ignoring transfer success: " + (transferBackedOffUntil - now) + "ms remaining on transfer backoff on " + peer);
				return;
			}
		}
		setPeerNodeStatus(now);
	}


	Object pingSync = new Object();
	// Relatively few as we only get one every 200ms*#nodes
	// We want to get reasonably early feedback if it's dropping all of them...

	final static int MAX_PINGS = 5;
	long pingNumber;
	private final RunningAverage pingAverage;

	/**
	 * @return The probability of a request sent to this peer being rejected (locally)
	 * due to overload, or timing out after being accepted.
	 */
	public double getPRejected() {
		return pRejected.currentValue();
	}

	public double averagePingTime() {
		return pingAverage.currentValue();
	}

	public void reportThrottledPacketSendTime(long timeDiff) {
		node.nodeStats.throttledPacketSendAverage.report(timeDiff);
		if(logMINOR)
			Logger.minor(this, "Reporting throttled packet send time: " + timeDiff + " to " + getPeer());
	}

	public void setRemoteDetectedPeer(Peer p) {
		this.remoteDetectedPeer = p;
	}

	public Peer getRemoteDetectedPeer() {
		return remoteDetectedPeer;
	}

	public synchronized int getRoutingBackoffLength() {
		return routingBackoffLength;
	}

	public synchronized long getRoutingBackedOffUntil() {
		return Math.max(routingBackedOffUntil, transferBackedOffUntil);
	}

	public synchronized String getLastBackoffReason() {
		return lastRoutingBackoffReason;
	}

	public synchronized String getPreviousBackoffReason() {
		return previousRoutingBackoffReason;
	}

	public synchronized void setLastBackoffReason(String s) {
		lastRoutingBackoffReason = s;
	}

	public void addToLocalNodeSentMessagesToStatistic(Message m) {
		String messageSpecName;
		Long count;

		messageSpecName = m.getSpec().getName();
		// Synchronize to make increments atomic.
		synchronized(localNodeSentMessageTypes) {
			count = localNodeSentMessageTypes.get(messageSpecName);
			if(count == null)
				count = 1L;
			else
				count = count.longValue() + 1;
			localNodeSentMessageTypes.put(messageSpecName, count);
		}
	}

	public void addToLocalNodeReceivedMessagesFromStatistic(Message m) {
		String messageSpecName;
		Long count;

		messageSpecName = m.getSpec().getName();
		// Synchronize to make increments atomic.
		synchronized(localNodeReceivedMessageTypes) {
			count = localNodeReceivedMessageTypes.get(messageSpecName);
			if(count == null)
				count = 1L;
			else
				count = count.longValue() + 1;
			localNodeReceivedMessageTypes.put(messageSpecName, count);
		}
	}

	public Hashtable<String,Long> getLocalNodeSentMessagesToStatistic() {
		// Must be synchronized *during the copy*
		synchronized (localNodeSentMessageTypes) {
			return new Hashtable<String,Long>(localNodeSentMessageTypes);
		}
	}

	public Hashtable<String,Long> getLocalNodeReceivedMessagesFromStatistic() {
		// Must be synchronized *during the copy*
		synchronized (localNodeReceivedMessageTypes) {
			return new Hashtable<String,Long>(localNodeReceivedMessageTypes);
		}
	}

	synchronized USK getARK() {
		return myARK;
	}

	public void gotARK(SimpleFieldSet fs, long fetchedEdition) {
		try {
			synchronized(this) {
				handshakeCount = 0;
				// edition +1 because we store the ARK edition that we want to fetch.
				if(myARK.suggestedEdition < fetchedEdition + 1)
					myARK = myARK.copy(fetchedEdition + 1);
			}
			processNewNoderef(fs, true, false);
		} catch(FSParseException e) {
			Logger.error(this, "Invalid ARK update: " + e, e);
			// This is ok as ARKs are limited to 4K anyway.
			Logger.error(this, "Data was: \n" + fs.toString());
			synchronized(this) {
				handshakeCount = PeerNode.MAX_HANDSHAKE_COUNT;
			}
		}
	}

	public synchronized int getPeerNodeStatus() {
		return peerNodeStatus;
	}

	public String getPeerNodeStatusString() {
		int status = getPeerNodeStatus();
		return getPeerNodeStatusString(status);
	}

	public static String getPeerNodeStatusString(int status) {
		if(status == PeerManager.PEER_NODE_STATUS_CONNECTED)
			return "CONNECTED";
		if(status == PeerManager.PEER_NODE_STATUS_ROUTING_BACKED_OFF)
			return "BACKED OFF";
		if(status == PeerManager.PEER_NODE_STATUS_TOO_NEW)
			return "TOO NEW";
		if(status == PeerManager.PEER_NODE_STATUS_TOO_OLD)
			return "TOO OLD";
		if(status == PeerManager.PEER_NODE_STATUS_DISCONNECTED)
			return "DISCONNECTED";
		if(status == PeerManager.PEER_NODE_STATUS_NEVER_CONNECTED)
			return "NEVER CONNECTED";
		if(status == PeerManager.PEER_NODE_STATUS_DISABLED)
			return "DISABLED";
		if(status == PeerManager.PEER_NODE_STATUS_CLOCK_PROBLEM)
			return "CLOCK PROBLEM";
		if(status == PeerManager.PEER_NODE_STATUS_CONN_ERROR)
			return "CONNECTION ERROR";
		if(status == PeerManager.PEER_NODE_STATUS_ROUTING_DISABLED)
			return "ROUTING DISABLED";
		if(status == PeerManager.PEER_NODE_STATUS_LISTEN_ONLY)
			return "LISTEN ONLY";
		if(status == PeerManager.PEER_NODE_STATUS_LISTENING)
			return "LISTENING";
		if(status == PeerManager.PEER_NODE_STATUS_BURSTING)
			return "BURSTING";
		if(status == PeerManager.PEER_NODE_STATUS_DISCONNECTING)
			return "DISCONNECTING";
		return "UNKNOWN STATUS";
	}

	public String getPeerNodeStatusCSSClassName() {
		int status = getPeerNodeStatus();
		return getPeerNodeStatusCSSClassName(status);
	}

	public static String getPeerNodeStatusCSSClassName(int status) {
		if(status == PeerManager.PEER_NODE_STATUS_CONNECTED)
			return "peer_connected";
		else if(status == PeerManager.PEER_NODE_STATUS_ROUTING_BACKED_OFF)
			return "peer_backed_off";
		else if(status == PeerManager.PEER_NODE_STATUS_TOO_NEW)
			return "peer_too_new";
		else if(status == PeerManager.PEER_NODE_STATUS_TOO_OLD)
			return "peer_too_old";
		else if(status == PeerManager.PEER_NODE_STATUS_DISCONNECTED)
			return "peer_disconnected";
		else if(status == PeerManager.PEER_NODE_STATUS_NEVER_CONNECTED)
			return "peer_never_connected";
		else if(status == PeerManager.PEER_NODE_STATUS_DISABLED)
			return "peer_disabled";
		else if(status == PeerManager.PEER_NODE_STATUS_ROUTING_DISABLED)
			return "peer_routing_disabled";
		else if(status == PeerManager.PEER_NODE_STATUS_BURSTING)
			return "peer_bursting";
		else if(status == PeerManager.PEER_NODE_STATUS_CLOCK_PROBLEM)
			return "peer_clock_problem";
		else if(status == PeerManager.PEER_NODE_STATUS_LISTENING)
			return "peer_listening";
		else if(status == PeerManager.PEER_NODE_STATUS_LISTEN_ONLY)
			return "peer_listen_only";
		else if(status == PeerManager.PEER_NODE_STATUS_DISCONNECTING)
			return "peer_disconnecting";
		else
			return "peer_unknown_status";
	}

	protected synchronized int getPeerNodeStatus(long now, long routingBackedOffUntil) {
		checkConnectionsAndTrackers();
		if(disconnecting)
			return PeerManager.PEER_NODE_STATUS_DISCONNECTING;
		if(isRoutable()) {  // Function use also updates timeLastConnected and timeLastRoutable
			peerNodeStatus = PeerManager.PEER_NODE_STATUS_CONNECTED;
			if(now < routingBackedOffUntil) {
				peerNodeStatus = PeerManager.PEER_NODE_STATUS_ROUTING_BACKED_OFF;
				if(!lastRoutingBackoffReason.equals(previousRoutingBackoffReason) || (previousRoutingBackoffReason == null)) {
					if(previousRoutingBackoffReason != null) {
						peers.removePeerNodeRoutingBackoffReason(previousRoutingBackoffReason, this);
					}
					peers.addPeerNodeRoutingBackoffReason(lastRoutingBackoffReason, this);
					previousRoutingBackoffReason = lastRoutingBackoffReason;
				}
			} else {
				if(previousRoutingBackoffReason != null) {
					peers.removePeerNodeRoutingBackoffReason(previousRoutingBackoffReason, this);
					previousRoutingBackoffReason = null;
				}
			}
		} else if(isConnected() && bogusNoderef)
			peerNodeStatus = PeerManager.PEER_NODE_STATUS_CONN_ERROR;
		else if(isConnected() && unroutableNewerVersion)
			peerNodeStatus = PeerManager.PEER_NODE_STATUS_TOO_NEW;
		else if(isConnected && unroutableOlderVersion)
			peerNodeStatus = PeerManager.PEER_NODE_STATUS_TOO_OLD;
		else if(isConnected && disableRouting)
			peerNodeStatus = PeerManager.PEER_NODE_STATUS_ROUTING_DISABLED;
		else if(isConnected && Math.abs(clockDelta) > MAX_CLOCK_DELTA)
			peerNodeStatus = PeerManager.PEER_NODE_STATUS_CLOCK_PROBLEM;
		else if(neverConnected)
			peerNodeStatus = PeerManager.PEER_NODE_STATUS_NEVER_CONNECTED;
		else if(isBursting)
			return PeerManager.PEER_NODE_STATUS_BURSTING;
		else
			peerNodeStatus = PeerManager.PEER_NODE_STATUS_DISCONNECTED;
		if(!isConnected && (previousRoutingBackoffReason != null)) {
			peers.removePeerNodeRoutingBackoffReason(previousRoutingBackoffReason, this);
			previousRoutingBackoffReason = null;
		}
		return peerNodeStatus;
	}

	public int setPeerNodeStatus(long now) {
		return setPeerNodeStatus(now, false);
	}

	public int setPeerNodeStatus(long now, boolean noLog) {
		long localRoutingBackedOffUntil = getRoutingBackedOffUntil();
		int oldPeerNodeStatus;
		synchronized(this) {
			oldPeerNodeStatus = peerNodeStatus;
			peerNodeStatus = getPeerNodeStatus(now, localRoutingBackedOffUntil);

			if(peerNodeStatus != oldPeerNodeStatus && recordStatus()) {
				peers.removePeerNodeStatus(oldPeerNodeStatus, this, noLog);
				peers.addPeerNodeStatus(peerNodeStatus, this, noLog);
			}

		}
		if(peerNodeStatus!=oldPeerNodeStatus){
			notifyPeerNodeStatusChangeListeners();
		}
		if(peerNodeStatus == PeerManager.PEER_NODE_STATUS_ROUTING_BACKED_OFF) {
			long delta = localRoutingBackedOffUntil - now + 1;
			if(delta > 0)
				node.ticker.queueTimedJob(checkStatusAfterBackoff, "Update status for "+this, delta, true, true);
		}
		return peerNodeStatus;
	}
	
	private final Runnable checkStatusAfterBackoff;

	public abstract boolean recordStatus();

	private synchronized void checkConnectionsAndTrackers() {
		if(isConnected) {
			if(currentTracker == null) {
				if(unverifiedTracker != null) {
					if(unverifiedTracker.packets.isDeprecated())
						Logger.error(this, "Connected but primary tracker is null and unverified is deprecated ! " + unverifiedTracker + " for " + this, new Exception("debug"));
					else if(logMINOR)
						Logger.minor(this, "Connected but primary tracker is null, but unverified = " + unverifiedTracker + " for " + this, new Exception("debug"));
				} else {
					Logger.error(this, "Connected but both primary and unverified are null on " + this, new Exception("debug"));
				}
			} else if(currentTracker.packets.isDeprecated()) {
				if(unverifiedTracker != null) {
					if(unverifiedTracker.packets.isDeprecated())
						Logger.error(this, "Connected but primary tracker is deprecated, unverified is deprecated: primary=" + currentTracker + " unverified: " + unverifiedTracker + " for " + this, new Exception("debug"));
					else if(logMINOR)
						Logger.minor(this, "Connected, primary tracker deprecated, unverified is valid, " + unverifiedTracker + " for " + this, new Exception("debug"));
				} else {
					// !!!!!!!
					Logger.error(this, "Connected but primary tracker is deprecated and unverified tracker is null on " + this+" primary tracker = "+currentTracker, new Exception("debug"));
					isConnected = false;
				}
			}
		}
	}

	public String getIdentityString() {
		return identityAsBase64String;
	}

	public boolean isFetchingARK() {
		return arkFetcher != null;
	}

	public synchronized int getHandshakeCount() {
		return handshakeCount;
	}

	/**
	 * Queries the Version class to determine if this peers advertised build-number is either too-old or
	 * to new for the routing of requests.
	 */
	synchronized void updateVersionRoutablity() {
			unroutableOlderVersion = forwardInvalidVersion();
			unroutableNewerVersion = reverseInvalidVersion();
	}

	/**
	 * Will return true if routing to this node is either explictly disabled, or disabled due to
	 * noted incompatiblity in build-version numbers.
	 * Logically: "not(isRoutable())", but will return false even if disconnected (meaning routing is not disabled).
	 */
	public synchronized boolean noLongerRoutable() {
		if(unroutableNewerVersion || unroutableOlderVersion || disableRouting)
			return true;
		return false;
	}

	final void invalidate(long now) {
		synchronized(this) {
			isRoutable = false;
		}
		Logger.normal(this, "Invalidated " + this);
		setPeerNodeStatus(System.currentTimeMillis());
	}

	public void maybeOnConnect() {
		if(wasDisconnected && isConnected()) {
			synchronized(this) {
				wasDisconnected = false;
			}
			onConnect();
		} else if(!isConnected()) {
			synchronized(this) {
				wasDisconnected = true;
			}
		}
	}

	/**
	 * A method to be called once at the beginning of every time isConnected() is true
	 */
	protected void onConnect() {
		OpennetManager om = node.getOpennet();
		if(om != null)
			om.dropExcessPeers();
	}

	public void onFound(USK origUSK, long edition, FetchResult result) {
		if(isConnected() || myARK.suggestedEdition > edition) {
			result.asBucket().free();
			return;
		}

		byte[] data;
		try {
			data = result.asByteArray();
		} catch(IOException e) {
			Logger.error(this, "I/O error reading fetched ARK: " + e, e);
			result.asBucket().free();
			return;
		}

		String ref;
		try {
			ref = new String(data, "UTF-8");
		} catch(UnsupportedEncodingException e) {
			result.asBucket().free();
			throw new Error("Impossible: JVM doesn't support UTF-8: " + e, e);
		}

		SimpleFieldSet fs;
		try {
			fs = new SimpleFieldSet(ref, false, true);
			if(logMINOR)
				Logger.minor(this, "Got ARK for " + this);
			gotARK(fs, edition);
		} catch(IOException e) {
			// Corrupt ref.
			Logger.error(this, "Corrupt ARK reference? Fetched " + myARK.copy(edition) + " got while parsing: " + e + " from:\n" + ref, e);
		}
		result.asBucket().free();

	}

	public synchronized boolean noContactDetails() {
		return handshakeIPs == null || handshakeIPs.length == 0;
	}

	private synchronized void reportIncomingBytes(int length) {
		totalBytesIn += length;
		totalBytesExchangedWithCurrentTracker += length;
	}

	private synchronized void reportOutgoingBytes(int length) {
		totalBytesOut += length;
		totalBytesExchangedWithCurrentTracker += length;
	}

	public synchronized long getTotalInputBytes() {
		return totalBytesIn;
	}

	public synchronized long getTotalOutputBytes() {
		return totalBytesOut;
	}

	public synchronized long getTotalInputSinceStartup() {
		return totalInputSinceStartup;
	}

	public synchronized long getTotalOutputSinceStartup() {
		return totalOutputSinceStartup;
	}

	public boolean isSignatureVerificationSuccessfull() {
		return isSignatureVerificationSuccessfull;
	}

	public void checkRoutableConnectionStatus() {
		synchronized(this) {
			if(isRoutable())
				hadRoutableConnectionCount += 1;
			routableConnectionCheckCount += 1;
			// prevent the average from moving too slowly by capping the checkcount to 200000,
			// which, at 7 seconds between counts, works out to about 2 weeks.  This also prevents
			// knowing how long we've had a particular peer long term.
			if(routableConnectionCheckCount >= 200000) {
				// divide both sides by the same amount to keep the same ratio
				hadRoutableConnectionCount = hadRoutableConnectionCount / 2;
				routableConnectionCheckCount = routableConnectionCheckCount / 2;
			}
		}
	}

	public synchronized double getPercentTimeRoutableConnection() {
		if(hadRoutableConnectionCount == 0)
			return 0.0;
		return ((double) hadRoutableConnectionCount) / routableConnectionCheckCount;
	}

	public int getVersionNumber() {
		return Version.getArbitraryBuildNumber(getVersion(), -1);
	}

	private final PacketThrottle _lastThrottle = new PacketThrottle(Node.PACKET_SIZE);

	public PacketThrottle getThrottle() {
		return _lastThrottle;
	}

	/**
	 * Select the most appropriate negType, taking the user's preference into account
	 * order matters
	 *
	 * @param mangler
	 * @return -1 if no common negType has been found
	 */
	public int selectNegType(OutgoingPacketMangler mangler) {
		int[] hisNegTypes;
		int[] myNegTypes = mangler.supportedNegTypes(false);
		synchronized(this) {
			hisNegTypes = negTypes;
		}
		int bestNegType = -1;
		for(int i = 0; i < myNegTypes.length; i++) {
			int negType = myNegTypes[i];
			for(int j = 0; j < hisNegTypes.length; j++) {
				if(hisNegTypes[j] == negType) {
					bestNegType = negType;
					break;
				}
			}
		}
		return bestNegType;
	}

	/** Verify a hash */
	public boolean verify(byte[] hash, DSASignature sig) {
		return DSA.verify(peerPubKey, sig, new NativeBigInteger(1, hash), false);
	}

	public String userToString() {
		return "" + getPeer();
	}

	public void setTimeDelta(long delta) {
		synchronized(this) {
			clockDelta = delta;
			if(Math.abs(clockDelta) > MAX_CLOCK_DELTA)
				isRoutable = false;
		}
		setPeerNodeStatus(System.currentTimeMillis());
	}

	public long getClockDelta() {
		return clockDelta;
	}

	/** Offer a key to this node */
	public void offer(Key key) {
		byte[] keyBytes = key.getFullKey();
		// FIXME maybe the authenticator should be shorter than 32 bytes to save memory?
		byte[] authenticator = HMAC.macWithSHA256(node.failureTable.offerAuthenticatorKey, keyBytes, 32);
		Message msg = DMT.createFNPOfferKey(key, authenticator);
		try {
			sendAsync(msg, null, node.nodeStats.sendOffersCtr);
		} catch(NotConnectedException e) {
		// Ignore
		}
	}

	public OutgoingPacketMangler getOutgoingMangler() {
		return outgoingMangler;
	}

	public SocketHandler getSocketHandler() {
		return outgoingMangler.getSocketHandler();
	}

	/** Is this peer disabled? I.e. has the user explicitly disabled it? */
	public boolean isDisabled() {
		return false;
	}

	/** Is this peer allowed local addresses? If false, we will never connect to this peer via
	 * a local address even if it advertises them.
	 */
	public boolean allowLocalAddresses() {
		return this.outgoingMangler.alwaysAllowLocalAddresses();
	}

	/** Is this peer set to ignore source address? If so, we will always reply to the peer's official
	 * address, even if we get packets from somewhere else. @see DarknetPeerNode.isIgnoreSourcePort().
	 */
	public boolean isIgnoreSource() {
		return false;
	}

	/**
	 * Create a DarknetPeerNode or an OpennetPeerNode as appropriate
	 */
	public static PeerNode create(SimpleFieldSet fs, Node node2, NodeCrypto crypto, OpennetManager opennet, PeerManager manager, OutgoingPacketMangler mangler) throws FSParseException, PeerParseException, ReferenceSignatureVerificationException {
		if(crypto.isOpennet)
			return new OpennetPeerNode(fs, node2, crypto, opennet, manager, true, mangler);
		else
			return new DarknetPeerNode(fs, node2, crypto, manager, true, mangler, null);
	}

	public byte[] getIdentity() {
		return identity;
	}

	public boolean neverConnected() {
		return neverConnected;
	}

	/** Called when a request or insert succeeds. Used by opennet. */
	public abstract void onSuccess(boolean insert, boolean ssk);

	/** Called when a delayed disconnect is occurring. Tell the node that it is being disconnected, but
	 * that the process may take a while. */
	public void notifyDisconnecting() {
		synchronized(this) {
			disconnecting = true;
			jfkNoncesSent.clear();
		}
		setPeerNodeStatus(System.currentTimeMillis());
	}

	/** Called to cancel a delayed disconnect. Always succeeds even if the node was not being
	 * disconnected. */
	public void forceCancelDisconnecting() {
		synchronized(this) {
			removed = false;
			if(!disconnecting)
				return;
			disconnecting = false;
		}
		setPeerNodeStatus(System.currentTimeMillis(), true);
	}

	/** Called when the peer is removed from the PeerManager */
	public void onRemove() {
		synchronized(this) {
			removed = true;
		}
		node.getTicker().removeQueuedJob(checkStatusAfterBackoff);
		disconnected(true, true);
		stopARKFetcher();
	}
	
	/** @return True if we have been removed from the peers list. */
	synchronized boolean cachedRemoved() {
		return removed;
	}

	public synchronized boolean isDisconnecting() {
		return disconnecting;
	}

	protected byte[] getJFKBuffer() {
		return jfkBuffer;
	}

	protected void setJFKBuffer(byte[] bufferJFK) {
		this.jfkBuffer = bufferJFK;
	}

	public int getSigParamsByteLength() {
		int bitLen = this.peerCryptoGroup.getQ().bitLength();
		int byteLen = bitLen / 8 + (bitLen % 8 != 0 ? 1 : 0);
		return byteLen;
	}

	// Recent packets sent/received
	// We record times and weak short hashes of the last 64 packets
	// sent/received. When we connect successfully, we send the data
	// on what packets we have sent, and the recipient can compare
	// this to their records of received packets to determine if there
	// is a problem, which usually indicates not being port forwarded.

	static final short TRACK_PACKETS = 64;
	private final long[] packetsSentTimes = new long[TRACK_PACKETS];
	private final long[] packetsRecvTimes = new long[TRACK_PACKETS];
	private final long[] packetsSentHashes = new long[TRACK_PACKETS];
	private final long[] packetsRecvHashes = new long[TRACK_PACKETS];
	private short sentPtr;
	private short recvPtr;
	private boolean sentTrackPackets;
	private boolean recvTrackPackets;

	public void reportIncomingPacket(byte[] buf, int offset, int length, long now) {
		reportIncomingBytes(length);
		long hash = Fields.longHashCode(buf, offset, length);
		synchronized(this) {
			packetsRecvTimes[recvPtr] = now;
			packetsRecvHashes[recvPtr] = hash;
			recvPtr++;
			if(recvPtr == TRACK_PACKETS) {
				recvPtr = 0;
				recvTrackPackets = true;
			}
		}
	}

	public void reportOutgoingPacket(byte[] buf, int offset, int length, long now) {
		reportOutgoingBytes(length);
		long hash = Fields.longHashCode(buf, offset, length);
		synchronized(this) {
			packetsSentTimes[sentPtr] = now;
			packetsSentHashes[sentPtr] = hash;
			sentPtr++;
			if(sentPtr == TRACK_PACKETS) {
				sentPtr = 0;
				sentTrackPackets = true;
			}
		}
	}

	/**
	 * @return a long[] consisting of two arrays, the first being packet times,
	 * the second being packet hashes.
	 */
	public synchronized long[][] getSentPacketTimesHashes() {
		short count = sentTrackPackets ? TRACK_PACKETS : sentPtr;
		long[] times = new long[count];
		long[] hashes = new long[count];
		if(!sentTrackPackets) {
			System.arraycopy(packetsSentTimes, 0, times, 0, sentPtr);
			System.arraycopy(packetsSentHashes, 0, hashes, 0, sentPtr);
		} else {
			System.arraycopy(packetsSentTimes, sentPtr, times, 0, TRACK_PACKETS - sentPtr);
			System.arraycopy(packetsSentTimes, 0, times, TRACK_PACKETS - sentPtr, sentPtr);
			System.arraycopy(packetsSentHashes, sentPtr, hashes, 0, TRACK_PACKETS - sentPtr);
			System.arraycopy(packetsSentHashes, 0, hashes, TRACK_PACKETS - sentPtr, sentPtr);
		}
		return new long[][]{times, hashes};
	}

	/**
	 * @return a long[] consisting of two arrays, the first being packet times,
	 * the second being packet hashes.
	 */
	public synchronized long[][] getRecvPacketTimesHashes() {
		short count = recvTrackPackets ? TRACK_PACKETS : recvPtr;
		long[] times = new long[count];
		long[] hashes = new long[count];
		if(!recvTrackPackets) {
			System.arraycopy(packetsRecvTimes, 0, times, 0, recvPtr);
			System.arraycopy(packetsRecvHashes, 0, hashes, 0, recvPtr);
		} else {
			System.arraycopy(packetsRecvTimes, recvPtr, times, 0, TRACK_PACKETS - recvPtr);
			System.arraycopy(packetsRecvTimes, 0, times, TRACK_PACKETS - recvPtr, recvPtr);
			System.arraycopy(packetsRecvHashes, recvPtr, hashes, 0, TRACK_PACKETS - recvPtr);
			System.arraycopy(packetsRecvHashes, 0, hashes, TRACK_PACKETS - recvPtr, recvPtr);
		}
		return new long[][]{times, hashes};
	}
	static final int SENT_PACKETS_MAX_TIME_AFTER_CONNECT = 5 * 60 * 1000;

	/**
	 * Handle an FNPSentPackets message
	 */
	public void handleSentPackets(Message m) {

		// IMHO it's impossible to make this work reliably on lossy connections, especially highly saturated upstreams.
		// If it was possible it would likely involve a lot of work, refactoring, voting between peers, marginal results,
		// very slow accumulation of data etc.

//		long now = System.currentTimeMillis();
//		synchronized(this) {
//			if(forceDisconnectCalled)
//				return;
//			/*
//			 * I've had some very strange results from seed clients!
//			 * One showed deltas of over 10 minutes... how is that possible? The PN wouldn't reconnect?!
//			 */
//			if(!isRealConnection())
//				return; // The packets wouldn't have been assigned to this PeerNode!
////			if(now - this.timeLastConnected < SENT_PACKETS_MAX_TIME_AFTER_CONNECT)
////				return;
//		}
//		long baseTime = m.getLong(DMT.TIME);
//		baseTime += this.clockDelta;
//		// Should be a reasonable approximation now
//		int[] timeDeltas = Fields.bytesToInts(((ShortBuffer) m.getObject(DMT.TIME_DELTAS)).getData());
//		long[] packetHashes = Fields.bytesToLongs(((ShortBuffer) m.getObject(DMT.HASHES)).getData());
//		long[] times = new long[timeDeltas.length];
//		for(int i = 0; i < times.length; i++)
//			times[i] = baseTime - timeDeltas[i];
//		long tolerance = 60 * 1000 + (Math.abs(timeDeltas[0]) / 20); // 1 minute or 5% of full interval
//		synchronized(this) {
//			// They are in increasing order
//			// Loop backwards
//			long otime = Long.MAX_VALUE;
//			long[][] sent = getRecvPacketTimesHashes();
//			long[] sentTimes = sent[0];
//			long[] sentHashes = sent[1];
//			short sentPtr = (short) (sent.length - 1);
//			short notFoundCount = 0;
//			short consecutiveNotFound = 0;
//			short longestConsecutiveNotFound = 0;
//			short ignoredUptimeCount = 0;
//			short found = 0;
//			//The arrays are constructed from received data, don't throw an ArrayIndexOutOfBoundsException if they are different sizes.
//			int shortestArray=times.length;
//			if (shortestArray > packetHashes.length)
//				shortestArray = packetHashes.length;
//			for(short i = (short) (shortestArray-1); i >= 0; i--) {
//				long time = times[i];
//				if(time > otime) {
//					Logger.error(this, "Inconsistent time order: [" + i + "]=" + time + " but [" + (i + 1) + "] is " + otime);
//					return;
//				} else
//					otime = time;
//				long hash = packetHashes[i];
//				// Search for the hash.
//				short match = -1;
//				// First try forwards
//				for(short j = sentPtr; j < sentTimes.length; j++) {
//					long ttime = sentTimes[j];
//					if(sentHashes[j] == hash) {
//						match = j;
//						sentPtr = j;
//						break;
//					}
//					if(ttime - time > tolerance)
//						break;
//				}
//				if(match == -1)
//					for(short j = (short) (sentPtr - 1); j >= 0; j--) {
//						long ttime = sentTimes[j];
//						if(sentHashes[j] == hash) {
//							match = j;
//							sentPtr = j;
//							break;
//						}
//						if(time - ttime > tolerance)
//							break;
//					}
//				if(match == -1) {
//					long mustHaveBeenUpAt = now - (int)(timeDeltas[i] * 1.1) - 100;
//					if(this.crypto.socket.getStartTime() > mustHaveBeenUpAt) {
//						ignoredUptimeCount++;
//					} else {
//						// Not found
//						consecutiveNotFound++;
//						notFoundCount++;
//					}
//				} else {
//					if(consecutiveNotFound > longestConsecutiveNotFound)
//						longestConsecutiveNotFound = consecutiveNotFound;
//					consecutiveNotFound = 0;
//					found++;
//				}
//			}
//			if(consecutiveNotFound > longestConsecutiveNotFound)
//				longestConsecutiveNotFound = consecutiveNotFound;
//			Logger.error(this, "Packets: "+packetHashes.length+" not found "+notFoundCount+" consecutive not found "+consecutiveNotFound+" longest consecutive not found "+longestConsecutiveNotFound+" ignored due to uptime: "+ignoredUptimeCount+" found: "+found);
//			if(longestConsecutiveNotFound > TRACK_PACKETS / 2) {
//				manyPacketsClaimedSentNotReceived = true;
//				timeManyPacketsClaimedSentNotReceived = now;
//				Logger.error(this, "" + consecutiveNotFound + " consecutive packets not found on " + userToString());
//				SocketHandler handler = outgoingMangler.getSocketHandler();
//				if(handler instanceof PortForwardSensitiveSocketHandler) {
//					((PortForwardSensitiveSocketHandler) handler).rescanPortForward();
//				}
//			}
//		}
//		if(manyPacketsClaimedSentNotReceived) {
//			outgoingMangler.setPortForwardingBroken();
//		}
	}
	private boolean manyPacketsClaimedSentNotReceived = false;

	synchronized boolean manyPacketsClaimedSentNotReceived() {
		return manyPacketsClaimedSentNotReceived;
	}

	static final int MAX_SIMULTANEOUS_ANNOUNCEMENTS = 1;
	static final int MAX_ANNOUNCE_DELAY = 1000;
	private long timeLastAcceptedAnnouncement;
	private long[] runningAnnounceUIDs = new long[0];

	public synchronized boolean shouldAcceptAnnounce(long uid) {
		long now = System.currentTimeMillis();
		if(runningAnnounceUIDs.length < MAX_SIMULTANEOUS_ANNOUNCEMENTS &&
				now - timeLastAcceptedAnnouncement > MAX_ANNOUNCE_DELAY) {
			long[] newList = new long[runningAnnounceUIDs.length + 1];
			if(runningAnnounceUIDs.length > 0)
				System.arraycopy(runningAnnounceUIDs, 0, newList, 0, runningAnnounceUIDs.length);
			newList[runningAnnounceUIDs.length] = uid;
			timeLastAcceptedAnnouncement = now;
			return true;
		} else {
			return false;
		}
	}

	public synchronized boolean completedAnnounce(long uid) {
		final int runningAnnounceUIDsLength = runningAnnounceUIDs.length;
		if(runningAnnounceUIDsLength < 1) return false;
		long[] newList = new long[runningAnnounceUIDsLength - 1];
		int x = 0;
		for(int i=0;i<runningAnnounceUIDs.length;i++) {
			if(i == runningAnnounceUIDs.length) return false;
			long l = runningAnnounceUIDs[i];
			if(l == uid) continue;
			newList[x++] = l;
		}
		runningAnnounceUIDs = newList;
		if(x < runningAnnounceUIDs.length) {
			newList = new long[x];
			System.arraycopy(runningAnnounceUIDs, 0, newList, 0, x);
			runningAnnounceUIDs = newList;
		}
		return true;
	}

	public synchronized long timeLastDisconnect() {
		return timeLastDisconnect;
	}

	/** Does this peernode want to be returned by for example PeerManager.getByPeer() ?
	 * False = seednode etc, never going to be routable. */
	public abstract boolean isRealConnection();

	/** Can we accept announcements from this node? */
	public boolean canAcceptAnnouncements() {
		return isOpennet() || node.passOpennetRefsThroughDarknet();
	}

	public boolean handshakeUnknownInitiator() {
		return false;
	}

	public int handshakeSetupType() {
		return -1;
	}

	public WeakReference<PeerNode> getWeakRef() {
		return myRef;
	}

	/**
	 * Get a single address to send a handshake to.
	 * The current code doesn't work well with multiple simulataneous handshakes.
	 * Alternates between valid values.
	 * (FIXME!)
	 */
	public Peer getHandshakeIP() {
		Peer[] localHandshakeIPs;
		if(!shouldSendHandshake()) {
			if(logMINOR) Logger.minor(this, "Not sending handshake to "+getPeer()+" because pn.shouldSendHandshake() returned false");
			return null;
		}
		long firstTime = System.currentTimeMillis();
		localHandshakeIPs = getHandshakeIPs();
		long secondTime = System.currentTimeMillis();
		if((secondTime - firstTime) > 1000)
			Logger.error(this, "getHandshakeIPs() took more than a second to execute ("+(secondTime - firstTime)+") working on "+userToString());
		if(localHandshakeIPs.length == 0) {
			long thirdTime = System.currentTimeMillis();
			if((thirdTime - secondTime) > 1000)
				Logger.error(this, "couldNotSendHandshake() (after getHandshakeIPs()) took more than a second to execute ("+(thirdTime - secondTime)+") working on "+userToString());
			return null;
		}
		long loopTime1 = System.currentTimeMillis();
		Vector<Peer> validIPs = new Vector<Peer>();
		for(int i=0;i<localHandshakeIPs.length;i++){
			Peer peer = localHandshakeIPs[i];
			FreenetInetAddress addr = peer.getFreenetAddress();
			if(!outgoingMangler.allowConnection(this, addr)) {
				if(logMINOR)
					Logger.minor(this, "Not sending handshake packet to "+peer+" for "+this);
			}
			if(peer.getAddress(false) == null) {
				if(logMINOR) Logger.minor(this, "Not sending handshake to "+localHandshakeIPs[i]+" for "+getPeer()+" because the DNS lookup failed or it's a currently unsupported IPv6 address");
				continue;
			}
			if(!peer.isRealInternetAddress(false, false, allowLocalAddresses())) {
				if(logMINOR) Logger.minor(this, "Not sending handshake to "+localHandshakeIPs[i]+" for "+getPeer()+" because it's not a real Internet address and metadata.allowLocalAddresses is not true");
				continue;
			}
			validIPs.add(peer);
		}
		Peer ret;
		if(validIPs.isEmpty()) {
			ret = null;
		} else if(validIPs.size() == 1) {
			ret = validIPs.get(0);
		} else {
			// Don't need to synchronize for this value as we're only called from one thread anyway.
			handshakeIPAlternator %= validIPs.size();
			ret = validIPs.get(handshakeIPAlternator);
			handshakeIPAlternator++;
		}
		long loopTime2 = System.currentTimeMillis();
		if((loopTime2 - loopTime1) > 1000)
			Logger.normal(this, "loopTime2 is more than a second after loopTime1 ("+(loopTime2 - loopTime1)+") working on "+userToString());
		return ret;
	}

	private int handshakeIPAlternator;

	public void sendNodeToNodeMessage(SimpleFieldSet fs, int n2nType, boolean includeSentTime, long now, boolean queueOnNotConnected) {
		fs.putOverwrite("n2nType", Integer.toString(n2nType));
		if(includeSentTime) {
			fs.put("sentTime", now);
		}
		try {
			Message n2nm;
			n2nm = DMT.createNodeToNodeMessage(
					n2nType, fs.toString().getBytes("UTF-8"));
			try {
				sendAsync(n2nm, null, node.nodeStats.nodeToNodeCounter);
			} catch (NotConnectedException e) {
				if(includeSentTime) {
					fs.removeValue("sentTime");
				}
				if(isDarknet() && queueOnNotConnected) {
					queueN2NM(fs);
				}
			}
		} catch (UnsupportedEncodingException e) {
			throw new Error("Impossible: JVM doesn't support UTF-8: " + e, e);
		}
	}

	/**
	 * A method to queue an N2NM in a extra peer data file, only implemented by DarknetPeerNode
	 */
	public void queueN2NM(SimpleFieldSet fs) {
		// Do nothing in the default impl
	}

	/**
	 * Return the relevant local node reference related to this peer's type
	 */
	protected SimpleFieldSet getLocalNoderef() {
		return crypto.exportPublicFieldSet();
	}

	/**
	 * A method to be called after completing a handshake to send the
	 * newly connected peer, as a differential node reference, the
	 * parts of our node reference not needed for handshake.
	 * Should only be called by completedHandshake() after we're happy
	 * with the connection
	 */
	protected void sendConnectedDiffNoderef() {
		SimpleFieldSet fs = new SimpleFieldSet(true);
		SimpleFieldSet nfs = getLocalNoderef();
		if(null == nfs) return;
		if(null != nfs.get("ark.pubURI")) {
			fs.putOverwrite("ark.pubURI", nfs.get("ark.pubURI"));
		}
		if(null != nfs.get("ark.number")) {
			fs.putOverwrite("ark.number", nfs.get("ark.number"));
		}
		if(isDarknet() && null != nfs.get("myName")) {
			fs.putOverwrite("myName", nfs.get("myName"));
		}
		String[] physicalUDPEntries = nfs.getAll("physical.udp");
		if(physicalUDPEntries != null) {
			fs.putOverwrite("physical.udp", physicalUDPEntries);
		}
		if(!fs.isEmpty()) {
			if(logMINOR) Logger.minor(this, "fs is '" + fs.toString() + "'");
			sendNodeToNodeMessage(fs, Node.N2N_MESSAGE_TYPE_DIFFNODEREF, false, 0, false);
		} else {
			if(logMINOR) Logger.minor(this, "fs is empty");
		}
	}

	int assignedNetworkID;
	int providedNetworkID;
	NetworkIDManager.PeerNetworkGroup networkGroup;

	void handleFNPNetworkID(Message m) {
		int got=m.getInt(DMT.UID);
		if (logMINOR) Logger.minor(this, "now peer thinks he is in network "+got);
		if (providedNetworkID!=got && assignedNetworkID!=got) {
			providedNetworkID=got;
			node.netid.onPeerNodeChangedNetworkID(this);
		} else {
			providedNetworkID=got;
		}
	}

	void sendFNPNetworkID(ByteCounter ctr) throws NotConnectedException {
		if (assignedNetworkID!=0)
			sendAsync(DMT.createFNPNetworkID(assignedNetworkID), null, ctr);
	}

	public boolean shouldThrottle() {
		return shouldThrottle(getPeer(), node);
	}

	public static boolean shouldThrottle(Peer peer, Node node) {
		if(node.throttleLocalData) return true;
		if(peer == null) return true; // presumably
		InetAddress addr = peer.getAddress(false);
		if(addr == null) return true; // presumably
		return IPUtil.isValidAddress(addr, false);
	}

	public void reportPing(long t) {
		this.pingAverage.report(t);
	}

	private long resendBytesSent;

	public final ByteCounter resendByteCounter = new ByteCounter() {

		public void receivedBytes(int x) {
			// Ignore
		}

		public void sentBytes(int x) {
			synchronized(PeerNode.this) {
				resendBytesSent += x;
			}
			node.nodeStats.resendByteCounter.sentBytes(x);
		}

		public void sentPayload(int x) {
			// Ignore
		}

	};

	public long getResendBytesSent() {
		return resendBytesSent;
	}

	public MessageItem sendThrottledMessage(Message msg, int packetSize, ByteCounter ctr, int timeout, boolean blockForSend, AsyncMessageCallback callback) throws NotConnectedException, WaitedTooLongException, SyncSendWaitedTooLongException, PeerRestartedException {
		long deadline = System.currentTimeMillis() + timeout;
		if(logMINOR) Logger.minor(this, "Sending throttled message with timeout "+timeout+" packet size "+packetSize+" to "+shortToString());
		return getThrottle().sendThrottledMessage(msg, this, packetSize, ctr, deadline, blockForSend, callback);
	}

	/**
	 * Should this peer be disconnected and removed immediately?
	 */
	public boolean shouldDisconnectAndRemoveNow() {
		return false;
	}

	public void setUptime(byte uptime2) {
		this.uptime = uptime2;
	}

	public short getUptime() {
		return (short) (uptime & 0xFF);
	}

	public void incrementNumberOfSelections(long time) {
		// TODO: reimplement with a bit field to spare memory
		synchronized(this) {
			countSelectionsSinceConnected++;
		}
	}

	/**
	 * @return The rate at which this peer has been selected since it connected.
	 */
	public synchronized double selectionRate() {
		long timeSinceConnected = System.currentTimeMillis() - this.connectedTime;
		// Avoid bias due to short uptime.
		if(timeSinceConnected < 10*1000) return 0.0;
		return countSelectionsSinceConnected / (double) timeSinceConnected;
	}

	private volatile long offeredMainJarVersion;

	public void setMainJarOfferedVersion(long mainJarVersion) {
		offeredMainJarVersion = mainJarVersion;
	}

	public long getMainJarOfferedVersion() {
		return offeredMainJarVersion;
	}

	private volatile long offeredExtJarVersion;

	public void setExtJarOfferedVersion(long extJarVersion) {
		offeredExtJarVersion = extJarVersion;
	}

	public long getExtJarOfferedVersion() {
		return offeredExtJarVersion;
	}

	/**
	 * Maybe send something. A SINGLE PACKET.
	 * Don't send everything at once, for two reasons:
	 * 1. It is possible for a node to have a very long backlog.
	 * 2. Sometimes sending a packet can take a long time.
	 * 3. In the near future PacketSender will be responsible for output bandwidth
	 * throttling.
	 * So it makes sense to send a single packet and round-robin.
	 * @param now
	 * @param rpiTemp
	 * @param rpiTemp
	 * @throws BlockedTooLongException
	 */
	public boolean maybeSendPacket(long now, Vector<ResendPacketItem> rpiTemp, int[] rpiIntTemp, boolean ackOnly) throws BlockedTooLongException {
		return packetFormat.maybeSendPacket(now, rpiTemp, rpiIntTemp, ackOnly);
	}

	/**
	 * @return The ID of a reusable PacketTracker if there is one, otherwise -1.
	 */
	public long getReusableTrackerID() {
		SessionKey cur;
		synchronized(this) {
			cur = currentTracker;
		}
		if(cur == null) {
			if(logMINOR) Logger.minor(this, "getReusableTrackerID(): cur = null on "+this);
			return -1;
		}
		if(cur.packets.isDeprecated()) {
			if(logMINOR) Logger.minor(this, "getReusableTrackerID(): cur.packets.isDeprecated on "+this);
			return -1;
		}
		if(logMINOR) Logger.minor(this, "getReusableTrackerID(): "+cur.packets.trackerID+" on "+this);
		return cur.packets.trackerID;
	}

	static final int MAX_TURTLES_PER_PEER = 3;

	private HashMap<Key,RequestSender> turtlingTransfers = new HashMap<Key,RequestSender>();

	public String registerTurtleTransfer(RequestSender sender) {
		Key key = sender.key;
		synchronized(turtlingTransfers) {
			if(turtlingTransfers.size() >= MAX_TURTLES_PER_PEER) {
				Logger.warning(this, "Too many turtles for peer");
				return "Too many turtles for peer";
			}
			if(turtlingTransfers.containsKey(key)) {
				Logger.error(this, "Already fetching key from peer");
				return "Already fetching key from peer";
			}
			turtlingTransfers.put(key, sender);
			Logger.normal(this, "Turtles for "+getPeer()+" : "+turtlingTransfers.size());
			return null;
		}
	}

	public void unregisterTurtleTransfer(RequestSender sender) {
		Key key = sender.key;
		synchronized(turtlingTransfers) {
			if(!turtlingTransfers.containsKey(key)) {
				Logger.error(this, "Removing turtle transfer "+sender+" for "+key+" from "+this+" : DOES NOT EXIST");
				return;
			}
			RequestSender oldSender = turtlingTransfers.remove(key);
			if(oldSender != sender) {
				Logger.error(this, "Removing turtle transfer "+sender+" for "+key+" from "+this+" : WRONG SENDER: "+oldSender);
				turtlingTransfers.put(key, oldSender);
				return;
			}
		}
	}

	public boolean isTurtling(Key key) {
		synchronized(turtlingTransfers) {
			return turtlingTransfers.containsKey(key);
		}
	}

	private long lastFailedRevocationTransfer;
	/** Reset on disconnection */
	private int countFailedRevocationTransfers;

	public void failedRevocationTransfer() {
		lastAttemptedHandshakeIPUpdateTime = System.currentTimeMillis();
		countFailedRevocationTransfers++;
	}

	public int countFailedRevocationTransfers() {
		return countFailedRevocationTransfers;
	}

	/** Registers a listener that will be notified when status changes. Only the WeakReference of it is stored, so there is no need for deregistering
	 * @param listener - The listener to be registered*/
	public void registerPeerNodeStatusChangeListener(PeerManager.PeerStatusChangeListener listener){
		listeners.add(listener);
	}

	/** Notifies the listeners that status has been changed*/
	private void notifyPeerNodeStatusChangeListeners(){
		synchronized (listeners) {
			for(PeerManager.PeerStatusChangeListener l:listeners){
				l.onPeerStatusChange();
			}
		}
	}


	public boolean isLowUptime() {
		return getUptime() < Node.MIN_UPTIME_STORE_KEY;
	}

	public void setAddedReason(ConnectionType connectionType) {
		// Do nothing.
	}

	public synchronized ConnectionType getAddedReason() {
		return null;
	}
	
	private final Object routedToLock = new Object();
	
	final LoadSender loadSenderRealTime = new LoadSender(true);
	final LoadSender loadSenderBulk = new LoadSender(false);
	
	class LoadSender {
	
		LoadSender(boolean realTimeFlag) {
			this.realTimeFlag = realTimeFlag;
		}
		
		public void onDisconnect() {
			this.lastSentAllocationInput = 0;
			this.lastSentAllocationOutput = 0;
			this.timeLastSentAllocationNotice = -1;
			this.lastFullStats = null;
		}

		private int lastSentAllocationInput;
		private int lastSentAllocationOutput;
		private long timeLastSentAllocationNotice;
		private long countAllocationNotices;
		private PeerLoadStats lastFullStats;
		private final boolean realTimeFlag;
		private boolean sendASAP;
		
		public void onSetPeerAllocation(boolean input, int thisAllocation, int transfersPerInsert) {
			
			boolean mustSend = false;
			// FIXME review constants, how often are allocations actually sent?
			long now = System.currentTimeMillis();
			synchronized(this) {
				int last = input ? lastSentAllocationInput : lastSentAllocationOutput;
				if(now - timeLastSentAllocationNotice > 5000) {
					if(logMINOR) Logger.minor(this, "Last sent allocation "+TimeUtil.formatTime(now - timeLastSentAllocationNotice));
					mustSend = true;
				} else {
					if(thisAllocation > last * 1.05) {
						if(logMINOR) Logger.minor(this, "Last allocation was "+last+" this is "+thisAllocation);
						mustSend = true;
					} else if(thisAllocation < last * 0.9) { 
						if(logMINOR) Logger.minor(this, "Last allocation was "+last+" this is "+thisAllocation);
						mustSend = true;
					}
				}
				if(!mustSend) return;
				sendASAP = true;
			}
			if(!mustSend) return;
		}
		
		Message makeLoadStats(long now, int transfersPerInsert) {
			PeerLoadStats stats = node.nodeStats.createPeerLoadStats(PeerNode.this, transfersPerInsert, realTimeFlag);
			synchronized(this) {
				lastSentAllocationInput = (int) stats.inputBandwidthPeerLimit;
				lastSentAllocationOutput = (int) stats.outputBandwidthPeerLimit;
				if(lastFullStats != null && lastFullStats.equals(stats)) return null;
				lastFullStats = stats;
				timeLastSentAllocationNotice = now;
				countAllocationNotices++;
				if(logMINOR) Logger.minor(this, "Sending allocation notice to "+this+" allocation is "+lastSentAllocationInput+" input "+lastSentAllocationOutput+" output.");
			}
			Message msg = DMT.createFNPPeerLoadStatus(stats);
			return msg;
		}

		public synchronized boolean grabSendASAP() {
			boolean send = sendASAP;
			sendASAP = false;
			return send;
		}

		public synchronized void setSendASAP() {
			sendASAP = true;
		}
	}
	
	void removeUIDsFromMessageQueues(Long[] list) {
		this.messageQueue.removeUIDsFromMessageQueues(list);
	}
	
	public void onSetPeerAllocation(boolean input, int thisAllocation, int transfersPerInsert, boolean realTime) {
		(realTime ? loadSenderRealTime : loadSenderBulk).onSetPeerAllocation(input, thisAllocation, transfersPerInsert);
	}

	public class IncomingLoadSummaryStats {
		public IncomingLoadSummaryStats(int totalRequests,
				double outputBandwidthPeerLimit,
				double inputBandwidthPeerLimit,
				double outputBandwidthTotalLimit,
				double inputBandwidthTotalLimit,
				double usedOutput,
				double usedInput,
				double othersUsedOutput,
				double othersUsedInput) {
			runningRequestsTotal = totalRequests;
			peerCapacityOutputBytes = (int)outputBandwidthPeerLimit;
			peerCapacityInputBytes = (int)inputBandwidthPeerLimit;
			totalCapacityOutputBytes = (int)outputBandwidthTotalLimit;
			totalCapacityInputBytes = (int)inputBandwidthTotalLimit;
			usedCapacityOutputBytes = (int) usedOutput;
			usedCapacityInputBytes = (int) usedInput;
			othersUsedCapacityOutputBytes = (int) othersUsedOutput;
			othersUsedCapacityInputBytes = (int) othersUsedInput;
		}
		
		public final int runningRequestsTotal;
		public final int peerCapacityOutputBytes;
		public final int peerCapacityInputBytes;
		public final int totalCapacityOutputBytes;
		public final int totalCapacityInputBytes;
		public final int usedCapacityOutputBytes;
		public final int usedCapacityInputBytes;
		public final int othersUsedCapacityOutputBytes;
		public final int othersUsedCapacityInputBytes;
	}
	
	enum RequestLikelyAcceptedState {
		GUARANTEED, // guaranteed to be accepted, under the per-peer guaranteed limit
		LIKELY, // likely to be accepted even though above the per-peer guaranteed limit, as overall is below the overall lower limit
		UNLIKELY, // not likely to be accepted; peer is over the per-peer guaranteed limit, and global is over the overall lower limit
		UNKNOWN // no data but accepting anyway
	}
	
	// FIXME add LOW_CAPACITY/BROKEN. Set this when the published capacity is way below the median.
	// FIXME will need to calculate the median first!
	
	OutputLoadTracker outputLoadTrackerRealTime = new OutputLoadTracker(true);
	OutputLoadTracker outputLoadTrackerBulk = new OutputLoadTracker(false);
	
	public OutputLoadTracker outputLoadTracker(boolean realTime) {
		return realTime ? outputLoadTrackerRealTime : outputLoadTrackerBulk;
	}

	public void reportLoadStatus(PeerLoadStats stat) {
		outputLoadTracker(stat.realTime).reportLoadStatus(stat);
	}
	
	public static class SlotWaiter {
		
		private final HashSet<PeerNode> waitingFor;
		private PeerNode acceptedBy;
		private RequestLikelyAcceptedState acceptedState;
		final UIDTag tag;
		final boolean offeredKey;
		final RequestType requestType;
		private boolean failed;
		final boolean realTime;
		
		SlotWaiter(UIDTag tag, RequestType type, PeerNode initial, boolean offeredKey, boolean realTime) {
			this.tag = tag;
			this.requestType = type;
			this.offeredKey = offeredKey;
			this.waitingFor = new HashSet<PeerNode>();
			this.waitingFor.add(initial);
			this.realTime = realTime;
		}
		
		public void addWaitingFor(PeerNode peer) {
			synchronized(this) {
				if(acceptedBy != null) return;
				waitingFor.add(peer);
			}
			peer.outputLoadTracker(realTime).queueSlotWaiter(this);
		}
		
		void onWaited(PeerNode peer, RequestLikelyAcceptedState state) {
			PeerNode[] all;
			synchronized(this) {
				if(acceptedBy != null) return;
				if(!waitingFor.contains(peer)) return;
				acceptedBy = peer;
				acceptedState = state;
				tag.addRoutedTo(peer, offeredKey);
				notifyAll();
				all = waitingFor.toArray(new PeerNode[waitingFor.size()]);
			}
			if(all.length == 1) return;
			for(PeerNode p : all)
				if(p != peer) p.outputLoadTracker(realTime).unqueueSlotWaiter(this);
		}
		
		/** Some sort of failure.
		 * @param reallyFailed If true, we can't route to the node, or should reconsider 
		 * routing to it, due to e.g. backoff or disconnection. If false, this is 
		 * something like the node is now regarded as low capacity so we should consider
		 * other nodes, but still allow this one.
		 */
		void onFailed(PeerNode peer, boolean reallyFailed) {
			synchronized(this) {
				if(acceptedBy != null) return;
				if(reallyFailed) {
					waitingFor.remove(peer);
					if(!waitingFor.isEmpty()) return;
				}
				failed = true;
			}
		}
	}
	
	/** Uses the information we receive on the load on the target node to determine whether
	 * we can route to it and when we can route to it.
	 */
	class OutputLoadTracker {
		
		final boolean realTime;
		
		private PeerLoadStats lastIncomingLoadStats;
		
		public void reportLoadStatus(PeerLoadStats stat) {
			if(logMINOR) Logger.minor(this, "Got load status : "+stat);
			synchronized(routedToLock) {
				lastIncomingLoadStats = stat;
				maybeNotifySlotWaiter();
			}
		}
		
		public synchronized PeerLoadStats getLastIncomingLoadStats(boolean realTime) {
			return lastIncomingLoadStats;
		}
		
		OutputLoadTracker(boolean realTime) {
			this.realTime = realTime;
		}
		
		public IncomingLoadSummaryStats getIncomingLoadStats() {
			PeerLoadStats loadStats;
			synchronized(routedToLock) {
				if(lastIncomingLoadStats == null) return null;
				loadStats = lastIncomingLoadStats;
			}
			RunningRequestsSnapshot runningRequests = node.nodeStats.getRunningRequestsTo(PeerNode.this, loadStats.averageTransfersOutPerInsert, realTime);
			RunningRequestsSnapshot otherRunningRequests = loadStats.getOtherRunningRequests();
			boolean ignoreLocalVsRemoteBandwidthLiability = node.nodeStats.ignoreLocalVsRemoteBandwidthLiability();
			return new IncomingLoadSummaryStats(runningRequests.totalRequests(), 
					loadStats.outputBandwidthPeerLimit, loadStats.inputBandwidthPeerLimit,
					loadStats.outputBandwidthUpperLimit, loadStats.inputBandwidthUpperLimit,
					runningRequests.calculate(ignoreLocalVsRemoteBandwidthLiability, false),
					runningRequests.calculate(ignoreLocalVsRemoteBandwidthLiability, true),
					otherRunningRequests.calculate(ignoreLocalVsRemoteBandwidthLiability, false),
					otherRunningRequests.calculate(ignoreLocalVsRemoteBandwidthLiability, true));
		}
		
		// FIXME on capacity changing so that we should add another node???
		// FIXME on backoff so that we should add another node???
		
		private final EnumMap<RequestType,LinkedHashSet<SlotWaiter>> slotWaiters = new EnumMap<RequestType,LinkedHashSet<SlotWaiter>>(RequestType.class);
		
		void queueSlotWaiter(SlotWaiter waiter) {
			boolean noLoadStats = false;
			synchronized(routedToLock) {
				noLoadStats = (this.lastIncomingLoadStats == null);
				if(!noLoadStats) {
					makeSlotWaiters(waiter.requestType).add(waiter);
					slotWaiters.get(waiter.requestType).add(waiter);
					return;
				}
			}
			if(logMINOR) Logger.minor(this, "Not waiting for "+this+" as no load stats");
			waiter.onWaited(PeerNode.this, RequestLikelyAcceptedState.UNKNOWN);
		}
		
		private LinkedHashSet<SlotWaiter> makeSlotWaiters(RequestType requestType) {
			LinkedHashSet<SlotWaiter> slots = slotWaiters.get(requestType);
			if(slots == null) {
				slots = new LinkedHashSet<SlotWaiter>();
				slotWaiters.put(requestType, slots);
			}
			return slots;
		}
		
		void unqueueSlotWaiter(SlotWaiter waiter) {
			synchronized(routedToLock) {
				slotWaiters.remove(waiter);
			}
		}
		
		private void failSlotWaiters(boolean reallyFailed) {
			for(RequestType type : RequestType.values()) {
				LinkedHashSet<SlotWaiter> slots; 
				synchronized(routedToLock) {
					slots = slotWaiters.get(type);
					if(slots == null) continue;
					slotWaiters.remove(type);
				}
				for(SlotWaiter w : slots)
					w.onFailed(PeerNode.this, reallyFailed);
			}
		}
		
		private int slotWaiterTypeCounter = 0;
		
		private void maybeNotifySlotWaiter() {
			// FIXME do nothing for now
			// Will be used later by new load management
		}
		
	}
	
	public void noLongerRoutingTo(UIDTag tag, boolean offeredKey) {
		synchronized(routedToLock) {
			if(offeredKey)
				tag.removeFetchingOfferedKeyFrom(this);
			else
				tag.removeRoutingTo(this);
			if(logMINOR) Logger.minor(this, "No longer routing to "+tag);
			outputLoadTracker(tag.realTimeFlag).maybeNotifySlotWaiter();
		}
	}
	
	public void postUnlock(UIDTag tag) {
		synchronized(routedToLock) {
			if(logMINOR) Logger.minor(this, "Unlocked "+tag);
			outputLoadTracker(tag.realTimeFlag).maybeNotifySlotWaiter();
		}
	}
	
	SlotWaiter createSlotWaiter(RequestTag tag, RequestType type, boolean offeredKey, boolean realTime) {
		return new SlotWaiter(tag, type, this, offeredKey, realTime);
	}

	public IncomingLoadSummaryStats getIncomingLoadStats(boolean realTime) {
		return outputLoadTracker(realTime).getIncomingLoadStats();
	}

	public LoadSender loadSender(boolean realtime) {
		return realtime ? loadSenderRealTime : loadSenderBulk;
	}
	
	/** After a fatal timeout - that is, a timeout that we reasonably believe originated
	 * on the node rather than downstream - we do not know whether or not the node thinks
	 * the request is still running. Hence load management will get really confused and 
	 * likely start to send requests over and over, which are repeatedly rejected.
	 * 
	 * So we have some alternatives: 
	 * 1) Lock the slot forever (or at least until the node reconnects). So every time a
	 * node times out, it loses a slot, and gradually it becomes completely catatonic.
	 * 2) Wait forever for an acknowledgement of the timeout. This may be worth 
	 * investigating. One problem with this is that the slot would still count towards our
	 * overall load management, which is surely a bad thing, although we could make it 
	 * only count towards this node. Also, if it doesn't arrive in a reasonable time maybe
	 * there has been a severe problem e.g. out of memory, bug etc; in that case, waiting
	 * forever may not be sensible.
	 * 3) Disconnect the node. This makes perfect sense for opennet. For darknet it's a 
	 * bit more problematic.
	 * 4) Turn off routing to the node, possibly for a limited period. This would need to
	 * include the effects of disconnection. It might open up some cheapish local DoS's.
	 * 
	 * For all nodes, at present, we disconnect. For darknet nodes, we log an error, and 
	 * allow them to reconnect. */
	public abstract void fatalTimeout();
	
	public abstract boolean shallWeRouteAccordingToOurPeersLocation();
	
	public PeerMessageQueue getMessageQueue() {
		return messageQueue;
	}

	public boolean handleReceivedPacket(byte[] buf, int offset, int length, long now, Peer replyTo) {
		return packetFormat.handleReceivedPacket(buf, offset, length, now, replyTo);
	}

	public void checkForLostPackets() {
		packetFormat.checkForLostPackets();
	}

	public long timeCheckForLostPackets() {
		return packetFormat.timeCheckForLostPackets();
	}

	/** Only called for new format connections, for which we don't care about PacketTracker */
	public void dumpTracker(SessionKey brokenKey) {
		synchronized(this) {
			if(currentTracker == brokenKey) {
				currentTracker = null;
				isConnected = false;
			} else if(previousTracker == brokenKey)
				previousTracker = null;
			else if(unverifiedTracker == brokenKey)
				unverifiedTracker = null;
		}
		// Update connected vs not connected status.
		isConnected();
		setPeerNodeStatus(System.currentTimeMillis());
	}
	
	public void processDecryptedMessage(byte[] data, int offset, int length, int overhead) {
		Message m = node.usm.decodeSingleMessage(data, offset, length, this, overhead);
		if(m != null) {
			handleMessage(m);
		}
	}
	
	public void handleMessage(Message m) {
		node.usm.checkFilters(m, crypto.socket);
	}

	public void sendEncryptedPacket(byte[] data) throws LocalAddressException {
		crypto.socket.sendPacket(data, getPeer(), allowLocalAddresses());
	}
	
	public int getMaxPacketSize() {
		return crypto.socket.getMaxPacketSize();
	}
	
	public boolean shouldPadDataPackets() {
		return crypto.config.paddDataPackets();
	}
	
	public void sentThrottledBytes(int count) {
		node.outputThrottle.forceGrab(count);
	}
	
	public void onNotificationOnlyPacketSent(int length) {
		node.nodeStats.reportNotificationOnlyPacketSent(length);
	}
	
	public void resentBytes(int length) {
		resendByteCounter.sentBytes(length);
	}
	
	// FIXME move this to PacketFormat eventually.
	public Random paddingGen() {
		return paddingGen;
	}

	public boolean matchesPeerAndPort(Peer peer) {
		if(detectedPeer != null && detectedPeer.laxEquals(peer)) return true;
		if(nominalPeer != null) { // FIXME condition necessary???
			for(Peer p : nominalPeer) {
				if(p != null && p.laxEquals(peer)) return true;
			}
		}
		return false;
	}

	public boolean matchesIP(FreenetInetAddress addr) {
		if(detectedPeer != null && detectedPeer.getFreenetAddress().laxEquals(addr)) return true;
		if(nominalPeer != null) { // FIXME condition necessary???
			for(Peer p : nominalPeer) {
				if(p != null && p.getFreenetAddress().laxEquals(addr)) return true;
			}
		}
		return false;
	}
<<<<<<< HEAD
	
	public MessageItem makeLoadStats(boolean realtime, boolean boostPriority) {
		Message msg = loadSender(realtime).makeLoadStats(System.currentTimeMillis(), node.nodeStats.outwardTransfersPerInsert());
		if(msg == null) return null;
		return new MessageItem(msg, null, node.nodeStats.allocationNoticesCounter, boostPriority ? DMT.PRIORITY_NOW : (short)-1);
	}

	public boolean grabSendLoadStatsASAP(boolean realtime) {
		return loadSender(realtime).grabSendASAP();
	}

	public void setSendLoadStatsASAP(boolean realtime) {
		loadSender(realtime).setSendASAP();
	}
=======
>>>>>>> ca025b57

	public boolean isOldFNP() {
		return packetFormat instanceof FNPWrapper;
	}

<<<<<<< HEAD
	
=======
>>>>>>> ca025b57
}<|MERGE_RESOLUTION|>--- conflicted
+++ resolved
@@ -4844,7 +4844,6 @@
 		}
 		return false;
 	}
-<<<<<<< HEAD
 	
 	public MessageItem makeLoadStats(boolean realtime, boolean boostPriority) {
 		Message msg = loadSender(realtime).makeLoadStats(System.currentTimeMillis(), node.nodeStats.outwardTransfersPerInsert());
@@ -4859,15 +4858,9 @@
 	public void setSendLoadStatsASAP(boolean realtime) {
 		loadSender(realtime).setSendASAP();
 	}
-=======
->>>>>>> ca025b57
 
 	public boolean isOldFNP() {
 		return packetFormat instanceof FNPWrapper;
 	}
 
-<<<<<<< HEAD
-	
-=======
->>>>>>> ca025b57
 }