package freenet.node;

import java.io.BufferedReader;
import java.io.ByteArrayInputStream;
import java.io.IOException;
import java.io.InputStreamReader;
import java.io.UnsupportedEncodingException;
import java.io.Writer;
import java.lang.ref.WeakReference;
import java.math.BigInteger;
import java.net.InetAddress;
import java.net.MalformedURLException;
import java.net.UnknownHostException;
import java.security.MessageDigest;
import java.util.ArrayList;
import java.util.Arrays;
import java.util.Collections;
import java.util.HashMap;
import java.util.HashSet;
import java.util.Hashtable;
import java.util.Set;
import java.util.Vector;
import java.util.zip.DataFormatException;
import java.util.zip.Inflater;

import net.i2p.util.NativeBigInteger;
import freenet.client.FetchResult;
import freenet.client.async.USKRetriever;
import freenet.client.async.USKRetrieverCallback;
import freenet.crypt.BlockCipher;
import freenet.crypt.DSA;
import freenet.crypt.DSAGroup;
import freenet.crypt.DSAPublicKey;
import freenet.crypt.DSASignature;
import freenet.crypt.Global;
import freenet.crypt.HMAC;
import freenet.crypt.KeyAgreementSchemeContext;
import freenet.crypt.SHA256;
import freenet.crypt.UnsupportedCipherException;
import freenet.crypt.ciphers.Rijndael;
import freenet.io.AddressTracker;
import freenet.io.comm.AsyncMessageCallback;
import freenet.io.comm.ByteCounter;
import freenet.io.comm.DMT;
import freenet.io.comm.DisconnectedException;
import freenet.io.comm.FreenetInetAddress;
import freenet.io.comm.Message;
import freenet.io.comm.MessageFilter;
import freenet.io.comm.NotConnectedException;
import freenet.io.comm.PacketSocketHandler;
import freenet.io.comm.Peer;
import freenet.io.comm.PeerContext;
import freenet.io.comm.PeerParseException;
import freenet.io.comm.PeerRestartedException;
import freenet.io.comm.ReferenceSignatureVerificationException;
import freenet.io.comm.SocketHandler;
import freenet.io.xfer.PacketThrottle;
import freenet.io.xfer.ThrottleDeprecatedException;
import freenet.io.xfer.WaitedTooLongException;
import freenet.keys.ClientSSK;
import freenet.keys.FreenetURI;
import freenet.keys.Key;
import freenet.keys.USK;
import freenet.node.NodeStats.ByteCountersSnapshot;
import freenet.node.NodeStats.PeerLoadStats;
import freenet.node.NodeStats.RunningRequestsSnapshot;
import freenet.node.OpennetManager.ConnectionType;
import freenet.node.PeerManager.PeerStatusChangeListener;
import freenet.support.Base64;
import freenet.support.Fields;
import freenet.support.HexUtil;
import freenet.support.IllegalBase64Exception;
import freenet.support.LogThresholdCallback;
import freenet.support.Logger;
import freenet.support.SimpleFieldSet;
import freenet.support.TimeUtil;
import freenet.support.WeakHashSet;
import freenet.support.WouldBlockException;
import freenet.support.Logger.LogLevel;
import freenet.support.math.RunningAverage;
import freenet.support.math.SimpleRunningAverage;
import freenet.support.math.TimeDecayingRunningAverage;
import freenet.support.transport.ip.HostnameSyntaxException;
import freenet.support.transport.ip.IPUtil;

/**
 * @author amphibian
 *
 * Represents a peer we are connected to. One of the major issues
 * is that we can rekey, or a node can go down and come back up
 * while we are connected to it, and we want to reinitialize the
 * packet numbers when this happens. Hence we separate a lot of
 * code into SessionKey, which handles all communications to and
 * from this peer over the duration of a single key.
 */
public abstract class PeerNode implements PeerContext, USKRetrieverCallback {

	private String lastGoodVersion;
	/**
	 * True if this peer has a build number older than our last-known-good build number.
	 * Note that even if this is true, the node can still be 'connected'.
	 */
	protected boolean unroutableOlderVersion;
	/**
	 * True if this peer reports that our build number is before their last-known-good build number.
	 * Note that even if this is true, the node can still be 'connected'.
	 */
	protected boolean unroutableNewerVersion;
	protected boolean disableRouting;
	protected boolean disableRoutingHasBeenSetLocally;
	protected boolean disableRoutingHasBeenSetRemotely;
	/*
	* Buffer of Ni,Nr,g^i,g^r,ID
	*/
	private byte[] jfkBuffer;
	//TODO: sync ?

	protected byte[] jfkKa;
	protected byte[] jfkKe;
	protected byte[] jfkKs;
	protected byte[] jfkMyRef;
	// The following is used only if we are the initiator

	protected long jfkContextLifetime = 0;
	/** My low-level address for SocketManager purposes */
	private Peer detectedPeer;
	/** My OutgoingPacketMangler i.e. the object which encrypts packets sent to this node */
	private final OutgoingPacketMangler outgoingMangler;
	/** Advertised addresses */
	protected Vector<Peer> nominalPeer;
	/** The PeerNode's report of our IP address */
	private Peer remoteDetectedPeer;
	/** Is this a testnet node? */
	public final boolean testnetEnabled;
	/** Packets sent/received on the current preferred key */
	private SessionKey currentTracker;
	/** Previous key - has a separate packet number space */
	private SessionKey previousTracker;
	/** When did we last rekey (promote the unverified tracker to new) ? */
	private long timeLastRekeyed;
	/** How much data did we send with the current tracker ? */
	private long totalBytesExchangedWithCurrentTracker = 0;
	/** Are we rekeying ? */
	private boolean isRekeying = false;
	/** Unverified tracker - will be promoted to currentTracker if
	* we receive packets on it
	*/
	private SessionKey unverifiedTracker;
	/** When did we last send a packet? */
	private long timeLastSentPacket;
	/** When did we last receive a packet? */
	private long timeLastReceivedPacket;
	/** When did we last receive a non-auth packet? */
	private long timeLastReceivedDataPacket;
	/** When was isConnected() last true? */
	private long timeLastConnected;
	/** When was isRoutingCompatible() last true? */
	private long timeLastRoutable;
	/** Time added or restarted (reset on startup unlike peerAddedTime) */
	private long timeAddedOrRestarted;

	private long countSelectionsSinceConnected = 0;
	// 5mins; yes it's alchemy!
	public static final int SELECTION_SAMPLING_PERIOD = 5 * 60 * 1000;
	// 30%; yes it's alchemy too! and probably *way* too high to serve any purpose
	public static final int SELECTION_PERCENTAGE_WARNING = 30;
	// Minimum number of routable peers to have for the selection code to have any effect
	public static final int SELECTION_MIN_PEERS = 5;
	// Should be good enough provided we don't get selected more than 10 times per/sec
	// Lower the following value if you want to spare memory... or better switch from a TreeSet to a bit field.
	public static final int SELECTION_MAX_SAMPLES = 10 * SELECTION_SAMPLING_PERIOD / 1000;

	/** Are we connected? If not, we need to start trying to
	* handshake.
	*/
	private boolean isConnected;
	private boolean isRoutable;

	/** Used by maybeOnConnect */
	private boolean wasDisconnected = true;
	/**
	* ARK fetcher.
	*/
	private USKRetriever arkFetcher;
	/** My ARK SSK public key; edition is the next one, not the current one,
	* so this is what we want to fetch. */
	private USK myARK;
	/** Number of handshake attempts since last successful connection or ARK fetch */
	private int handshakeCount;
	/** After this many failed handshakes, we start the ARK fetcher. */
	private static final int MAX_HANDSHAKE_COUNT = 2;
	/** Current location in the keyspace, or -1 if it is unknown */
	private double currentLocation;
	/** Current locations of our peer's peers */
	private double[] currentPeersLocation;
	/** Time the location was set */
	private long locSetTime;
	/** Node identity; for now a block of data, in future a
	* public key (FIXME). Cannot be changed.
	*/
	final byte[] identity;
	final String identityAsBase64String;
	/** Hash of node identity. Used in setup key. */
	final byte[] identityHash;
	/** Hash of hash of node identity. Used in setup key. */
	final byte[] identityHashHash;
	/** Semi-unique ID used to help in mapping the network (see the code that uses it). Note this is for diagnostic
	* purposes only and should be removed along with the code that uses it eventually - FIXME */
	final long swapIdentifier;
	/** Negotiation types supported */
	int[] negTypes;
	/** Integer hash of node identity. Used as hashCode(). */
	final int hashCode;
	/** The Node we serve */
	final Node node;
	/** The PeerManager we serve */
	final PeerManager peers;
	/** MessageItem's to send ASAP.
	 * LOCKING: Lock on self, always take that lock last. Sometimes used inside PeerNode.this lock. */
	private final PeerMessageQueue messageQueue;
	/** When did we last receive a SwapRequest? */
	private long timeLastReceivedSwapRequest;
	/** Average interval between SwapRequest's */
	private final RunningAverage swapRequestsInterval;
	/** When did we last receive a probe request? */
	private long timeLastReceivedProbeRequest;
	/** Average interval between probe requests */
	private final RunningAverage probeRequestsInterval;
	/** Should we decrement HTL when it is at the maximum?
	* This decision is made once per node to prevent giving
	* away information that can make correlation attacks much
	* easier.
	*/
	final boolean decrementHTLAtMaximum;
	/** Should we decrement HTL when it is at the minimum (1)? */
	final boolean decrementHTLAtMinimum;

	/** Time at which we should send the next handshake request */
	protected long sendHandshakeTime;
	/** Time after which we log message requeues while rate limiting */
	private long nextMessageRequeueLogTime;
	/** Interval between rate limited message requeue logs (in milliseconds) */
	private long messageRequeueLogRateLimitInterval = 1000;
	/** Number of messages to be requeued after which we rate limit logging of such */
	private int messageRequeueLogRateLimitThreshold = 15;
	/** Version of the node */
	private String version;
	/** Total input */
	private long totalInputSinceStartup;
	/** Total output */
	private long totalOutputSinceStartup;
	/** Peer node crypto group; changing this means new noderef */
	final DSAGroup peerCryptoGroup;

	/** Peer node public key; changing this means new noderef */
	final DSAPublicKey peerPubKey;
	private boolean isSignatureVerificationSuccessfull;
	/** Incoming setup key. Used to decrypt incoming auth packets.
	* Specifically: K_node XOR H(setupKey).
	*/
	final byte[] incomingSetupKey;
	/** Outgoing setup key. Used to encrypt outgoing auth packets.
	* Specifically: setupKey XOR H(K_node).
	*/
	final byte[] outgoingSetupKey;
	/** Incoming setup cipher (see above) */
	final BlockCipher incomingSetupCipher;
	/** Outgoing setup cipher (see above) */
	final BlockCipher outgoingSetupCipher;
	/** Anonymous-connect cipher. This is used in link setup if
	 * we are trying to get a connection to this node even though
	 * it doesn't know us, e.g. as a seednode. */
	final BlockCipher anonymousInitiatorSetupCipher;
	/** The context object for the currently running negotiation. */
	private KeyAgreementSchemeContext ctx;
	/** The other side's boot ID. This is a random number generated
	* at startup.
	*/
	private long bootID;

	/** If true, this means last time we tried, we got a bogus noderef */
	private boolean bogusNoderef;
	/** The time at which we last completed a connection setup. */
	private long connectedTime;
	/** The status of this peer node in terms of Node.PEER_NODE_STATUS_* */
	public int peerNodeStatus = PeerManager.PEER_NODE_STATUS_DISCONNECTED;

	static final int CHECK_FOR_SWAPPED_TRACKERS_INTERVAL = FNPPacketMangler.SESSION_KEY_REKEYING_INTERVAL / 30;

	static final byte[] TEST_AS_BYTES;
	static {
		try {
			TEST_AS_BYTES = "test".getBytes("UTF-8");
		} catch (UnsupportedEncodingException e) {
			throw new Error("Impossible: JVM doesn't support UTF-8: " + e, e);
		}
	}

	/** Holds a String-Long pair that shows which message types (as name) have been send to this peer. */
	private final Hashtable<String, Long> localNodeSentMessageTypes = new Hashtable<String, Long>();
	/** Holds a String-Long pair that shows which message types (as name) have been received by this peer. */
	private final Hashtable<String, Long> localNodeReceivedMessageTypes = new Hashtable<String, Long>();

	/** Hold collected IP addresses for handshake attempts, populated by DNSRequestor */
	private Peer[] handshakeIPs;
	/** The last time we attempted to update handshakeIPs */
	private long lastAttemptedHandshakeIPUpdateTime;
	/** True if we have never connected to this peer since it was added to this node */
	protected boolean neverConnected;
	/** When this peer was added to this node.
	 * This is used differently by opennet and darknet nodes.
	 * Darknet nodes clear it after connecting but persist it across restarts, and clear it on restart unless the peer has never connected, or if it is more than 30 days ago.
	 * Opennet nodes clear it after the post-connect grace period elapses, and don't persist it across restarts.
	 */
	protected long peerAddedTime = 1;
	/** Average proportion of requests which are rejected or timed out */
	private TimeDecayingRunningAverage pRejected;
	/** Total low-level input bytes */
	private long totalBytesIn;
	/** Total low-level output bytes */
	private long totalBytesOut;
	/** Times had routable connection when checked */
	private long hadRoutableConnectionCount;
	/** Times checked for routable connection */
	private long routableConnectionCheckCount;
	/** Delta between our clock and his clock (positive = his clock is fast, negative = our clock is fast) */
	private long clockDelta;
	/** Percentage uptime of this node, 0 if they haven't said */
	private byte uptime;

	/** If the clock delta is more than this constant, we don't talk to the node. Reason: It may not be up to date,
	* it will have difficulty resolving date-based content etc. */
	private static final long MAX_CLOCK_DELTA = 24L * 60L * 60L * 1000L;
	/** 1 hour after the node is disconnected, if it is still disconnected and hasn't connected in that time,
	 * clear the message queue */
	private static final long CLEAR_MESSAGE_QUEUE_AFTER = 60 * 60 * 1000L;
	/** A WeakReference to this object. Can be taken whenever a node object needs to refer to this object for a
	 * long time, but without preventing it from being GC'ed. */
	final WeakReference<PeerNode> myRef;
	/** The node is being disconnected, but it may take a while. */
	private boolean disconnecting;
	/** When did we last disconnect? Not Disconnected because a discrete event */
	long timeLastDisconnect;
	/** Previous time of disconnection */
	long timePrevDisconnect;

	// Burst-only mode
	/** True if we are currently sending this peer a burst of handshake requests */
	private boolean isBursting;
	/** Number of handshake attempts (while in ListenOnly mode) since the beginning of this burst */
	private int listeningHandshakeBurstCount;
	/** Total number of handshake attempts (while in ListenOnly mode) to be in this burst */
	private int listeningHandshakeBurstSize;

	/** The set of the listeners that needs to be notified when status changes. It uses WeakReference, so there is no need to deregister*/
	private Set<PeerManager.PeerStatusChangeListener> listeners=Collections.synchronizedSet(new WeakHashSet<PeerStatusChangeListener>());

	// NodeCrypto for the relevant node reference for this peer's type (Darknet or Opennet at this time))
	protected NodeCrypto crypto;

	/**
	 * Some alchemy we use in PeerNode.shouldBeExcludedFromPeerList()
	 */
	public static final int BLACK_MAGIC_BACKOFF_PRUNING_TIME = 5 * 60 * 1000;
	public static final double BLACK_MAGIC_BACKOFF_PRUNING_PERCENTAGE = 0.9;

	/**
	 * For FNP link setup:
	 *  The initiator has to ensure that nonces send back by the
	 *  responder in message2 match what was chosen in message 1
	 */
	protected final HashMap<Peer,byte[]> jfkNoncesSent = new HashMap<Peer,byte[]>();
	private static volatile boolean logMINOR;

	static {
		Logger.registerLogThresholdCallback(new LogThresholdCallback(){
			@Override
			public void shouldUpdate(){
				logMINOR = Logger.shouldLog(LogLevel.MINOR, this);
			}
		});
	}

	/**
	 * If this returns true, we will generate the identity from the pubkey.
	 * Only set this if you don't want to send an identity, e.g. for anonymous
	 * initiator crypto where we need a small noderef and we don't use the
	 * identity anyway because we don't auto-reconnect.
	 */
	protected abstract boolean generateIdentityFromPubkey();

	protected boolean ignoreLastGoodVersion() {
		return false;
	}

	/**
	* Create a PeerNode from a SimpleFieldSet containing a
	* node reference for one. This must contain the following
	* fields:
	* - identity
	* - version
	* - location
	* - physical.udp
	* - setupKey
	* Do not add self to PeerManager.
	* @param fs The SimpleFieldSet to parse
	* @param node2 The running Node we are part of.
	*/
	public PeerNode(SimpleFieldSet fs, Node node2, NodeCrypto crypto, PeerManager peers, boolean fromLocal, boolean fromAnonymousInitiator, OutgoingPacketMangler mangler, boolean isOpennet) throws FSParseException, PeerParseException, ReferenceSignatureVerificationException {
		boolean noSig = false;
		if(fromLocal || fromAnonymousInitiator) noSig = true;
		myRef = new WeakReference<PeerNode>(this);
		this.outgoingMangler = mangler;
		this.node = node2;
		this.crypto = crypto;
		this.peers = peers;
		this.backedOffPercent = new TimeDecayingRunningAverage(0.0, 180000, 0.0, 1.0, node);
		version = fs.get("version");
		Version.seenVersion(version);
		try {
			simpleVersion = Version.getArbitraryBuildNumber(version);
		} catch (VersionParseException e2) {
			throw new FSParseException("Invalid version "+version+" : "+e2);
		}
		String locationString = fs.get("location");
		String[] peerLocationsString = fs.getAll("peersLocation");

		currentLocation = Location.getLocation(locationString);
		if(peerLocationsString != null) {
			double[] peerLocations = new double[peerLocationsString.length];
			for(int i = 0; i < peerLocationsString.length; i++)
				peerLocations[i] = Location.getLocation(peerLocationsString[i]);
			currentPeersLocation = peerLocations;
		}
		locSetTime = System.currentTimeMillis();

		disableRouting = disableRoutingHasBeenSetLocally = false;
		disableRoutingHasBeenSetRemotely = false; // Assume so

		lastGoodVersion = fs.get("lastGoodVersion");
		updateVersionRoutablity();

		testnetEnabled = fs.getBoolean("testnet", false);
		if(node.testnetEnabled != testnetEnabled) {
			String err = "Ignoring incompatible node " + detectedPeer + " - peer.testnet=" + testnetEnabled + '(' + fs.get("testnet") + ") but node.testnet=" + node.testnetEnabled;
			Logger.error(this, err);
			throw new PeerParseException(err);
		}

		negTypes = fs.getIntArray("auth.negTypes");
		if(negTypes == null || negTypes.length == 0) {
			if(fromAnonymousInitiator)
				negTypes = mangler.supportedNegTypes(); // Assume compatible. Anonymous initiator = short-lived, and we already connected so we know we are.
			else
				throw new FSParseException("No negTypes!");
		}

		if(fs.getBoolean("opennet", false) != isOpennet)
			throw new FSParseException("Trying to parse a darknet peer as opennet or an opennet peer as darknet isOpennet="+isOpennet+" boolean = "+fs.getBoolean("opennet", false)+" string = \""+fs.get("opennet")+"\"");

		/* Read the DSA key material for the peer */
		try {
			SimpleFieldSet sfs = fs.subset("dsaGroup");
			if(sfs == null)
				throw new FSParseException("No dsaGroup - very old reference?");
			else
				this.peerCryptoGroup = DSAGroup.create(sfs);

			sfs = fs.subset("dsaPubKey");
			if(sfs == null || peerCryptoGroup == null)
				throw new FSParseException("No dsaPubKey - very old reference?");
			else
				this.peerPubKey = DSAPublicKey.create(sfs, peerCryptoGroup);

			String signature = fs.get("sig");
			fs.removeValue("sig");
			if(!noSig) {
				try {
					boolean failed = false;
					if(signature == null || peerCryptoGroup == null || peerPubKey == null ||
						(failed = !(DSA.verify(peerPubKey, new DSASignature(signature), new BigInteger(1, SHA256.digest(fs.toOrderedString().getBytes("UTF-8"))), false)))) {
						String errCause = "";
						if(signature == null)
							errCause += " (No signature)";
						if(peerCryptoGroup == null)
							errCause += " (No peer crypto group)";
						if(peerPubKey == null)
							errCause += " (No peer public key)";
						if(failed)
							errCause += " (VERIFICATION FAILED)";
						Logger.error(this, "The integrity of the reference has been compromised!" + errCause + " fs was\n" + fs.toOrderedString());
						this.isSignatureVerificationSuccessfull = false;
						fs.putSingle("sig", signature);
						throw new ReferenceSignatureVerificationException("The integrity of the reference has been compromised!" + errCause);
					} else
						this.isSignatureVerificationSuccessfull = true;
				} catch(NumberFormatException e) {
					Logger.error(this, "Invalid reference: " + e, e);
					throw new ReferenceSignatureVerificationException("The node reference you added is invalid: It does not have a valid signature.");
				} catch(UnsupportedEncodingException e) {
					throw new Error("Impossible: JVM doesn't support UTF-8: " + e, e);
				}
			} else {
				// Local is always good (assumed)
				this.isSignatureVerificationSuccessfull = true;
			}
		} catch(IllegalBase64Exception e) {
			Logger.error(this, "Caught " + e, e);
			throw new FSParseException(e);
		}

		// Identifier

		if(!generateIdentityFromPubkey()) {
			String identityString = fs.get("identity");
			if(identityString == null)
				throw new PeerParseException("No identity!");
			try {
				identity = Base64.decode(identityString);
			} catch(NumberFormatException e) {
				throw new FSParseException(e);
			} catch(IllegalBase64Exception e) {
				throw new FSParseException(e);
			}
		} else {
			identity = peerPubKey.asBytesHash();
		}

		if(identity == null)
			throw new FSParseException("No identity");
		identityAsBase64String = Base64.encode(identity);
		identityHash = SHA256.digest(identity);
		identityHashHash = SHA256.digest(identityHash);
		swapIdentifier = Fields.bytesToLong(identityHashHash);
		hashCode = Fields.hashCode(identityHash);

		// Setup incoming and outgoing setup ciphers
		byte[] nodeKey = crypto.identityHash;
		byte[] nodeKeyHash = crypto.identityHashHash;

		int digestLength = SHA256.getDigestLength();
		incomingSetupKey = new byte[digestLength];
		for(int i = 0; i < incomingSetupKey.length; i++)
			incomingSetupKey[i] = (byte) (nodeKey[i] ^ identityHashHash[i]);
		outgoingSetupKey = new byte[digestLength];
		for(int i = 0; i < outgoingSetupKey.length; i++)
			outgoingSetupKey[i] = (byte) (nodeKeyHash[i] ^ identityHash[i]);
		if(logMINOR)
			Logger.minor(this, "Keys:\nIdentity:  " + HexUtil.bytesToHex(crypto.myIdentity) +
				"\nThisIdent: " + HexUtil.bytesToHex(identity) +
				"\nNode:      " + HexUtil.bytesToHex(nodeKey) +
				"\nNode hash: " + HexUtil.bytesToHex(nodeKeyHash) +
				"\nThis:      " + HexUtil.bytesToHex(identityHash) +
				"\nThis hash: " + HexUtil.bytesToHex(identityHashHash) +
				"\nFor:       " + getPeer());

		try {
			incomingSetupCipher = new Rijndael(256, 256);
			incomingSetupCipher.initialize(incomingSetupKey);
			outgoingSetupCipher = new Rijndael(256, 256);
			outgoingSetupCipher.initialize(outgoingSetupKey);
			anonymousInitiatorSetupCipher = new Rijndael(256, 256);
			anonymousInitiatorSetupCipher.initialize(identityHash);
		} catch(UnsupportedCipherException e1) {
			Logger.error(this, "Caught: " + e1);
			throw new Error(e1);
		}

		nominalPeer = new Vector<Peer>();
		try {
			String physical[] = fs.getAll("physical.udp");
			if(physical == null) {
				// Leave it empty
			} else {
				for(int i = 0; i < physical.length; i++) {
					Peer p;
					try {
						p = new Peer(physical[i], true, true);
					} catch(HostnameSyntaxException e) {
						if(fromLocal)
							Logger.error(this, "Invalid hostname or IP Address syntax error while parsing peer reference in local peers list: " + physical[i]);
						System.err.println("Invalid hostname or IP Address syntax error while parsing peer reference: " + physical[i]);
						continue;
					}
					if(!nominalPeer.contains(p))
						nominalPeer.addElement(p);
				}
			}
		} catch(Exception e1) {
			throw new FSParseException(e1);
		}
		if(nominalPeer.isEmpty()) {
			Logger.normal(this, "No IP addresses found for identity '" + identityAsBase64String + "', possibly at location '" + Double.toString(currentLocation) + ": " + userToString());
			detectedPeer = null;
		} else {
			detectedPeer = nominalPeer.firstElement();
		}
		updateShortToString();

		// Don't create trackers until we have a key
		currentTracker = null;
		previousTracker = null;

		timeLastSentPacket = -1;
		timeLastReceivedPacket = -1;
		timeLastReceivedSwapRequest = -1;
		timeLastConnected = -1;
		timeLastRoutable = -1;
		timeAddedOrRestarted = System.currentTimeMillis();

		swapRequestsInterval = new SimpleRunningAverage(50, Node.MIN_INTERVAL_BETWEEN_INCOMING_SWAP_REQUESTS);
		probeRequestsInterval = new SimpleRunningAverage(50, Node.MIN_INTERVAL_BETWEEN_INCOMING_PROBE_REQUESTS);

		// Not connected yet; need to handshake
		isConnected = false;

		messageQueue = new PeerMessageQueue();

		decrementHTLAtMaximum = node.random.nextFloat() < Node.DECREMENT_AT_MAX_PROB;
		decrementHTLAtMinimum = node.random.nextFloat() < Node.DECREMENT_AT_MIN_PROB;

		pingNumber = node.random.nextLong();

		// A SimpleRunningAverage would be a bad choice because it would cause oscillations.
		// So go for a filter.
		pingAverage =
			// Short average otherwise we will reject for a *REALLY* long time after any spike.
			new TimeDecayingRunningAverage(1, 30 * 1000, 0, NodePinger.CRAZY_MAX_PING_TIME, node);

		// TDRA for probability of rejection
		pRejected =
			new TimeDecayingRunningAverage(0, 240 * 1000, 0.0, 1.0, node);

		// ARK stuff.

		parseARK(fs, true, false);

		// Now for the metadata.
		// The metadata sub-fieldset contains data about the node which is not part of the node reference.
		// It belongs to this node, not to the node being described.
		// Therefore, if we are parsing a remotely supplied ref, ignore it.

		long now = System.currentTimeMillis();
		if(fromLocal) {

			SimpleFieldSet metadata = fs.subset("metadata");

			if(metadata != null) {

				// Don't be tolerant of nonexistant domains; this should be an IP address.
				Peer p;
				try {
					String detectedUDPString = metadata.get("detected.udp");
					p = null;
					if(detectedUDPString != null)
						p = new Peer(detectedUDPString, false);
				} catch(UnknownHostException e) {
					p = null;
					Logger.error(this, "detected.udp = " + metadata.get("detected.udp") + " - " + e, e);
				} catch(PeerParseException e) {
					p = null;
					Logger.error(this, "detected.udp = " + metadata.get("detected.udp") + " - " + e, e);
				}
				if(p != null)
					detectedPeer = p;
				updateShortToString();
				String tempTimeLastReceivedPacketString = metadata.get("timeLastReceivedPacket");
				if(tempTimeLastReceivedPacketString != null) {
					long tempTimeLastReceivedPacket = Fields.parseLong(tempTimeLastReceivedPacketString, -1);
					timeLastReceivedPacket = tempTimeLastReceivedPacket;
				}
				String tempTimeLastConnectedString = metadata.get("timeLastConnected");
				if(tempTimeLastConnectedString != null) {
					long tempTimeLastConnected = Fields.parseLong(tempTimeLastConnectedString, -1);
					timeLastConnected = tempTimeLastConnected;
				}
				String tempTimeLastRoutableString = metadata.get("timeLastRoutable");
				if(tempTimeLastRoutableString != null) {
					long tempTimeLastRoutable = Fields.parseLong(tempTimeLastRoutableString, -1);
					timeLastRoutable = tempTimeLastRoutable;
				}
				if(timeLastConnected < 1 && timeLastReceivedPacket > 1)
					timeLastConnected = timeLastReceivedPacket;
				if(timeLastRoutable < 1 && timeLastReceivedPacket > 1)
					timeLastRoutable = timeLastReceivedPacket;
				String tempPeerAddedTimeString = metadata.get("peerAddedTime");
				if(tempPeerAddedTimeString != null) {
					long tempPeerAddedTime = Fields.parseLong(tempPeerAddedTimeString, 0);
					peerAddedTime = tempPeerAddedTime;
				} else
					peerAddedTime = 0; // This is normal: Not only do exported refs not include it, opennet peers don't either.
				neverConnected = Fields.stringToBool(metadata.get("neverConnected"), false);
				maybeClearPeerAddedTimeOnRestart(now);
				String tempHadRoutableConnectionCountString = metadata.get("hadRoutableConnectionCount");
				if(tempHadRoutableConnectionCountString != null) {
					long tempHadRoutableConnectionCount = Fields.parseLong(tempHadRoutableConnectionCountString, 0);
					hadRoutableConnectionCount = tempHadRoutableConnectionCount;
				} else
					hadRoutableConnectionCount = 0;
				String tempRoutableConnectionCheckCountString = metadata.get("routableConnectionCheckCount");
				if(tempRoutableConnectionCheckCountString != null) {
					long tempRoutableConnectionCheckCount = Fields.parseLong(tempRoutableConnectionCheckCountString, 0);
					routableConnectionCheckCount = tempRoutableConnectionCheckCount;
				} else
					routableConnectionCheckCount = 0;
			}
		} else {
			neverConnected = true;
			peerAddedTime = now;
		}
		// populate handshakeIPs so handshakes can start ASAP
		lastAttemptedHandshakeIPUpdateTime = 0;
		maybeUpdateHandshakeIPs(true);

		listeningHandshakeBurstCount = 0;
		listeningHandshakeBurstSize = Node.MIN_BURSTING_HANDSHAKE_BURST_SIZE
			+ node.random.nextInt(Node.RANDOMIZED_BURSTING_HANDSHAKE_BURST_SIZE);

		if(isBurstOnly()) {
			Logger.minor(this, "First BurstOnly mode handshake in "+(sendHandshakeTime - now)+"ms for "+shortToString()+" (count: "+listeningHandshakeBurstCount+", size: "+listeningHandshakeBurstSize+ ')');
		}

		if(fromLocal)
			innerCalcNextHandshake(false, false, now); // Let them connect so we can recognise we are NATed

		else
			sendHandshakeTime = now;  // Be sure we're ready to handshake right away

		totalInputSinceStartup = fs.getLong("totalInput", 0);
		totalOutputSinceStartup = fs.getLong("totalOutput", 0);

	// status may have changed from PEER_NODE_STATUS_DISCONNECTED to PEER_NODE_STATUS_NEVER_CONNECTED
	}

	protected abstract void maybeClearPeerAddedTimeOnRestart(long now);

	private boolean parseARK(SimpleFieldSet fs, boolean onStartup, boolean forDiffNodeRef) {
		USK ark = null;
		long arkNo = 0;
		try {
			String arkPubKey = fs.get("ark.pubURI");
			arkNo = fs.getLong("ark.number", -1);
			if(arkPubKey == null && arkNo <= -1) {
				// ark.pubURI and ark.number are always optional as a pair
				return false;
			} else if(arkPubKey != null && arkNo > -1) {
				if(onStartup) arkNo++;
				// this is the number of the ref we are parsing.
				// we want the number of the next edition.
				// on startup we want to fetch the old edition in case there's been a corruption.
				FreenetURI uri = new FreenetURI(arkPubKey);
				ClientSSK ssk = new ClientSSK(uri);
				ark = new USK(ssk, arkNo);
			} else if(forDiffNodeRef && arkPubKey == null && myARK != null && arkNo > -1) {
				// get the ARK URI from the previous ARK and the edition from the SFS
				ark = myARK.copy(arkNo);
			} else if(forDiffNodeRef && arkPubKey != null && myARK != null && arkNo <= -1) {
				// the SFS must contain an edition if it contains a arkPubKey
				Logger.error(this, "Got a differential node reference from " + this + " with an arkPubKey but no ARK edition");
				return false;
			} else return false;
		} catch(MalformedURLException e) {
			Logger.error(this, "Couldn't parse ARK info for " + this + ": " + e, e);
		} catch(NumberFormatException e) {
			Logger.error(this, "Couldn't parse ARK info for " + this + ": " + e, e);
		}

		synchronized(this) {
			if(ark != null) {
				if((myARK == null) || ((myARK != ark) && !myARK.equals(ark))) {
					myARK = ark;
					return true;
				}
			}
		}
		return false;
	}

	/**
	* Get my low-level address. This is the address that packets have been received from from this node.
	*
	* Normally this is the address that packets have been received from from this node.
	* However, if ignoreSourcePort is set, we will search for a similar address with a different port
	* number in the node reference.
	*/
	public synchronized Peer getPeer() {
		return detectedPeer;
	}

	/**
	* Returns an array with the advertised addresses and the detected one
	*/
	protected synchronized Peer[] getHandshakeIPs() {
		return handshakeIPs;
	}

	private String handshakeIPsToString() {
		Peer[] localHandshakeIPs;
		synchronized(this) {
			localHandshakeIPs = handshakeIPs;
		}
		if(localHandshakeIPs == null)
			return "null";
		StringBuilder toOutputString = new StringBuilder(1024);
		boolean needSep = false;
		toOutputString.append("[ ");
		for(int i = 0; i < localHandshakeIPs.length; i++) {
			if(needSep)
				toOutputString.append(", ");
			if(localHandshakeIPs[i] == null) {
				toOutputString.append("null");
				needSep = true;
				continue;
			}
			toOutputString.append('\'');
			// Actually do the DNS request for the member Peer of localHandshakeIPs
			toOutputString.append(localHandshakeIPs[i].getAddress(false));
			toOutputString.append('\'');
			needSep = true;
		}
		toOutputString.append(" ]");
		return toOutputString.toString();
	}

	/**
	* Do the maybeUpdateHandshakeIPs DNS requests, but only if ignoreHostnames is false
	* This method should only be called by maybeUpdateHandshakeIPs.
	* Also removes dupes post-lookup.
	*/
	private Peer[] updateHandshakeIPs(Peer[] localHandshakeIPs, boolean ignoreHostnames) {
		for(int i = 0; i < localHandshakeIPs.length; i++) {
			if(ignoreHostnames) {
				// Don't do a DNS request on the first cycle through PeerNodes by DNSRequest
				// upon startup (I suspect the following won't do anything, but just in case)
				if(logMINOR)
					Logger.debug(this, "updateHandshakeIPs: calling getAddress(false) on Peer '" + localHandshakeIPs[i] + "' for " + shortToString() + " (" + ignoreHostnames + ')');
				localHandshakeIPs[i].getAddress(false);
			} else {
				// Actually do the DNS request for the member Peer of localHandshakeIPs
				if(logMINOR)
					Logger.debug(this, "updateHandshakeIPs: calling getHandshakeAddress() on Peer '" + localHandshakeIPs[i] + "' for " + shortToString() + " (" + ignoreHostnames + ')');
				localHandshakeIPs[i].getHandshakeAddress();
			}
		}
		// De-dupe
		HashSet<Peer> ret = new HashSet<Peer>();
		for(int i = 0; i < localHandshakeIPs.length; i++)
			ret.add(localHandshakeIPs[i]);
		return ret.toArray(new Peer[ret.size()]);
	}

	/**
	* Do occasional DNS requests, but ignoreHostnames should be true
	* on PeerNode construction
	*/
	public void maybeUpdateHandshakeIPs(boolean ignoreHostnames) {
		long now = System.currentTimeMillis();
		Peer localDetectedPeer = null;
		synchronized(this) {
			localDetectedPeer = detectedPeer;
			if((now - lastAttemptedHandshakeIPUpdateTime) < (5 * 60 * 1000)) {  // 5 minutes
				//Logger.minor(this, "Looked up recently (localDetectedPeer = "+localDetectedPeer + " : "+((localDetectedPeer == null) ? "" : localDetectedPeer.getAddress(false).toString()));
				return;
			}
			// We want to come back right away for DNS requesting if this is our first time through
			if(!ignoreHostnames)
				lastAttemptedHandshakeIPUpdateTime = now;
		}
		if(logMINOR)
			Logger.minor(this, "Updating handshake IPs for peer '" + shortToString() + "' (" + ignoreHostnames + ')');
		Peer[] myNominalPeer;

		// Don't synchronize while doing lookups which may take a long time!
		synchronized(this) {
			myNominalPeer = nominalPeer.toArray(new Peer[nominalPeer.size()]);
		}

		Peer[] localHandshakeIPs;
		if(myNominalPeer.length == 0) {
			if(localDetectedPeer == null) {
				synchronized(this) {
					handshakeIPs = null;
				}
				if(logMINOR)
					Logger.minor(this, "1: maybeUpdateHandshakeIPs got a result of: " + handshakeIPsToString());
				return;
			}
			localHandshakeIPs = new Peer[]{localDetectedPeer};
			localHandshakeIPs = updateHandshakeIPs(localHandshakeIPs, ignoreHostnames);
			synchronized(this) {
				handshakeIPs = localHandshakeIPs;
			}
			if(logMINOR)
				Logger.minor(this, "2: maybeUpdateHandshakeIPs got a result of: " + handshakeIPsToString());
			return;
		}

		// Hack for two nodes on the same IP that can't talk over inet for routing reasons
		FreenetInetAddress localhost = node.fLocalhostAddress;
		Peer[] nodePeers = outgoingMangler.getPrimaryIPAddress();

		Vector<Peer> localPeers = null;
		synchronized(this) {
			localPeers = new Vector<Peer>(nominalPeer);
		}

		boolean addedLocalhost = false;
		Peer detectedDuplicate = null;
		for(int i = 0; i < myNominalPeer.length; i++) {
			Peer p = myNominalPeer[i];
			if(p == null)
				continue;
			if(localDetectedPeer != null) {
				if((p != localDetectedPeer) && p.equals(localDetectedPeer)) {
					// Equal but not the same object; need to update the copy.
					detectedDuplicate = p;
				}
			}
			FreenetInetAddress addr = p.getFreenetAddress();
			if(addr.equals(localhost)) {
				if(addedLocalhost)
					continue;
				addedLocalhost = true;
			}
			for(int j = 0; j < nodePeers.length; j++) {
				// REDFLAG - Two lines so we can see which variable is null when it NPEs
				FreenetInetAddress myAddr = nodePeers[j].getFreenetAddress();
				if(myAddr.equals(addr)) {
					if(!addedLocalhost)
						localPeers.add(new Peer(localhost, p.getPort()));
					addedLocalhost = true;
				}
			}
			if(localPeers.contains(p))
				continue;
			localPeers.add(p);
		}

		localHandshakeIPs = localPeers.toArray(new Peer[localPeers.size()]);
		localHandshakeIPs = updateHandshakeIPs(localHandshakeIPs, ignoreHostnames);
		synchronized(this) {
			handshakeIPs = localHandshakeIPs;
			if((detectedDuplicate != null) && detectedDuplicate.equals(localDetectedPeer))
				localDetectedPeer = detectedPeer = detectedDuplicate;
			updateShortToString();
		}
		if(logMINOR) {
			if(localDetectedPeer != null)
				Logger.minor(this, "3: detectedPeer = " + localDetectedPeer + " (" + localDetectedPeer.getAddress(false) + ')');
			Logger.minor(this, "3: maybeUpdateHandshakeIPs got a result of: " + handshakeIPsToString());
		}
	}

	/**
	* Returns this peer's current keyspace location, or -1 if it is unknown.
	*/
	public synchronized double getLocation() {
		return currentLocation;
	}

	public boolean shouldBeExcludedFromPeerList() {
		long now = System.currentTimeMillis();
		synchronized(this) {
			if(BLACK_MAGIC_BACKOFF_PRUNING_PERCENTAGE < backedOffPercent.currentValue())
				return true;
			else if(BLACK_MAGIC_BACKOFF_PRUNING_TIME + now < getRoutingBackedOffUntil())
				return true;
			else
				return false;
		}
	}

	public synchronized  double[] getPeersLocation() {
		return currentPeersLocation;
	}

	public synchronized long getLocSetTime() {
		return locSetTime;
	}

	/**
	* Returns a unique node identifier (usefull to compare two peernodes).
	*/
	public int getIdentityHash() {
		return hashCode;
	}

	/**
	 * Returns true if the last-known build number for this peer is to old to allow traffic to be routed to it.
	 * This does not give any indication as to the connection status of the peer.
	 */
	public synchronized boolean isUnroutableOlderVersion() {
		return unroutableOlderVersion;
	}

	/**
	 * Returns true if this (or another) peer has reported to us that our build number is too old for data to be routed
	 * to us. In turn, we will not route data to them either. Does not strictly indicate that the peer is connected.
	 */
	public synchronized boolean isUnroutableNewerVersion() {
		return unroutableNewerVersion;
	}

	/**
	* Returns true if requests can be routed through this peer. True if the peer's location is known, presently
	* connected, and routing-compatible. That is, ignoring backoff, the peer's location is known, build number
	* is compatible, and routing has not been explicitly disabled.
	*
	* Note possible deadlocks! PeerManager calls this, we call
	* PeerManager in e.g. verified.
	*/
	public boolean isRoutable() {
		return isConnected() && isRoutingCompatible() &&
			!(currentLocation < 0.0 || currentLocation > 1.0);
	}

	/**
	 * Returns true if (apart from actually knowing the peer's location), it is presumed that this peer could route requests.
	 * True if this peer's build number is not 'too-old' or 'too-new', actively connected, and not marked as explicity disabled.
	 * Does not reflect any 'backoff' logic.
	 */
	public boolean isRoutingCompatible() {
		long now = System.currentTimeMillis(); // no System.currentTimeMillis in synchronized
		synchronized(this) {
			if(isRoutable && !disableRouting) {
				timeLastRoutable = now;
				return true;
			}
			return false;
		}
	}

	public boolean isConnected() {
		long now = System.currentTimeMillis(); // no System.currentTimeMillis in synchronized
		synchronized(this) {
			if(isConnected && currentTracker != null && !currentTracker.packets.isDeprecated()) {
				timeLastConnected = now;
				return true;
			}
			return false;
		}
	}

	/**
	* Send a message, off-thread, to this node.
	* @param msg The message to be sent.
	* @param cb The callback to be called when the packet has been sent, or null.
	* @param ctr A callback to tell how many bytes were used to send this message.
	*/
	public MessageItem sendAsync(Message msg, AsyncMessageCallback cb, ByteCounter ctr) throws NotConnectedException {
		if(ctr == null)
			Logger.error(this, "Bytes not logged", new Exception("debug"));
		if(logMINOR)
			Logger.minor(this, "Sending async: " + msg + " : " + cb + " on " + this+" for "+node.getDarknetPortNumber());
		if(!isConnected()) {
			if(cb != null)
				cb.disconnected();
			throw new NotConnectedException();
		}
		addToLocalNodeSentMessagesToStatistic(msg);
		MessageItem item = new MessageItem(msg, cb == null ? null : new AsyncMessageCallback[]{cb}, ctr, this);
		long now = System.currentTimeMillis();
		reportBackoffStatus(now);
		int x = messageQueue.queueAndEstimateSize(item);
		if(x > 1024 || !node.enablePacketCoalescing) {
			// If there is a packet's worth to send, wake up the packetsender.
			node.ps.wakeUp();
		}
		// Otherwise we do not need to wake up the PacketSender
		// It will wake up before the maximum coalescing delay (100ms) because
		// it wakes up every 100ms *anyway*.
		return item;
	}
	
	public boolean unqueueMessage(MessageItem message) {
		if(logMINOR) Logger.minor(this, "Unqueueing message on "+this+" : "+message);
		return messageQueue.removeMessage(message);
	}

	public long getMessageQueueLengthBytes() {
		return messageQueue.getMessageQueueLengthBytes();
	}

	/**
	 * Returns the number of milliseconds that it is estimated to take to transmit the currently queued packets.
	 */
	public long getProbableSendQueueTime() {
		double bandwidth = (getThrottle().getBandwidth()+1.0);
		if(shouldThrottle())
			bandwidth = Math.min(bandwidth, node.getOutputBandwidthLimit() / 2);
		long length = getMessageQueueLengthBytes();
		return (long)(1000.0*length/bandwidth);
	}

	/**
	* @return The last time we received a packet.
	*/
	public synchronized long lastReceivedPacketTime() {
		return timeLastReceivedPacket;
	}

	public synchronized long lastReceivedDataPacketTime() {
		return timeLastReceivedDataPacket;
	}

	public synchronized long timeLastConnected() {
		return timeLastConnected;
	}

	public synchronized long timeLastRoutable() {
		return timeLastRoutable;
	}

	protected void maybeRekey() {
		long now = System.currentTimeMillis();
		boolean shouldDisconnect = false;
		boolean shouldReturn = false;
		boolean shouldRekey = false;
		long timeWhenRekeyingShouldOccur = 0;

		synchronized (this) {
			timeWhenRekeyingShouldOccur = timeLastRekeyed + FNPPacketMangler.SESSION_KEY_REKEYING_INTERVAL;
			shouldDisconnect = (timeWhenRekeyingShouldOccur + FNPPacketMangler.MAX_SESSION_KEY_REKEYING_DELAY < now) && isRekeying;
			shouldReturn = isRekeying || !isConnected;
			shouldRekey = (timeWhenRekeyingShouldOccur < now);
			if((!shouldRekey) && totalBytesExchangedWithCurrentTracker > FNPPacketMangler.AMOUNT_OF_BYTES_ALLOWED_BEFORE_WE_REKEY) {
				shouldRekey = true;
				timeWhenRekeyingShouldOccur = now;
			}
		}

		if(shouldDisconnect) {
			String time = TimeUtil.formatTime(FNPPacketMangler.MAX_SESSION_KEY_REKEYING_DELAY);
			System.err.println("The peer (" + this + ") has been asked to rekey " + time + " ago... force disconnect.");
			Logger.error(this, "The peer (" + this + ") has been asked to rekey " + time + " ago... force disconnect.");
			forceDisconnect(false);
		} else if (shouldReturn || hasLiveHandshake(now)) {
			return;
		} else if(shouldRekey) {
			synchronized(this) {
				isRekeying = true;
				sendHandshakeTime = now; // Immediately
				ctx = null;
			}
			Logger.normal(this, "We are asking for the key to be renewed (" + this.detectedPeer + ')');
		}
	}

	/**
	* @return The time this PeerNode was added to the node (persistent across restarts).
	*/
	public synchronized long getPeerAddedTime() {
		return peerAddedTime;
	}

	/**
	* @return The time elapsed since this PeerNode was added to the node, or the node started up.
	*/
	public synchronized long timeSinceAddedOrRestarted() {
		return System.currentTimeMillis() - timeAddedOrRestarted;
	}

	/**
	* Disconnected e.g. due to not receiving a packet for ages.
	* @param dumpMessageQueue If true, clear the messages-to-send queue.
	* @param dumpTrackers If true, dump the SessionKey's.
	* @return True if the node was connected, false if it was not.
	*/
	public boolean disconnected(boolean dumpMessageQueue, boolean dumpTrackers) {
		final long now = System.currentTimeMillis();
		Logger.normal(this, "Disconnected " + this, new Exception("debug"));
		node.usm.onDisconnect(this);
		node.failureTable.onDisconnect(this);
		node.peers.disconnected(this);
		if(node.nodeUpdater != null)
			node.nodeUpdater.disconnected(this);
		boolean ret;
		SessionKey cur, prev, unv;
		MessageItem[] messagesTellDisconnected = null;
		synchronized(this) {
			ret = isConnected;
			// Force renegotiation.
			isConnected = false;
			isRoutable = false;
			isRekeying = false;
			// Prevent sending packets to the node until that happens.
			cur = currentTracker;
			prev = previousTracker;
			unv = unverifiedTracker;
			if(dumpTrackers) {
				currentTracker = null;
				previousTracker = null;
				unverifiedTracker = null;
			}
			// Else DO NOT clear trackers, because hopefully it's a temporary connectivity glitch.
			sendHandshakeTime = now;
			countFailedRevocationTransfers = 0;
			timePrevDisconnect = timeLastDisconnect;
			timeLastDisconnect = now;
			if(dumpMessageQueue) {
				messagesTellDisconnected = grabQueuedMessageItems();
			}
		}
		if(messagesTellDisconnected != null) {
			if(logMINOR)
				Logger.minor(this, "Messages to dump: "+messagesTellDisconnected.length);
			for(MessageItem mi : messagesTellDisconnected) {
				mi.onDisconnect();
			}
		}
		if(cur != null) cur.packets.disconnected();
		if(prev != null) prev.packets.disconnected();
		if(unv != null) unv.packets.disconnected();
		if(_lastThrottle != null)
			_lastThrottle.maybeDisconnected();
		node.lm.lostOrRestartedNode(this);
		setPeerNodeStatus(now);
		if(!dumpMessageQueue) {
			node.getTicker().queueTimedJob(new Runnable() {
				public void run() {
					if((!PeerNode.this.isConnected()) &&
							timeLastDisconnect == now) {
						MessageItem[] messagesTellDisconnected = grabQueuedMessageItems();
						if(messagesTellDisconnected != null) {
							for(MessageItem mi : messagesTellDisconnected) {
								mi.onDisconnect();
							}
						}
					}

				}
			}, CLEAR_MESSAGE_QUEUE_AFTER);
		}
		// Tell opennet manager even if this is darknet, because we may need more opennet peers now.
		OpennetManager om = node.getOpennet();
		if(om != null)
			om.onDisconnect(this);
		return ret;
	}

	public void forceDisconnect(boolean purge) {
		Logger.error(this, "Forcing disconnect on " + this, new Exception("debug"));
		disconnected(purge, true); // always dump trackers, maybe dump messages
	}

	/**
	* Grab all queued Message's.
	* @return Null if no messages are queued, or an array of
	* Message's.
	*/
	public MessageItem[] grabQueuedMessageItems() {
		return messageQueue.grabQueuedMessageItems();
	}

	public void requeueMessageItems(MessageItem[] messages, int offset, int length, boolean dontLog) {
		requeueMessageItems(messages, offset, length, dontLog, "");
	}

	public void requeueMessageItems(MessageItem[] messages, int offset, int length, boolean dontLog, String reason) {
		// Will usually indicate serious problems
		if(!dontLog) {
			long now = System.currentTimeMillis();
			String rateLimitWrapper = "";
			boolean rateLimitLogging = false;
			if(messages.length > messageRequeueLogRateLimitThreshold) {
				rateLimitWrapper = " (log message rate limited)";
				if(nextMessageRequeueLogTime <= now) {
					nextMessageRequeueLogTime = now + messageRequeueLogRateLimitInterval;
				} else {
					rateLimitLogging = true;
				}
			}
			if(!rateLimitLogging) {
				String reasonWrapper = "";
				if(0 <= reason.length()) {
					reasonWrapper = " because of '" + reason + '\'';
				}
				Logger.normal(this, "Requeueing " + messages.length + " messages" + reasonWrapper + " on " + this + rateLimitWrapper);
			}
		}
		synchronized(messageQueue) {
			for(int i = offset+length-1; i >= offset; i--)
				if(messages[i] != null)
					messageQueue.pushfrontPrioritizedMessageItem(messages[i]);
		}
	}

	/**
	* @return The time at which we must send a packet, even if
	* it means it will only contains ack requests etc., or
	* Long.MAX_VALUE if we have no pending ack request/acks/etc.
	* Note that if this is less than now, it may not be entirely
	* accurate i.e. we definitely must send a packet, but don't
	* rely on it to tell you exactly how overdue we are.
	*/
	public long getNextUrgentTime(long now) {
		long t = Long.MAX_VALUE;
		SessionKey cur;
		SessionKey prev;
		synchronized(this) {
			cur = currentTracker;
			prev = previousTracker;
		}
		SessionKey kt = cur;
		if(kt != null) {
			long next = kt.packets.getNextUrgentTime();
			t = Math.min(t, next);
			if(next < now && logMINOR)
				Logger.minor(this, "Next urgent time from curTracker less than now");
			if(kt.packets.hasPacketsToResend()) return now;
		}
		kt = prev;
		if(kt != null) {
			long next = kt.packets.getNextUrgentTime();
			t = Math.min(t, next);
			if(next < now && logMINOR)
				Logger.minor(this, "Next urgent time from prevTracker less than now");
			if(kt.packets.hasPacketsToResend()) return now;
		}
		try {
			if(cur != null && !cur.packets.wouldBlock(false))
				t = messageQueue.getNextUrgentTime(t, now);
			// If there isn't a current tracker, no point worrying about it as we won't be able to send it anyway...
		} catch (BlockedTooLongException e) {
			// Ignore for now, it will come back around
		}
		return t;
	}

	private synchronized boolean mustSendNotificationsNow(long now) {
		SessionKey kt = currentTracker;
		if(kt != null) {
			if(kt.packets.getNextUrgentTime() < now) return true;
		}
		kt = previousTracker;
		if(kt != null)
			if(kt.packets.getNextUrgentTime() < now) return true;
		return false;
	}

	/**
	* @return The time at which we last sent a packet.
	*/
	public long lastSentPacketTime() {
		return timeLastSentPacket;
	}

	/**
	* @return True, if we are disconnected and it has been a
	* sufficient time period since we last sent a handshake
	* attempt.
	*/
	public boolean shouldSendHandshake() {
		long now = System.currentTimeMillis();
		boolean tempShouldSendHandshake = false;
		synchronized(this) {
			tempShouldSendHandshake = ((now > sendHandshakeTime) && (handshakeIPs != null) && (isRekeying || !isConnected()));
		}
		if(tempShouldSendHandshake && (hasLiveHandshake(now)))
			tempShouldSendHandshake = false;
		if(tempShouldSendHandshake) {
			if(isBurstOnly()) {
				synchronized(this) {
					isBursting = true;
				}
				setPeerNodeStatus(System.currentTimeMillis());
			} else
				return true;
		}
		return tempShouldSendHandshake;
	}

	/**
	* Does the node have a live handshake in progress?
	* @param now The current time.
	*/
	public boolean hasLiveHandshake(long now) {
		KeyAgreementSchemeContext c = null;
		synchronized(this) {
			c = ctx;
		}
		if(c != null && logMINOR)
			Logger.minor(this, "Last used: " + (now - c.lastUsedTime()));
		return !((c == null) || (now - c.lastUsedTime() > Node.HANDSHAKE_TIMEOUT));
	}
	boolean firstHandshake = true;

	/**
	 * Set sendHandshakeTime, and return whether to fetch the ARK.
	 */
	protected boolean innerCalcNextHandshake(boolean successfulHandshakeSend, boolean dontFetchARK, long now) {
		if(isBurstOnly())
			return calcNextHandshakeBurstOnly(now);
		synchronized(this) {
			long delay;
			if(unroutableOlderVersion || unroutableNewerVersion || disableRouting) {
				// Let them know we're here, but have no hope of routing general data to them.
				delay = Node.MIN_TIME_BETWEEN_VERSION_SENDS + node.random.nextInt(Node.RANDOMIZED_TIME_BETWEEN_VERSION_SENDS);
			} else if(invalidVersion() && !firstHandshake) {
				delay = Node.MIN_TIME_BETWEEN_VERSION_PROBES + node.random.nextInt(Node.RANDOMIZED_TIME_BETWEEN_VERSION_PROBES);
			} else {
				delay = Node.MIN_TIME_BETWEEN_HANDSHAKE_SENDS + node.random.nextInt(Node.RANDOMIZED_TIME_BETWEEN_HANDSHAKE_SENDS);
			}
			// FIXME proper multi-homing support!
			delay /= (handshakeIPs == null ? 1 : handshakeIPs.length);
			if(delay < 3000) delay = 3000;
			sendHandshakeTime = now + delay;

			if(successfulHandshakeSend)
				firstHandshake = false;
			handshakeCount++;
			return handshakeCount == MAX_HANDSHAKE_COUNT;
		}
	}

	private synchronized boolean calcNextHandshakeBurstOnly(long now) {
		boolean fetchARKFlag = false;
		listeningHandshakeBurstCount++;
		if(isBurstOnly()) {
			if(listeningHandshakeBurstCount >= listeningHandshakeBurstSize) {
				listeningHandshakeBurstCount = 0;
				fetchARKFlag = true;
			}
		}
		long delay;
		if(listeningHandshakeBurstCount == 0) {  // 0 only if we just reset it above
			delay = Node.MIN_TIME_BETWEEN_BURSTING_HANDSHAKE_BURSTS
				+ node.random.nextInt(Node.RANDOMIZED_TIME_BETWEEN_BURSTING_HANDSHAKE_BURSTS);
			listeningHandshakeBurstSize = Node.MIN_BURSTING_HANDSHAKE_BURST_SIZE
					+ node.random.nextInt(Node.RANDOMIZED_BURSTING_HANDSHAKE_BURST_SIZE);
			isBursting = false;
		} else {
			delay = Node.MIN_TIME_BETWEEN_HANDSHAKE_SENDS
				+ node.random.nextInt(Node.RANDOMIZED_TIME_BETWEEN_HANDSHAKE_SENDS);
		}
		// FIXME proper multi-homing support!
		delay /= (handshakeIPs == null ? 1 : handshakeIPs.length);
		if(delay < 3000) delay = 3000;

		sendHandshakeTime = now + delay;
		if(logMINOR) Logger.minor(this, "Next BurstOnly mode handshake in "+(sendHandshakeTime - now)+"ms for "+shortToString()+" (count: "+listeningHandshakeBurstCount+", size: "+listeningHandshakeBurstSize+ ')', new Exception("double-called debug"));
		return fetchARKFlag;
	}

	protected void calcNextHandshake(boolean successfulHandshakeSend, boolean dontFetchARK, boolean notRegistered) {
		long now = System.currentTimeMillis();
		boolean fetchARKFlag = false;
		fetchARKFlag = innerCalcNextHandshake(successfulHandshakeSend, dontFetchARK, now);
		if(!notRegistered)
			setPeerNodeStatus(now);  // Because of isBursting being set above and it can't hurt others
		// Don't fetch ARKs for peers we have verified (through handshake) to be incompatible with us
		if(fetchARKFlag && !dontFetchARK) {
			long arkFetcherStartTime1 = System.currentTimeMillis();
			startARKFetcher();
			long arkFetcherStartTime2 = System.currentTimeMillis();
			if((arkFetcherStartTime2 - arkFetcherStartTime1) > 500)
				Logger.normal(this, "arkFetcherStartTime2 is more than half a second after arkFetcherStartTime1 (" + (arkFetcherStartTime2 - arkFetcherStartTime1) + ") working on " + shortToString());
		}
	}

	/** If the outgoingMangler allows bursting, we still don't want to burst *all the time*, because it may be mistaken
	 * in its detection of a port forward. So from time to time we will aggressively handshake anyway. This flag is set
	 * once every UPDATE_BURST_NOW_PERIOD. */
	private boolean burstNow;
	private long timeSetBurstNow;
	static final int UPDATE_BURST_NOW_PERIOD = 5*60*1000;
	/** Burst only 19 in 20 times if definitely port forwarded. Save entropy by writing this as 20 not 0.95. */
	static final int P_BURST_IF_DEFINITELY_FORWARDED = 20;

	public boolean isBurstOnly() {
		AddressTracker.Status status = outgoingMangler.getConnectivityStatus();
		if(status == AddressTracker.Status.DONT_KNOW) return false;
		if(status == AddressTracker.Status.DEFINITELY_NATED || status == AddressTracker.Status.MAYBE_NATED) return false;

		// For now. FIXME try it with a lower probability when we're sure that the packet-deltas mechanisms works.
		if(status == AddressTracker.Status.MAYBE_PORT_FORWARDED) return false;
		long now = System.currentTimeMillis();
		if(now - timeSetBurstNow > UPDATE_BURST_NOW_PERIOD) {
			burstNow = (node.random.nextInt(P_BURST_IF_DEFINITELY_FORWARDED) == 0);
			timeSetBurstNow = now;
		}
		return burstNow;
	}

	/**
	* Call this method when a handshake request has been
	* sent.
	*/
	public void sentHandshake(boolean notRegistered) {
		if(logMINOR)
			Logger.minor(this, "sentHandshake(): " + this);
		calcNextHandshake(true, false, notRegistered);
	}

	/**
	* Call this method when a handshake request could not be sent (i.e. no IP address available)
	* sent.
	*/
	public void couldNotSendHandshake(boolean notRegistered) {
		if(logMINOR)
			Logger.minor(this, "couldNotSendHandshake(): " + this);
		calcNextHandshake(false, false, notRegistered);
	}

	/**
	* @return The maximum time between received packets.
	*/
	public int maxTimeBetweenReceivedPackets() {
		return Node.MAX_PEER_INACTIVITY;
	}

	/**
	* Low-level ping this node.
	* @return True if we received a reply inside 2000ms.
	* (If we have heavy packet loss, it can take that long to resend).
	*/
	public boolean ping(int pingID) throws NotConnectedException {
		Message ping = DMT.createFNPPing(pingID);
		node.usm.send(this, ping, node.dispatcher.pingCounter);
		Message msg;
		try {
			msg = node.usm.waitFor(MessageFilter.create().setTimeout(2000).setType(DMT.FNPPong).setField(DMT.PING_SEQNO, pingID), null);
		} catch(DisconnectedException e) {
			throw new NotConnectedException("Disconnected while waiting for pong");
		}
		return msg != null;
	}

	/**
	* Decrement the HTL (or not), in accordance with our
	* probabilistic HTL rules.
	* @param htl The old HTL.
	* @return The new HTL.
	*/
	public short decrementHTL(short htl) {
		short max = node.maxHTL();
		if(htl > max)
			htl = max;
		if(htl <= 0)
			return 0;
		if(htl == max) {
			if(decrementHTLAtMaximum || node.disableProbabilisticHTLs)
				htl--;
			return htl;
		}
		if(htl == 1) {
			if(decrementHTLAtMinimum || node.disableProbabilisticHTLs)
				htl--;
			return htl;
		}
		htl--;
		return htl;
	}

	/**
	* Enqueue a message to be sent to this node and wait up to a minute for it to be transmitted.
	*/
	public void sendSync(Message req, ByteCounter ctr) throws NotConnectedException {
		SyncMessageCallback cb = new SyncMessageCallback();
		sendAsync(req, cb, ctr);
		cb.waitForSend(60 * 1000);
		if (!cb.done) {
			Logger.error(this, "Waited too long for a blocking send for " + req + " to " + PeerNode.this, new Exception("error"));
			this.localRejectedOverload("SendSyncTimeout");
		}
	}

	private class SyncMessageCallback implements AsyncMessageCallback {

		private boolean done = false;
		private boolean disconnected = false;

		public synchronized void waitForSend(long maxWaitInterval) throws NotConnectedException {
			long now = System.currentTimeMillis();
			long end = now + maxWaitInterval;
			while((now = System.currentTimeMillis()) < end) {
				if(done) {
					if(disconnected)
						throw new NotConnectedException();
					return;
				}
				int waitTime = (int) (Math.min(end - now, Integer.MAX_VALUE));
				try {
					wait(waitTime);
				} catch(InterruptedException e) {
				// Ignore
				}
			}
		}

		public void acknowledged() {
			synchronized(this) {
				if(!done)
					// Can happen due to lag.
					Logger.normal(this, "Acknowledged but not sent?! on " + this + " for " + PeerNode.this+" - lag ???");
				else
					return;
				done = true;
				notifyAll();
			}
		}

		public void disconnected() {
			synchronized(this) {
				done = true;
				disconnected = true;
				notifyAll();
			}
		}

		public void fatalError() {
			synchronized(this) {
				done = true;
				notifyAll();
			}
		}

		public void sent() {
			synchronized(this) {
				done = true;
				notifyAll();
			}
		}
	}

	public void updateLocation(double newLoc, double[] newLocs) {
		if(newLoc < 0.0 || newLoc > 1.0) {
			Logger.error(this, "Invalid location update for " + this+ " ("+newLoc+')', new Exception("error"));
			// Ignore it
			return;
		}

		for(double currentLoc : newLocs) {
			if(currentLoc < 0.0 || currentLoc > 1.0) {
				Logger.error(this, "Invalid location update for " + this + " ("+currentLoc+')', new Exception("error"));
				// Ignore it
				return;
			}
		}

		Arrays.sort(newLocs);

		synchronized(this) {
			currentLocation = newLoc;
			currentPeersLocation = newLocs;
			locSetTime = System.currentTimeMillis();
		}
		node.peers.writePeers();
		setPeerNodeStatus(System.currentTimeMillis());
	}

	/**
	* Should we reject a swap request?
	*/
	public boolean shouldRejectSwapRequest() {
		long now = System.currentTimeMillis();
		synchronized(this) {
			if(timeLastReceivedSwapRequest > 0) {
				long timeSinceLastTime = now - timeLastReceivedSwapRequest;
				swapRequestsInterval.report(timeSinceLastTime);
				double averageInterval = swapRequestsInterval.currentValue();
				if(averageInterval >= Node.MIN_INTERVAL_BETWEEN_INCOMING_SWAP_REQUESTS) {
					timeLastReceivedSwapRequest = now;
					return false;
				} else return true;
			}
			timeLastReceivedSwapRequest = now;
		}
		return false;
	}

	/**
	* Should we reject a swap request?
	*/
	public boolean shouldRejectProbeRequest() {
		long now = System.currentTimeMillis();
		synchronized(this) {
			if(timeLastReceivedProbeRequest > 0) {
				long timeSinceLastTime = now - timeLastReceivedProbeRequest;
				probeRequestsInterval.report(timeSinceLastTime);
				double averageInterval = probeRequestsInterval.currentValue();
				if(averageInterval >= Node.MIN_INTERVAL_BETWEEN_INCOMING_PROBE_REQUESTS) {
					timeLastReceivedProbeRequest = now;
					return false;
				} else return true;
			}
			timeLastReceivedProbeRequest = now;
		}
		return false;
	}

	/**
	* IP on the other side appears to have changed...
	* @param newPeer The new address of the peer.
	*/
	public void changedIP(Peer newPeer) {
		setDetectedPeer(newPeer);
	}

	private void setDetectedPeer(Peer newPeer) {
		// Only clear lastAttemptedHandshakeIPUpdateTime if we have a new IP.
		// Also, we need to call .equals() to propagate any DNS lookups that have been done if the two have the same domain.
		Peer p = newPeer;
		newPeer = newPeer.dropHostName();
		if(newPeer == null) {
			Logger.error(this, "Impossible: No address for detected peer! "+p+" on "+this);
			return;
		}
		synchronized(this) {
			Peer oldPeer = detectedPeer;
			if((newPeer != null) && ((oldPeer == null) || !oldPeer.equals(newPeer))) {
				this.detectedPeer = newPeer;
				updateShortToString();
				this.lastAttemptedHandshakeIPUpdateTime = 0;
				if(!isConnected)
					return;
				// Prevent leak by clearing, *but keep the current handshake*
				newPeer = newPeer.dropHostName();
				oldPeer = oldPeer.dropHostName();
				byte[] newPeerHandshake = jfkNoncesSent.get(newPeer);
				byte[] oldPeerHandshake = jfkNoncesSent.get(oldPeer);
				jfkNoncesSent.clear();
				jfkNoncesSent.put(newPeer, newPeerHandshake);
				jfkNoncesSent.put(newPeer, oldPeerHandshake);
			} else
				return;
		}
		getThrottle().maybeDisconnected();
		sendIPAddressMessage();
	}

	/**
	* @return The current primary SessionKey, or null if we
	* don't have one.
	*/
	public synchronized SessionKey getCurrentKeyTracker() {
		return currentTracker;
	}

	/**
	* @return The previous primary SessionKey, or null if we
	* don't have one.
	*/
	public synchronized SessionKey getPreviousKeyTracker() {
		return previousTracker;
	}

	/**
	* @return The unverified SessionKey, if any, or null if we
	* don't have one. The caller MUST call verified(KT) if a
	* decrypt succeeds with this KT.
	*/
	public synchronized SessionKey getUnverifiedKeyTracker() {
		return unverifiedTracker;
	}

	private String shortToString;
	private void updateShortToString() {
		shortToString = super.toString() + '@' + detectedPeer + '@' + HexUtil.bytesToHex(identity);
	}

	/**
	* @return short version of toString()
	* *** Note that this is not synchronized! It is used by logging in code paths that
	* will deadlock if it is synchronized! ***
	*/
	public String shortToString() {
		return shortToString;
	}

	@Override
	public String toString() {
		// FIXME?
		return shortToString()+'@'+Integer.toHexString(super.hashCode());
	}

	/**
	* Update timeLastReceivedPacket
	* @throws NotConnectedException
	* @param dontLog If true, don't log an error or throw an exception if we are not connected. This
	* can be used in handshaking when the connection hasn't been verified yet.
	* @param dataPacket If this is a real packet, as opposed to a handshake packet.
	*/
	void receivedPacket(boolean dontLog, boolean dataPacket) {
		synchronized(this) {
			if((!isConnected) && (!dontLog)) {
				// Don't log if we are disconnecting, because receiving packets during disconnecting is normal.
				// That includes receiving packets after we have technically disconnected already.
				// A race condition involving forceCancelDisconnecting causing a mistaken log message anyway
				// is conceivable, but unlikely...
				if((unverifiedTracker == null) && (currentTracker == null) && !disconnecting)
					Logger.error(this, "Received packet while disconnected!: " + this, new Exception("error"));
				else
					if(logMINOR)
						Logger.minor(this, "Received packet while disconnected on " + this + " - recently disconnected() ?");
			} else {
				if(logMINOR) Logger.minor(this, "Received packet on "+this);
			}
		}
		long now = System.currentTimeMillis();
		synchronized(this) {
			timeLastReceivedPacket = now;
			if(dataPacket)
				timeLastReceivedDataPacket = now;
		}
	}

	/**
	* Update timeLastSentPacket
	*/
	public void sentPacket() {
		timeLastSentPacket = System.currentTimeMillis();
	}

	public synchronized KeyAgreementSchemeContext getKeyAgreementSchemeContext() {
		return ctx;
	}

	public synchronized void setKeyAgreementSchemeContext(KeyAgreementSchemeContext ctx2) {
		this.ctx = ctx2;
		if(logMINOR)
			Logger.minor(this, "setKeyAgreementSchemeContext(" + ctx2 + ") on " + this);
	}

	/**
	* Called when we have completed a handshake, and have a new session key.
	* Creates a new tracker and demotes the old one. Deletes the old one if
	* the bootID isn't recognized, since if the node has restarted we cannot
	* recover old messages. In more detail:
	* <ul>
	* <li>Process the new noderef (check if it's valid, pick up any new information etc).</li>
	* <li>Handle version conflicts (if the node is too old, or we are too old, we mark it as
	* non-routable, but some messages will still be exchanged e.g. Update Over Mandatory stuff).</li>
	* <li>Deal with key trackers (if we just got message 4, the new key tracker becomes current;
	* if we just got message 3, it's possible that our message 4 will be lost in transit, so we
	* make the new tracker unverified. It will be promoted to current if we get a packet on it..
	* if the node has restarted, we dump the old key trackers, otherwise current becomes previous).</li>
	* <li>Complete the connection process: update the node's status, send initial messages, update
	* the last-received-packet timestamp, etc.</li>
	* @param thisBootID The boot ID of the peer we have just connected to.
	* This is simply a random number regenerated on every startup of the node.
	* We use it to determine whether the node has restarted since we last saw
	* it.
	* @param data Byte array from which to read the new noderef.
	* @param offset Offset to start reading at.
	* @param length Number of bytes to read.
	* @param encKey The new session key.
	* @param replyTo The IP the handshake came in on.
	* @param trackerID The tracker ID proposed by the other side. If -1, create a new tracker. If any
	* other value, check whether we have it, and if we do, return that, otherwise return the ID of the
	* new tracker.
	* @param isJFK4 If true, we are processing a JFK(4) and must respect the tracker ID chosen by the
	* responder. If false, we are processing a JFK(3) and we can either reuse the suggested tracker ID,
	* which the other side is able to reuse, or we can create a new tracker ID.
	* @param jfk4SameAsOld If true, the responder chose to use the tracker ID that we provided. If
	* we don't have it now the connection fails.
	* @return The ID of the new PacketTracker. If this is different to the passed-in trackerID, then
	* it's a new tracker. -1 to indicate failure.
	*/
	public long completedHandshake(long thisBootID, byte[] data, int offset, int length, BlockCipher encCipher, byte[] encKey, Peer replyTo, boolean unverified, int negType, long trackerID, boolean isJFK4, boolean jfk4SameAsOld) {
		long now = System.currentTimeMillis();
		if(logMINOR) Logger.minor(this, "Tracker ID "+trackerID+" isJFK4="+isJFK4+" jfk4SameAsOld="+jfk4SameAsOld);

		// Update sendHandshakeTime; don't send another handshake for a while.
		// If unverified, "a while" determines the timeout; if not, it's just good practice to avoid a race below.
		if(!(isSeed() && this instanceof SeedServerPeerNode))
                    calcNextHandshake(true, true, false);
		stopARKFetcher();
		try {
			// First, the new noderef
			processNewNoderef(data, offset, length);
		} catch(FSParseException e1) {
			synchronized(this) {
				bogusNoderef = true;
				// Disconnect, something broke
				isConnected = false;
			}
			Logger.error(this, "Failed to parse new noderef for " + this + ": " + e1, e1);
			node.peers.disconnected(this);
			return -1;
		}
		boolean routable = true;
		boolean newer = false;
		boolean older = false;
		if(isSeed()) {
                        routable = false;
                        if(logMINOR) Logger.minor(this, "Not routing traffic to " + this + " it's for announcement.");
                } else if(bogusNoderef) {
			Logger.normal(this, "Not routing traffic to " + this + " - bogus noderef");
			routable = false;
			//FIXME: It looks like bogusNoderef will just be set to false a few lines later...
		} else if(reverseInvalidVersion()) {
			try {
				node.setNewestPeerLastGoodVersion(Version.getArbitraryBuildNumber(getLastGoodVersion(), Version.lastGoodBuild()));
			} catch(NumberFormatException e) {
			// ignore
			}
			Logger.normal(this, "Not routing traffic to " + this + " - reverse invalid version " + Version.getVersionString() + " for peer's lastGoodversion: " + getLastGoodVersion());
			newer = true;
		} else
			newer = false;
		if(forwardInvalidVersion()) {
			Logger.normal(this, "Not routing traffic to " + this + " - invalid version " + getVersion());
			older = true;
			routable = false;
		} else if(Math.abs(clockDelta) > MAX_CLOCK_DELTA) {
			Logger.normal(this, "Not routing traffic to " + this + " - clock problems");
			routable = false;
		} else
			older = false;
		changedIP(replyTo);
		boolean bootIDChanged = false;
		boolean wasARekey = false;
		SessionKey oldPrev = null;
		SessionKey oldCur = null;
		SessionKey prev = null;
		SessionKey newTracker;
		MessageItem[] messagesTellDisconnected = null;
		PacketTracker packets = null;
		synchronized(this) {
			// FIXME this shouldn't happen, does it?
			if(currentTracker != null) {
				if(Arrays.equals(encKey, currentTracker.sessionKey)) {
					Logger.error(this, "completedHandshake() with identical key to current, maybe replayed JFK(4)?");
					return -1;
				}
			}
			if(previousTracker != null) {
				if(Arrays.equals(encKey, previousTracker.sessionKey)) {
					Logger.error(this, "completedHandshake() with identical key to previous, maybe replayed JFK(4)?");
					return -1;
				}
			}
			if(unverifiedTracker != null) {
				if(Arrays.equals(encKey, unverifiedTracker.sessionKey)) {
					Logger.error(this, "completedHandshake() with identical key to unverified, maybe replayed JFK(4)?");
					return -1;
				}
			}
			handshakeCount = 0;
			bogusNoderef = false;
			// Don't reset the uptime if we rekey
			if(!isConnected) {
				connectedTime = now;
				countSelectionsSinceConnected = 0;
				sentInitialMessages = false;
			} else
				wasARekey = true;
			isConnected = true;
			disableRouting = disableRoutingHasBeenSetLocally || disableRoutingHasBeenSetRemotely;
			isRoutable = routable;
			unroutableNewerVersion = newer;
			unroutableOlderVersion = older;
			boolean notReusingTracker = false;
			bootIDChanged = (thisBootID != this.bootID);
			if(bootIDChanged && wasARekey) {
				Logger.error(this, "Changed boot ID while rekeying! from " + bootID + " to " + thisBootID + " for " + getPeer());
				wasARekey = false;
				connectedTime = now;
				countSelectionsSinceConnected = 0;
				sentInitialMessages = false;
			} else if(bootIDChanged && logMINOR)
				Logger.minor(this, "Changed boot ID from " + bootID + " to " + thisBootID + " for " + getPeer());
			this.bootID = thisBootID;
			if(currentTracker != null && currentTracker.packets.trackerID == trackerID && !currentTracker.packets.isDeprecated()) {
				if(isJFK4 && !jfk4SameAsOld)
					Logger.error(this, "In JFK(4), found tracker ID "+trackerID+" but other side says is new! for "+this);
				packets = currentTracker.packets;
				if(logMINOR) Logger.minor(this, "Re-using packet tracker ID "+trackerID+" on "+this+" from current "+currentTracker);
			} else if(previousTracker != null && previousTracker.packets.trackerID == trackerID && !previousTracker.packets.isDeprecated()) {
				if(isJFK4 && !jfk4SameAsOld)
					Logger.error(this, "In JFK(4), found tracker ID "+trackerID+" but other side says is new! for "+this);
				packets = previousTracker.packets;
				if(logMINOR) Logger.minor(this, "Re-using packet tracker ID "+trackerID+" on "+this+" from prev "+previousTracker);
			} else if(isJFK4 && jfk4SameAsOld) {
				isConnected = false;
				Logger.error(this, "Can't reuse old tracker ID "+trackerID+" as instructed - disconnecting");
				return -1;
			} else if(trackerID == -1) {
				// Create a new tracker unconditionally
				packets = new PacketTracker(this);
				notReusingTracker = true;
				if(logMINOR) Logger.minor(this, "Creating new PacketTracker as instructed for "+this);
			} else {
				if(isJFK4 && negType >= 4 && trackerID < 0)
					Logger.error(this, "JFK(4) packet with neg type "+negType+" has negative tracker ID: "+trackerID);

				notReusingTracker = true;
				if(isJFK4/* && !jfk4SameAsOld implied */ && trackerID >= 0) {
					packets = new PacketTracker(this, trackerID);
				} else
					packets = new PacketTracker(this);
				if(logMINOR) Logger.minor(this, "Creating new tracker (last resort) on "+this);
			}
			if(bootIDChanged || notReusingTracker) {
				if((!bootIDChanged) && notReusingTracker && !(currentTracker == null && previousTracker == null))
					// FIXME is this a real problem? Clearly the other side has changed trackers for some reason...
					// Normally that shouldn't happen except when a connection times out ... it is probably possible
					// for that to timeout on one side and not the other ...
					Logger.error(this, "Not reusing tracker, so wiping old trackers for "+this);
				oldPrev = previousTracker;
				oldCur = currentTracker;
				previousTracker = null;
				currentTracker = null;
				// Messages do not persist across restarts.
				// Generally they would be incomprehensible, anything that isn't should be sent as
				// connection initial messages by maybeOnConnect().
				messagesTellDisconnected = grabQueuedMessageItems();
				this.offeredMainJarVersion = 0;
			} else {
				// else it's a rekey
			}
			newTracker = new SessionKey(this, packets, encCipher, encKey);
			if(logMINOR) Logger.minor(this, "New key tracker in completedHandshake: "+newTracker+" for "+packets+" for "+shortToString()+" neg type "+negType);
			if(unverified) {
				if(unverifiedTracker != null) {
					// Keep the old unverified tracker if possible.
					if(previousTracker == null)
						previousTracker = unverifiedTracker;
				}
				unverifiedTracker = newTracker;
				if(currentTracker == null || currentTracker.packets.isDeprecated())
					isConnected = false;
			} else {
				prev = currentTracker;
				previousTracker = prev;
				currentTracker = newTracker;
				// Keep the old unverified tracker.
				// In case of a race condition (two setups between A and B complete at the same time),
				// we might want to keep the unverified tracker rather than the previous tracker.
				neverConnected = false;
				maybeClearPeerAddedTimeOnConnect();
				maybeSwapTrackers();
				prev = previousTracker;
			}
			ctx = null;
			isRekeying = false;
			timeLastRekeyed = now - (unverified ? 0 : FNPPacketMangler.MAX_SESSION_KEY_REKEYING_DELAY / 2);
			totalBytesExchangedWithCurrentTracker = 0;
			// This has happened in the past, and caused problems, check for it.
			if(currentTracker != null && previousTracker != null &&
					Arrays.equals(currentTracker.sessionKey, previousTracker.sessionKey))
				Logger.error(this, "currentTracker key equals previousTracker key: cur "+currentTracker+" prev "+previousTracker);
			if(previousTracker != null && unverifiedTracker != null &&
					Arrays.equals(previousTracker.sessionKey, unverifiedTracker.sessionKey))
				Logger.error(this, "previousTracker key equals unverifiedTracker key: prev "+previousTracker+" unv "+unverifiedTracker);
			timeLastSentPacket = now;
		}
		if(messagesTellDisconnected != null) {
			for(int i=0;i<messagesTellDisconnected.length;i++) {
				messagesTellDisconnected[i].onDisconnect();
			}
		}

		if(bootIDChanged) {
			node.lm.lostOrRestartedNode(this);
			node.usm.onRestart(this);
		}
		if(oldPrev != null && oldPrev.packets != newTracker.packets)
			oldPrev.packets.completelyDeprecated(newTracker);
		if(oldCur != null && oldCur.packets != newTracker.packets)
			oldCur.packets.completelyDeprecated(newTracker);
		if(prev != null && prev.packets != newTracker.packets)
			prev.packets.deprecated();
		PacketThrottle throttle;
		synchronized(this) {
			throttle = _lastThrottle;
		}
		if(throttle != null) throttle.maybeDisconnected();
		Logger.normal(this, "Completed handshake with " + this + " on " + replyTo + " - current: " + currentTracker +
			" old: " + previousTracker + " unverified: " + unverifiedTracker + " bootID: " + thisBootID + " for " + shortToString());

		// Received a packet
		receivedPacket(unverified, false);

		setPeerNodeStatus(now);

		if(newer || older || !isConnected())
			node.peers.disconnected(this);
		else if(!wasARekey) {
			node.peers.addConnectedPeer(this);
			maybeOnConnect();
		}

		return packets.trackerID;
	}

	protected abstract void maybeClearPeerAddedTimeOnConnect();

	/**
	 * Resolve race conditions where two connection setups between two peers complete simultaneously.
	 * Swap prev and current if:
	 * - There is a very short period between their respective creations.
	 * - Current's hashcode (including the key, the word "test", and the xor of the boot IDs) is
	 * greater than previous's.
	 */
	private synchronized void maybeSwapTrackers() {
		if(currentTracker == null || previousTracker == null) return;
		if(currentTracker.packets == previousTracker.packets) return;
		long delta = Math.abs(currentTracker.packets.createdTime - previousTracker.packets.createdTime);
		if(previousTracker != null && (!previousTracker.packets.isDeprecated()) &&
				delta < CHECK_FOR_SWAPPED_TRACKERS_INTERVAL) {
			// Swap prev and current iff H(new key) > H(old key).
			// To deal with race conditions (node A gets 1 current 2 prev, node B gets 2 current 1 prev; when we rekey we lose data and cause problems).

			// FIXME since this is a key dependancy, it needs to be looked at.
			// However, an attacker cannot get this far without knowing the privkey, so it's unlikely to be an issue.

			MessageDigest md = SHA256.getMessageDigest();
			md.update(currentTracker.sessionKey);
			md.update(TEST_AS_BYTES);
			md.update(Fields.longToBytes(bootID ^ node.bootID));
			int curHash = Fields.hashCode(md.digest());
			md.reset();

			md.update(previousTracker.sessionKey);
			md.update(TEST_AS_BYTES);
			md.update(Fields.longToBytes(bootID ^ node.bootID));
			int prevHash = Fields.hashCode(md.digest());
			SHA256.returnMessageDigest(md);

			if(prevHash < curHash) {
				// Swap over
				SessionKey temp = previousTracker;
				previousTracker = currentTracker;
				currentTracker = temp;
				if(logMINOR) Logger.minor(this, "Swapped SessionKey's on "+this+" cur "+currentTracker+" prev "+previousTracker+" delta "+delta+" cur.deprecated="+currentTracker.packets.isDeprecated()+" prev.deprecated="+previousTracker.packets.isDeprecated());
			} else {
				if(logMINOR) Logger.minor(this, "Not swapping SessionKey's on "+this+" cur "+currentTracker+" prev "+previousTracker+" delta "+delta+" cur.deprecated="+currentTracker.packets.isDeprecated()+" prev.deprecated="+previousTracker.packets.isDeprecated());
			}
		} else {
			if (logMINOR)
				Logger.minor(this, "Not swapping SessionKey's: previousTracker = " + previousTracker.toString()
				        + (previousTracker.packets.isDeprecated() ? " (deprecated)" : "") + " time delta = " + delta);
		}
	}

	public long getBootID() {
		return bootID;
	}
	private final Object arkFetcherSync = new Object();

	void startARKFetcher() {
		// FIXME any way to reduce locking here?
		if(!node.enableARKs) return;
		synchronized(arkFetcherSync) {
			if(myARK == null) {
				Logger.minor(this, "No ARK for " + this + " !!!!");
				return;
			}
			if(arkFetcher == null) {
				Logger.minor(this, "Starting ARK fetcher for " + this + " : " + myARK);
				arkFetcher = node.clientCore.uskManager.subscribeContent(myARK, this, true, node.arkFetcherContext, RequestStarter.IMMEDIATE_SPLITFILE_PRIORITY_CLASS, node.nonPersistentClient);
			}
		}
	}

	protected void stopARKFetcher() {
		if(!node.enableARKs) return;
		Logger.minor(this, "Stopping ARK fetcher for " + this + " : " + myARK);
		// FIXME any way to reduce locking here?
		synchronized(arkFetcherSync) {
			if(arkFetcher == null)
				return;
			node.clientCore.uskManager.unsubscribeContent(myARK, this.arkFetcher, true);
			arkFetcher = null;
		}
	}


	// Both at IMMEDIATE_SPLITFILE_PRIORITY_CLASS because we want to compete with FMS, not
	// wipe it out!

	public short getPollingPriorityNormal() {
		return RequestStarter.IMMEDIATE_SPLITFILE_PRIORITY_CLASS;
	}

	public short getPollingPriorityProgress() {
		return RequestStarter.IMMEDIATE_SPLITFILE_PRIORITY_CLASS;
	}

	boolean sentInitialMessages;

	void maybeSendInitialMessages() {
		synchronized(this) {
			if(sentInitialMessages)
				return;
			if(currentTracker != null && !currentTracker.packets.isDeprecated()) // FIXME is that possible?
				sentInitialMessages = true;
			else
				return;
		}

		sendInitialMessages();
	}

	/**
	* Send any high level messages that need to be sent on connect.
	*/
	protected void sendInitialMessages() {
		Message locMsg = DMT.createFNPLocChangeNotificationNew(node.lm.getLocation(), node.peers.getPeerLocationDoubles(true));
		Message ipMsg = DMT.createFNPDetectedIPAddress(detectedPeer);
		Message timeMsg = DMT.createFNPTime(System.currentTimeMillis());
		Message packetsMsg = createSentPacketsMessage();
		Message dRoutingMsg = DMT.createRoutingStatus(!disableRoutingHasBeenSetLocally);
		Message uptimeMsg = DMT.createFNPUptime((byte)(int)(100*node.uptime.getUptime()));

		try {
			if(isRealConnection())
				sendAsync(locMsg, null, node.nodeStats.initialMessagesCtr);
			sendAsync(ipMsg, null, node.nodeStats.initialMessagesCtr);
			sendAsync(timeMsg, null, node.nodeStats.initialMessagesCtr);
			sendAsync(packetsMsg, null, node.nodeStats.initialMessagesCtr);
			sendAsync(dRoutingMsg, null, node.nodeStats.initialMessagesCtr);
			sendAsync(uptimeMsg, null, node.nodeStats.initialMessagesCtr);
		} catch(NotConnectedException e) {
			Logger.error(this, "Completed handshake with " + getPeer() + " but disconnected (" + isConnected + ':' + currentTracker + "!!!: " + e, e);
		}

		if(node.nodeUpdater != null && isRealConnection())
			node.nodeUpdater.maybeSendUOMAnnounce(this);
		sendConnectedDiffNoderef();
	}

	private Message createSentPacketsMessage() {
		long[][] sent = getSentPacketTimesHashes();
		long[] times = sent[0];
		long[] hashes = sent[1];
		long now = System.currentTimeMillis();
		long horizon = now - Integer.MAX_VALUE;
		int skip = 0;
		for(int i = 0; i < times.length; i++) {
			long time = times[i];
			if(time < horizon)
				skip++;
			else
				break;
		}
		int[] timeDeltas = new int[times.length - skip];
		for(int i = skip; i < times.length; i++)
			timeDeltas[i] = (int) (now - times[i]);
		if(skip != 0) {
			// Unlikely code path, only happens with very long uptime.
			// Trim hashes too.
			long[] newHashes = new long[hashes.length - skip];
			System.arraycopy(hashes, skip, newHashes, 0, hashes.length - skip);
		}
		return DMT.createFNPSentPackets(timeDeltas, hashes, now);
	}

	private void sendIPAddressMessage() {
		Message ipMsg = DMT.createFNPDetectedIPAddress(detectedPeer);
		try {
			sendAsync(ipMsg, null, node.nodeStats.changedIPCtr);
		} catch(NotConnectedException e) {
			Logger.normal(this, "Sending IP change message to " + this + " but disconnected: " + e, e);
		}
	}

	/**
	* Called when a packet is successfully decrypted on a given
	* SessionKey for this node. Will promote the unverifiedTracker
	* if necessary.
	*/
	public void verified(SessionKey tracker) {
		long now = System.currentTimeMillis();
		SessionKey completelyDeprecatedTracker;
		synchronized(this) {
			if(tracker == unverifiedTracker && !tracker.packets.isDeprecated()) {
				if(logMINOR)
					Logger.minor(this, "Promoting unverified tracker " + tracker + " for " + getPeer());
				completelyDeprecatedTracker = previousTracker;
				previousTracker = currentTracker;
				currentTracker = unverifiedTracker;
				unverifiedTracker = null;
				isConnected = true;
				neverConnected = false;
				maybeClearPeerAddedTimeOnConnect();
				ctx = null;
				maybeSwapTrackers();
				if(previousTracker != null && previousTracker.packets != currentTracker.packets)
					previousTracker.packets.deprecated();
			} else
				return;
		}
		maybeSendInitialMessages();
		setPeerNodeStatus(now);
		node.peers.addConnectedPeer(this);
		maybeOnConnect();
		if(completelyDeprecatedTracker != null) {
			if(completelyDeprecatedTracker.packets != tracker.packets)
				completelyDeprecatedTracker.packets.completelyDeprecated(tracker);
		}
	}

	private synchronized boolean invalidVersion() {
		return bogusNoderef || forwardInvalidVersion() || reverseInvalidVersion();
	}

	private synchronized boolean forwardInvalidVersion() {
		return !Version.checkGoodVersion(version);
	}

	private synchronized boolean reverseInvalidVersion() {
		if(ignoreLastGoodVersion()) return false;
		return !Version.checkArbitraryGoodVersion(Version.getVersionString(), lastGoodVersion);
	}

	/**
	 * The same as isUnroutableOlderVersion, but not synchronized.
	 */
	public boolean publicInvalidVersion() {
		return unroutableOlderVersion;
	}

	/**
	 * The same as inUnroutableNewerVersion.
	 */
	public synchronized boolean publicReverseInvalidVersion() {
		return unroutableNewerVersion;
	}

	public synchronized boolean dontRoute() {
		return disableRouting;
	}

	/**
	* Process a differential node reference
	* The identity must not change, or we throw.
	*/
	public void processDiffNoderef(SimpleFieldSet fs) throws FSParseException {
		processNewNoderef(fs, false, true);
	}

	/**
	* Process a new nodereference, in compressed form.
	* The identity must not change, or we throw.
	*/
	private void processNewNoderef(byte[] data, int offset, int length) throws FSParseException {
		SimpleFieldSet fs = compressedNoderefToFieldSet(data, offset, length);
		processNewNoderef(fs, false, false);
	}

	static SimpleFieldSet compressedNoderefToFieldSet(byte[] data, int offset, int length) throws FSParseException {
		if(length <= 5)
			throw new FSParseException("Too short");
		// Lookup table for groups.
		DSAGroup group = null;
		int firstByte = data[offset];
		offset++;
		length--;
		if((firstByte & 0x2) == 2) {
			int groupIndex = (data[offset] & 0xff);
			offset++;
			length--;
			group = Global.getGroup(groupIndex);
			if(group == null) throw new FSParseException("Unknown group number "+groupIndex);
			if(logMINOR)
				Logger.minor(PeerNode.class, "DSAGroup set to "+group.fingerprintToString()+ " using the group-index "+groupIndex);
		}
		// Is it compressed?
		if((firstByte & 1) == 1) {
			try {
				// Gzipped
				Inflater i = new Inflater();
				i.setInput(data, offset, length);
				// We shouldn't ever need a 4096 bytes long ref!
				byte[] output = new byte[4096];
				length = i.inflate(output, 0, output.length);
				// Finished
				data = output;
				offset = 0;
				if(logMINOR)
					Logger.minor(PeerNode.class, "We have decompressed a "+length+" bytes big reference.");
			} catch(DataFormatException e) {
				throw new FSParseException("Invalid compressed data");
			}
		}
		if(logMINOR)
			Logger.minor(PeerNode.class, "Reference: " + HexUtil.bytesToHex(data, offset, length) + '(' + length + ')');

		// Now decode it
		ByteArrayInputStream bais = new ByteArrayInputStream(data, offset, length);
		InputStreamReader isr;
		try {
			isr = new InputStreamReader(bais, "UTF-8");
		} catch(UnsupportedEncodingException e1) {
			throw new Error("Impossible: JVM doesn't support UTF-8: " + e1, e1);
		}
		BufferedReader br = new BufferedReader(isr);
		try {
			SimpleFieldSet fs = new SimpleFieldSet(br, false, true);
			if(group != null) {
				SimpleFieldSet sfs = new SimpleFieldSet(true);
				sfs.put("dsaGroup", group.asFieldSet());
				fs.putAllOverwrite(sfs);
			}
			return fs;
		} catch(IOException e) {
			throw (FSParseException)new FSParseException("Impossible: " + e).initCause(e);
		}
	}

	/**
	* Process a new nodereference, as a SimpleFieldSet.
	*/
	private void processNewNoderef(SimpleFieldSet fs, boolean forARK, boolean forDiffNodeRef) throws FSParseException {
		if(logMINOR)
			Logger.minor(this, "Parsing: \n" + fs);
		boolean changedAnything = innerProcessNewNoderef(fs, forARK, forDiffNodeRef) || forARK;
		if(changedAnything && !isSeed())
			node.peers.writePeers();
	}

	/**
	* The synchronized part of processNewNoderef
	* @throws FSParseException
	*/
	protected synchronized boolean innerProcessNewNoderef(SimpleFieldSet fs, boolean forARK, boolean forDiffNodeRef) throws FSParseException {
		// Anything may be omitted for a differential node reference
		boolean changedAnything = false;
		if(!forDiffNodeRef && (node.testnetEnabled != Fields.stringToBool(fs.get("testnet"), false))) {
			String err = "Preventing connection to node " + detectedPeer + " - peer.testnet=" + !node.testnetEnabled + '(' + fs.get("testnet") + ") but node.testnet=" + node.testnetEnabled;
			Logger.error(this, err);
			throw new FSParseException(err);
		}
		String newVersion = fs.get("version");
		if(newVersion == null) {
			// Version may be ommitted for an ARK.
			if(!forARK && !forDiffNodeRef)
				throw new FSParseException("No version");
		} else {
			if(!newVersion.equals(version))
				changedAnything = true;
			version = newVersion;
			if(version != null) {
				try {
					simpleVersion = Version.getArbitraryBuildNumber(version);
				} catch (VersionParseException e) {
					Logger.error(this, "Bad version: " + version + " : " + e, e);
				}
			}
			Version.seenVersion(newVersion);
		}
		String newLastGoodVersion = fs.get("lastGoodVersion");
		if(newLastGoodVersion != null) {
			// Can be null if anon auth or if forDiffNodeRef.
			lastGoodVersion = newLastGoodVersion;
		}

		updateVersionRoutablity();

		String locationString = fs.get("location");
		if(locationString != null) {
			double newLoc = Location.getLocation(locationString);
			if (newLoc == -1) {
				if(logMINOR)
					Logger.minor(this, "Invalid or null location, waiting for FNPLocChangeNotification: locationString=" + locationString);
			} else {
				if(!Location.equals(newLoc, currentLocation)) {
					changedAnything = true;
					currentLocation = newLoc;
					locSetTime = System.currentTimeMillis();
				}
			}
		}
		try {
			String physical[] = fs.getAll("physical.udp");
			if(physical != null) {
				Vector<Peer> oldNominalPeer = nominalPeer;

				if(nominalPeer == null)
					nominalPeer = new Vector<Peer>();
				nominalPeer.removeAllElements();

				Peer[] oldPeers = nominalPeer.toArray(new Peer[nominalPeer.size()]);

				for(int i = 0; i < physical.length; i++) {
					Peer p;
					try {
						p = new Peer(physical[i], true, true);
					} catch(HostnameSyntaxException e) {
						Logger.error(this, "Invalid hostname or IP Address syntax error while parsing new peer reference: " + physical[i]);
						continue;
					}
					if(!nominalPeer.contains(p)) {
						if(oldNominalPeer.contains(p)) {
							// Do nothing
							// .contains() will .equals() on each, and equals() will propagate the looked-up IP if necessary.
							// This is obviously O(n^2), but it doesn't matter, there will be very few peers.
						}
						nominalPeer.addElement(p);
					}
				}
				if(!Arrays.equals(oldPeers, nominalPeer.toArray(new Peer[nominalPeer.size()]))) {
					changedAnything = true;
					if(logMINOR) Logger.minor(this, "Got new physical.udp for "+this+" : "+Arrays.toString(nominalPeer.toArray()));
					lastAttemptedHandshakeIPUpdateTime = 0;
					// Clear nonces to prevent leak. Will kill any in-progress connect attempts, but that is okay because
					// either we got an ARK which changed our peers list, or we just connected.
					jfkNoncesSent.clear();
				}

			} else if(forARK) {
				// Connection setup doesn't include a physical.udp.
				// Differential noderefs only include it on the first one after connect.
				Logger.error(this, "ARK noderef has no physical.udp for "+this+" : forDiffNodeRef="+forDiffNodeRef+" forARK="+forARK);
			}
		} catch(Exception e1) {
			Logger.error(this, "Caught "+e1, e1);
			throw new FSParseException(e1);
		}

		if(logMINOR)
			Logger.minor(this, "Parsed successfully; changedAnything = " + changedAnything);

		int[] newNegTypes = fs.getIntArray("auth.negTypes");

		boolean refHadNegTypes = false;

		if(newNegTypes == null || newNegTypes.length == 0) {
			newNegTypes = new int[]{0};
		} else {
			refHadNegTypes = true;
		}
		if(!forDiffNodeRef || refHadNegTypes) {
			if(!Arrays.equals(negTypes, newNegTypes)) {
				changedAnything = true;
				negTypes = newNegTypes;
			}
		}

		if(parseARK(fs, false, forDiffNodeRef))
			changedAnything = true;
		return changedAnything;
	}

	/**
	* Send a payload-less packet on either key if necessary.
	* @throws PacketSequenceException If there is an error sending the packet
	* caused by a sequence inconsistency.
	*/
	public boolean sendAnyUrgentNotifications(boolean forceSendPrimary) {
		boolean sent = false;
		if(logMINOR)
			Logger.minor(this, "sendAnyUrgentNotifications");
		long now = System.currentTimeMillis();
		SessionKey cur,
		 prev;
		synchronized(this) {
			cur = currentTracker;
			prev = previousTracker;
		}
		SessionKey tracker = cur;
		if(tracker != null) {
			long t = tracker.packets.getNextUrgentTime();
			if(t < now || forceSendPrimary) {
				try {
					if(logMINOR) Logger.minor(this, "Sending urgent notifications for current tracker on "+shortToString());
					int size = outgoingMangler.processOutgoing(null, 0, 0, tracker, DMT.PRIORITY_NOW);
					node.nodeStats.reportNotificationOnlyPacketSent(size);
					sent = true;
				} catch(NotConnectedException e) {
				// Ignore
				} catch(KeyChangedException e) {
				// Ignore
				} catch(WouldBlockException e) {
					Logger.error(this, "Caught impossible: "+e, e);
				} catch(PacketSequenceException e) {
					Logger.error(this, "Caught impossible: "+e, e);
				}
			}
		}
		tracker = prev;
		if(tracker != null) {
			long t = tracker.packets.getNextUrgentTime();
			if(t < now)
				try {
					if(logMINOR) Logger.minor(this, "Sending urgent notifications for previous tracker on "+shortToString());
					int size = outgoingMangler.processOutgoing(null, 0, 0, tracker, DMT.PRIORITY_NOW);
					node.nodeStats.reportNotificationOnlyPacketSent(size);
					sent = true;
				} catch(NotConnectedException e) {
				// Ignore
				} catch(KeyChangedException e) {
				// Ignore
				} catch(WouldBlockException e) {
					Logger.error(this, "Caught impossible: "+e, e);
				} catch(PacketSequenceException e) {
					Logger.error(this, "Caught impossible: "+e, e);
				}
		}
		return sent;
	}

	void checkTrackerTimeout() {
		long now = System.currentTimeMillis();
		SessionKey prev = null;
		SessionKey cur = null;
		synchronized(this) {
			if(previousTracker == null) return;
			if(currentTracker == null) return;
			cur = currentTracker;
			prev = previousTracker;
		}
		if(prev.packets == cur.packets) return;
		long t = prev.packets.getNextUrgentTime();
		if(!(t > -1 && prev.packets.timeLastDecodedPacket() > 0 && (now - prev.packets.timeLastDecodedPacket()) > 60*1000 &&
				cur.packets.timeLastDecodedPacket() > 0 && (now - cur.packets.timeLastDecodedPacket() < 30*1000) &&
				(prev.packets.countAckRequests() > 0 || prev.packets.countResendRequests() > 0)))
			return;
		Logger.error(this, "No packets decoded on "+prev+" for 60 seconds, deprecating in favour of cur: "+cur);
		prev.packets.completelyDeprecated(cur);
	}

	/**
	 * Get a PeerNodeStatus for this node.
	 * @param noHeavy If true, avoid any expensive operations e.g. the message count hashtables.
	 */
	public abstract PeerNodeStatus getStatus(boolean noHeavy);

	public String getTMCIPeerInfo() {
		long now = System.currentTimeMillis();
		int idle = -1;
		synchronized(this) {
			idle = (int) ((now - timeLastReceivedPacket) / 1000);
		}
		if((getPeerNodeStatus() == PeerManager.PEER_NODE_STATUS_NEVER_CONNECTED) && (getPeerAddedTime() > 1))
			idle = (int) ((now - getPeerAddedTime()) / 1000);
		return String.valueOf(getPeer()) + '\t' + getIdentityString() + '\t' + getLocation() + '\t' + getPeerNodeStatusString() + '\t' + idle;
	}

	public String getFreevizOutput() {
		return getStatus(true).toString() + '|' + identityAsBase64String;
	}

	public synchronized String getVersion() {
		return version;
	}

	private synchronized String getLastGoodVersion() {
		return lastGoodVersion;
	}

	private int simpleVersion;

	public int getSimpleVersion() {
		return simpleVersion;
	}

	/**
	* Write the peer's noderef to disk
	*/
	public void write(Writer w) throws IOException {
		SimpleFieldSet fs = exportFieldSet();
		SimpleFieldSet meta = exportMetadataFieldSet();
		if(!meta.isEmpty())
			fs.put("metadata", meta);
		fs.writeTo(w);
	}

	/**
	 * (both metadata + normal fieldset but atomically)
	 */
	public synchronized SimpleFieldSet exportDiskFieldSet() {
		SimpleFieldSet fs = exportFieldSet();
		SimpleFieldSet meta = exportMetadataFieldSet();
		if(!meta.isEmpty())
			fs.put("metadata", meta);
		return fs;
	}

	/**
	* Export metadata about the node as a SimpleFieldSet
	*/
	public synchronized SimpleFieldSet exportMetadataFieldSet() {
		SimpleFieldSet fs = new SimpleFieldSet(true);
		if(detectedPeer != null)
			fs.putSingle("detected.udp", detectedPeer.toStringPrefNumeric());
		if(lastReceivedPacketTime() > 0)
			fs.putSingle("timeLastReceivedPacket", Long.toString(timeLastReceivedPacket));
		if(timeLastConnected() > 0)
			fs.putSingle("timeLastConnected", Long.toString(timeLastConnected));
		if(timeLastRoutable() > 0)
			fs.putSingle("timeLastRoutable", Long.toString(timeLastRoutable));
		if(getPeerAddedTime() > 0 && shouldExportPeerAddedTime())
			fs.putSingle("peerAddedTime", Long.toString(peerAddedTime));
		if(neverConnected)
			fs.putSingle("neverConnected", "true");
		if(hadRoutableConnectionCount > 0)
			fs.putSingle("hadRoutableConnectionCount", Long.toString(hadRoutableConnectionCount));
		if(routableConnectionCheckCount > 0)
			fs.putSingle("routableConnectionCheckCount", Long.toString(routableConnectionCheckCount));
		if(currentPeersLocation != null)
			fs.put("peersLocation", currentPeersLocation);
		return fs;
	}

	// Opennet peers don't persist or export the peer added time.
	protected abstract boolean shouldExportPeerAddedTime();

	/**
	* Export volatile data about the node as a SimpleFieldSet
	*/
	public SimpleFieldSet exportVolatileFieldSet() {
		SimpleFieldSet fs = new SimpleFieldSet(true);
		long now = System.currentTimeMillis();
		synchronized(this) {
			fs.putSingle("averagePingTime", Double.toString(averagePingTime()));
			long idle = now - lastReceivedPacketTime();
			if(idle > (60 * 1000) && -1 != lastReceivedPacketTime())  // 1 minute

				fs.putSingle("idle", Long.toString(idle));
			if(peerAddedTime > 1)
				fs.putSingle("peerAddedTime", Long.toString(peerAddedTime));
			fs.putSingle("lastRoutingBackoffReason", lastRoutingBackoffReason);
			fs.putSingle("routingBackoffPercent", Double.toString(backedOffPercent.currentValue() * 100));
			fs.putSingle("routingBackoff", Long.toString((Math.max(Math.max(routingBackedOffUntil, transferBackedOffUntil) - now, 0))));
			fs.putSingle("routingBackoffLength", Integer.toString(routingBackoffLength));
			fs.putSingle("overloadProbability", Double.toString(getPRejected() * 100));
			fs.putSingle("percentTimeRoutableConnection", Double.toString(getPercentTimeRoutableConnection() * 100));
		}
		fs.putSingle("status", getPeerNodeStatusString());
		return fs;
	}

	/**
	* Export the peer's noderef as a SimpleFieldSet
	*/
	public synchronized SimpleFieldSet exportFieldSet() {
		SimpleFieldSet fs = new SimpleFieldSet(true);
		if(getLastGoodVersion() != null)
			fs.putSingle("lastGoodVersion", lastGoodVersion);
		for(int i = 0; i < nominalPeer.size(); i++)
			fs.putAppend("physical.udp", nominalPeer.get(i).toString());
		fs.put("auth.negTypes", negTypes);
		fs.putSingle("identity", getIdentityString());
		fs.putSingle("location", Double.toString(currentLocation));
		fs.putSingle("testnet", Boolean.toString(testnetEnabled));
		fs.putSingle("version", version);
		if(peerCryptoGroup != null)
			fs.put("dsaGroup", peerCryptoGroup.asFieldSet());
		if(peerPubKey != null)
			fs.put("dsaPubKey", peerPubKey.asFieldSet());
		if(myARK != null) {
			// Decrement it because we keep the number we would like to fetch, not the last one fetched.
			fs.putSingle("ark.number", Long.toString(myARK.suggestedEdition - 1));
			fs.putSingle("ark.pubURI", myARK.getBaseSSK().toString(false, false));
		}
		fs.put("opennet", isOpennet());
		fs.put("seed", isSeed());
		fs.put("totalInput", (getTotalInputSinceStartup()+getTotalInputBytes()));
		fs.put("totalOutput", (getTotalOutputSinceStartup()+getTotalOutputBytes()));
		return fs;
	}

	public abstract boolean isDarknet();

	public abstract boolean isOpennet();

	public abstract boolean isSeed();

	/**
	* @return The time at which we last connected (or reconnected).
	*/
	public synchronized long timeLastConnectionCompleted() {
		return connectedTime;
	}

	/**
	* Requeue ResendPacketItem[]s if they are not sent.
	* @param resendItems
	*/
	public void requeueResendItems(Vector<ResendPacketItem> resendItems) {
		SessionKey cur,
		 prev,
		 unv;
		synchronized(this) {
			cur = currentTracker;
			prev = previousTracker;
			unv = unverifiedTracker;
		}
		for(ResendPacketItem item : resendItems) {
			if(item.pn != this)
				throw new IllegalArgumentException("item.pn != this!");
			SessionKey kt = cur;
			if((kt != null) && (item.kt == kt.packets)) {
				kt.packets.resendPacket(item.packetNumber);
				continue;
			}
			kt = prev;
			if((kt != null) && (item.kt == kt.packets)) {
				kt.packets.resendPacket(item.packetNumber);
				continue;
			}
			kt = unv;
			if((kt != null) && (item.kt == kt.packets)) {
				kt.packets.resendPacket(item.packetNumber);
				continue;
			}
			// Doesn't match any of these, need to resend the data
			kt = cur == null ? unv : cur;
			if(kt == null) {
				Logger.error(this, "No tracker to resend packet " + item.packetNumber + " on");
				continue;
			}
			MessageItem mi = new MessageItem(item.buf, item.callbacks, true, resendByteCounter, item.priority);
			requeueMessageItems(new MessageItem[]{mi}, 0, 1, true);
		}
	}

	@Override
	public boolean equals(Object o) {
		if(o == this)
			return true;
		if(o instanceof PeerNode) {
			PeerNode pn = (PeerNode) o;
			return Arrays.equals(pn.identity, identity);
		} else
			return false;
	}

	@Override
	public int hashCode() {
		return hashCode;
	}

	public boolean isRoutingBackedOff(int ignoreBackoffUnder) {
		long now = System.currentTimeMillis();
		synchronized(this) {
			if(now < routingBackedOffUntil) {
				if(routingBackedOffUntil - now >= ignoreBackoffUnder) return true;
			}
			if(now < transferBackedOffUntil) {
				if(transferBackedOffUntil - now >= ignoreBackoffUnder) return true;
			}
			return false;
		}
	}
	
	public boolean isRoutingBackedOff() {
		long now = System.currentTimeMillis();
		synchronized(this) {
			return now < routingBackedOffUntil || now < transferBackedOffUntil;
		}
	}
	
	long routingBackedOffUntil = -1;
	/** Initial nominal routing backoff length */
	static final int INITIAL_ROUTING_BACKOFF_LENGTH = 1000;  // 1 second
	/** How much to multiply by during fast routing backoff */

	static final int BACKOFF_MULTIPLIER = 2;
	/** Maximum upper limit to routing backoff slow or fast */
	static final int MAX_ROUTING_BACKOFF_LENGTH = 3 * 60 * 60 * 1000;  // 3 hours
	/** Current nominal routing backoff length */

	// Transfer Backoff

	long transferBackedOffUntil = -1;
	static final int INITIAL_TRANSFER_BACKOFF_LENGTH = 30*1000; // 60 seconds, but it starts at twice this.
	static final int TRANSFER_BACKOFF_MULTIPLIER = 2;
	static final int MAX_TRANSFER_BACKOFF_LENGTH = 3 * 60 * 60 * 1000; // 3 hours

	int transferBackoffLength = INITIAL_TRANSFER_BACKOFF_LENGTH;

	int routingBackoffLength = INITIAL_ROUTING_BACKOFF_LENGTH;
	/** Last backoff reason */
	String lastRoutingBackoffReason;
	/** Previous backoff reason (used by setPeerNodeStatus)*/
	String previousRoutingBackoffReason;
	/* percent of time this peer is backed off */
	public final RunningAverage backedOffPercent;
	/* time of last sample */
	private long lastSampleTime = Long.MAX_VALUE;

	/**
	 * Got a local RejectedOverload.
	 * Back off this node for a while.
	 */
	public void localRejectedOverload() {
		localRejectedOverload("");
	}

	/**
	 * Track the percentage of time a peer spends backed off
	 */
	private void reportBackoffStatus(long now) {
		synchronized(this) {
			if(now > lastSampleTime) { // don't report twice in the same millisecond
				if(now > routingBackedOffUntil) { // not backed off
					if(lastSampleTime > routingBackedOffUntil) { // last sample after last backoff
						backedOffPercent.report(0.0);
					}else {
						if(routingBackedOffUntil > 0)
							backedOffPercent.report((double) (routingBackedOffUntil - lastSampleTime) / (double) (now - lastSampleTime));
					}
				} else {
					backedOffPercent.report(1.0);
				}
			}
			lastSampleTime = now;
		}
	}

	/**
	 * Got a local RejectedOverload.
	 * Back off this node for a while.
	 */
	public void localRejectedOverload(String reason) {
		assert reason.indexOf(" ") == -1;
		pRejected.report(1.0);
		if(logMINOR)
			Logger.minor(this, "Local rejected overload (" + reason + ") on " + this + " : pRejected=" + pRejected.currentValue());
		long now = System.currentTimeMillis();
		Peer peer = getPeer();
		reportBackoffStatus(now);
		// We need it because of nested locking on getStatus()
		synchronized(this) {
			// Don't back off any further if we are already backed off
			if(now > routingBackedOffUntil) {
				routingBackoffLength = routingBackoffLength * BACKOFF_MULTIPLIER;
				if(routingBackoffLength > MAX_ROUTING_BACKOFF_LENGTH)
					routingBackoffLength = MAX_ROUTING_BACKOFF_LENGTH;
				int x = node.random.nextInt(routingBackoffLength);
				routingBackedOffUntil = now + x;
				String reasonWrapper = "";
				if(0 <= reason.length())
					reasonWrapper = " because of '" + reason + '\'';
				if(logMINOR)
					Logger.minor(this, "Backing off" + reasonWrapper + ": routingBackoffLength=" + routingBackoffLength + ", until " + x + "ms on " + peer);
			} else {
				if(logMINOR)
					Logger.minor(this, "Ignoring localRejectedOverload: " + (routingBackedOffUntil - now) + "ms remaining on routing backoff on " + peer);
				return;
			}
			setLastBackoffReason(reason);
		}
		setPeerNodeStatus(now);
	}

	/**
	 * Didn't get RejectedOverload.
	 * Reset routing backoff.
	 */
	public void successNotOverload() {
		pRejected.report(0.0);
		if(logMINOR)
			Logger.minor(this, "Success not overload on " + this + " : pRejected=" + pRejected.currentValue());
		Peer peer = getPeer();
		long now = System.currentTimeMillis();
		reportBackoffStatus(now);
		synchronized(this) {
			// Don't un-backoff if still backed off
			if(now > routingBackedOffUntil) {
				routingBackoffLength = INITIAL_ROUTING_BACKOFF_LENGTH;
				if(logMINOR)
					Logger.minor(this, "Resetting routing backoff on " + peer);
			} else {
				if(logMINOR)
					Logger.minor(this, "Ignoring successNotOverload: " + (routingBackedOffUntil - now) + "ms remaining on routing backoff on " + peer);
				return;
			}
		}
		setPeerNodeStatus(now);
	}

	/**
	 * A transfer failed.
	 * Back off this node for a while.
	 */
	public void transferFailed(String reason) {
		assert reason.indexOf(" ") == -1;
		pRejected.report(1.0);
		if(logMINOR)
			Logger.minor(this, "Transfer failed (" + reason + ") on " + this + " : pRejected=" + pRejected.currentValue());
		long now = System.currentTimeMillis();
		Peer peer = getPeer();
		reportBackoffStatus(now);
		// We need it because of nested locking on getStatus()
		synchronized(this) {
			// Don't back off any further if we are already backed off
			if(now > transferBackedOffUntil) {
				transferBackoffLength = transferBackoffLength * TRANSFER_BACKOFF_MULTIPLIER;
				if(transferBackoffLength > MAX_TRANSFER_BACKOFF_LENGTH)
					transferBackoffLength = MAX_TRANSFER_BACKOFF_LENGTH;
				int x = node.random.nextInt(transferBackoffLength);
				transferBackedOffUntil = now + x;
				String reasonWrapper = "";
				if(0 <= reason.length())
					reasonWrapper = " because of '" + reason + '\'';
				if(logMINOR)
					Logger.minor(this, "Backing off (transfer)" + reasonWrapper + ": transferBackoffLength=" + transferBackoffLength + ", until " + x + "ms on " + peer);
			} else {
				if(logMINOR)
					Logger.minor(this, "Ignoring transfer failure: " + (transferBackedOffUntil - now) + "ms remaining on transfer backoff on " + peer);
				return;
			}
			setLastBackoffReason(reason);
		}
		setPeerNodeStatus(now);
	}

	/**
	 * A transfer succeeded.
	 * Reset backoff.
	 */
	public void transferSuccess() {
		pRejected.report(0.0);
		if(logMINOR)
			Logger.minor(this, "Transfer success on " + this + " : pRejected=" + pRejected.currentValue());
		Peer peer = getPeer();
		long now = System.currentTimeMillis();
		reportBackoffStatus(now);
		synchronized(this) {
			// Don't un-backoff if still backed off
			if(now > transferBackedOffUntil) {
				routingBackoffLength = INITIAL_TRANSFER_BACKOFF_LENGTH;
				if(logMINOR)
					Logger.minor(this, "Resetting transfer backoff on " + peer);
			} else {
				if(logMINOR)
					Logger.minor(this, "Ignoring transfer success: " + (transferBackedOffUntil - now) + "ms remaining on transfer backoff on " + peer);
				return;
			}
		}
		setPeerNodeStatus(now);
	}


	Object pingSync = new Object();
	// Relatively few as we only get one every 200ms*#nodes
	// We want to get reasonably early feedback if it's dropping all of them...

	final static int MAX_PINGS = 5;
	long pingNumber;
	private final RunningAverage pingAverage;

	/**
	 * @return The probability of a request sent to this peer being rejected (locally)
	 * due to overload, or timing out after being accepted.
	 */
	public double getPRejected() {
		return pRejected.currentValue();
	}

	public double averagePingTime() {
		return pingAverage.currentValue();
	}

	public void reportThrottledPacketSendTime(long timeDiff) {
		node.nodeStats.throttledPacketSendAverage.report(timeDiff);
		if(logMINOR)
			Logger.minor(this, "Reporting throttled packet send time: " + timeDiff + " to " + getPeer());
	}

	public void setRemoteDetectedPeer(Peer p) {
		this.remoteDetectedPeer = p;
	}

	public Peer getRemoteDetectedPeer() {
		return remoteDetectedPeer;
	}

	public synchronized int getRoutingBackoffLength() {
		return routingBackoffLength;
	}

	public synchronized long getRoutingBackedOffUntil() {
		return Math.max(routingBackedOffUntil, transferBackedOffUntil);
	}

	public synchronized String getLastBackoffReason() {
		return lastRoutingBackoffReason;
	}

	public synchronized String getPreviousBackoffReason() {
		return previousRoutingBackoffReason;
	}

	public synchronized void setLastBackoffReason(String s) {
		lastRoutingBackoffReason = s;
	}

	public void addToLocalNodeSentMessagesToStatistic(Message m) {
		String messageSpecName;
		Long count;

		messageSpecName = m.getSpec().getName();
		// Synchronize to make increments atomic.
		synchronized(localNodeSentMessageTypes) {
			count = localNodeSentMessageTypes.get(messageSpecName);
			if(count == null)
				count = 1L;
			else
				count = count.longValue() + 1;
			localNodeSentMessageTypes.put(messageSpecName, count);
		}
	}

	public void addToLocalNodeReceivedMessagesFromStatistic(Message m) {
		String messageSpecName;
		Long count;

		messageSpecName = m.getSpec().getName();
		// Synchronize to make increments atomic.
		synchronized(localNodeReceivedMessageTypes) {
			count = localNodeReceivedMessageTypes.get(messageSpecName);
			if(count == null)
				count = 1L;
			else
				count = count.longValue() + 1;
			localNodeReceivedMessageTypes.put(messageSpecName, count);
		}
	}

	public Hashtable<String,Long> getLocalNodeSentMessagesToStatistic() {
		// Must be synchronized *during the copy*
		synchronized (localNodeSentMessageTypes) {
			return new Hashtable<String,Long>(localNodeSentMessageTypes);
		}
	}

	public Hashtable<String,Long> getLocalNodeReceivedMessagesFromStatistic() {
		// Must be synchronized *during the copy*
		synchronized (localNodeReceivedMessageTypes) {
			return new Hashtable<String,Long>(localNodeReceivedMessageTypes);
		}
	}

	synchronized USK getARK() {
		return myARK;
	}

	public void gotARK(SimpleFieldSet fs, long fetchedEdition) {
		try {
			synchronized(this) {
				handshakeCount = 0;
				// edition +1 because we store the ARK edition that we want to fetch.
				if(myARK.suggestedEdition < fetchedEdition + 1)
					myARK = myARK.copy(fetchedEdition + 1);
			}
			processNewNoderef(fs, true, false);
		} catch(FSParseException e) {
			Logger.error(this, "Invalid ARK update: " + e, e);
			// This is ok as ARKs are limited to 4K anyway.
			Logger.error(this, "Data was: \n" + fs.toString());
			synchronized(this) {
				handshakeCount = PeerNode.MAX_HANDSHAKE_COUNT;
			}
		}
	}

	public synchronized int getPeerNodeStatus() {
		return peerNodeStatus;
	}

	public String getPeerNodeStatusString() {
		int status = getPeerNodeStatus();
		return getPeerNodeStatusString(status);
	}

	public static String getPeerNodeStatusString(int status) {
		if(status == PeerManager.PEER_NODE_STATUS_CONNECTED)
			return "CONNECTED";
		if(status == PeerManager.PEER_NODE_STATUS_ROUTING_BACKED_OFF)
			return "BACKED OFF";
		if(status == PeerManager.PEER_NODE_STATUS_TOO_NEW)
			return "TOO NEW";
		if(status == PeerManager.PEER_NODE_STATUS_TOO_OLD)
			return "TOO OLD";
		if(status == PeerManager.PEER_NODE_STATUS_DISCONNECTED)
			return "DISCONNECTED";
		if(status == PeerManager.PEER_NODE_STATUS_NEVER_CONNECTED)
			return "NEVER CONNECTED";
		if(status == PeerManager.PEER_NODE_STATUS_DISABLED)
			return "DISABLED";
		if(status == PeerManager.PEER_NODE_STATUS_CLOCK_PROBLEM)
			return "CLOCK PROBLEM";
		if(status == PeerManager.PEER_NODE_STATUS_CONN_ERROR)
			return "CONNECTION ERROR";
		if(status == PeerManager.PEER_NODE_STATUS_ROUTING_DISABLED)
			return "ROUTING DISABLED";
		if(status == PeerManager.PEER_NODE_STATUS_LISTEN_ONLY)
			return "LISTEN ONLY";
		if(status == PeerManager.PEER_NODE_STATUS_LISTENING)
			return "LISTENING";
		if(status == PeerManager.PEER_NODE_STATUS_BURSTING)
			return "BURSTING";
		if(status == PeerManager.PEER_NODE_STATUS_DISCONNECTING)
			return "DISCONNECTING";
		return "UNKNOWN STATUS";
	}

	public String getPeerNodeStatusCSSClassName() {
		int status = getPeerNodeStatus();
		return getPeerNodeStatusCSSClassName(status);
	}

	public static String getPeerNodeStatusCSSClassName(int status) {
		if(status == PeerManager.PEER_NODE_STATUS_CONNECTED)
			return "peer_connected";
		else if(status == PeerManager.PEER_NODE_STATUS_ROUTING_BACKED_OFF)
			return "peer_backed_off";
		else if(status == PeerManager.PEER_NODE_STATUS_TOO_NEW)
			return "peer_too_new";
		else if(status == PeerManager.PEER_NODE_STATUS_TOO_OLD)
			return "peer_too_old";
		else if(status == PeerManager.PEER_NODE_STATUS_DISCONNECTED)
			return "peer_disconnected";
		else if(status == PeerManager.PEER_NODE_STATUS_NEVER_CONNECTED)
			return "peer_never_connected";
		else if(status == PeerManager.PEER_NODE_STATUS_DISABLED)
			return "peer_disabled";
		else if(status == PeerManager.PEER_NODE_STATUS_ROUTING_DISABLED)
			return "peer_routing_disabled";
		else if(status == PeerManager.PEER_NODE_STATUS_BURSTING)
			return "peer_bursting";
		else if(status == PeerManager.PEER_NODE_STATUS_CLOCK_PROBLEM)
			return "peer_clock_problem";
		else if(status == PeerManager.PEER_NODE_STATUS_LISTENING)
			return "peer_listening";
		else if(status == PeerManager.PEER_NODE_STATUS_LISTEN_ONLY)
			return "peer_listen_only";
		else if(status == PeerManager.PEER_NODE_STATUS_DISCONNECTING)
			return "peer_disconnecting";
		else
			return "peer_unknown_status";
	}

	protected synchronized int getPeerNodeStatus(long now, long routingBackedOffUntil) {
		checkConnectionsAndTrackers();
		if(disconnecting)
			return PeerManager.PEER_NODE_STATUS_DISCONNECTING;
		if(isRoutable()) {  // Function use also updates timeLastConnected and timeLastRoutable
			peerNodeStatus = PeerManager.PEER_NODE_STATUS_CONNECTED;
			if(now < routingBackedOffUntil) {
				peerNodeStatus = PeerManager.PEER_NODE_STATUS_ROUTING_BACKED_OFF;
				if(!lastRoutingBackoffReason.equals(previousRoutingBackoffReason) || (previousRoutingBackoffReason == null)) {
					if(previousRoutingBackoffReason != null) {
						peers.removePeerNodeRoutingBackoffReason(previousRoutingBackoffReason, this);
					}
					peers.addPeerNodeRoutingBackoffReason(lastRoutingBackoffReason, this);
					previousRoutingBackoffReason = lastRoutingBackoffReason;
				}
			} else {
				if(previousRoutingBackoffReason != null) {
					peers.removePeerNodeRoutingBackoffReason(previousRoutingBackoffReason, this);
					previousRoutingBackoffReason = null;
				}
			}
		} else if(isConnected() && bogusNoderef)
			peerNodeStatus = PeerManager.PEER_NODE_STATUS_CONN_ERROR;
		else if(isConnected() && unroutableNewerVersion)
			peerNodeStatus = PeerManager.PEER_NODE_STATUS_TOO_NEW;
		else if(isConnected && unroutableOlderVersion)
			peerNodeStatus = PeerManager.PEER_NODE_STATUS_TOO_OLD;
		else if(isConnected && disableRouting)
			peerNodeStatus = PeerManager.PEER_NODE_STATUS_ROUTING_DISABLED;
		else if(isConnected && Math.abs(clockDelta) > MAX_CLOCK_DELTA)
			peerNodeStatus = PeerManager.PEER_NODE_STATUS_CLOCK_PROBLEM;
		else if(neverConnected)
			peerNodeStatus = PeerManager.PEER_NODE_STATUS_NEVER_CONNECTED;
		else if(isBursting)
			return PeerManager.PEER_NODE_STATUS_BURSTING;
		else
			peerNodeStatus = PeerManager.PEER_NODE_STATUS_DISCONNECTED;
		if(!isConnected && (previousRoutingBackoffReason != null)) {
			peers.removePeerNodeRoutingBackoffReason(previousRoutingBackoffReason, this);
			previousRoutingBackoffReason = null;
		}
		return peerNodeStatus;
	}

	public int setPeerNodeStatus(long now) {
		return setPeerNodeStatus(now, false);
	}

	public int setPeerNodeStatus(long now, boolean noLog) {
		long localRoutingBackedOffUntil = getRoutingBackedOffUntil();
		int oldPeerNodeStatus;
		synchronized(this) {
			oldPeerNodeStatus = peerNodeStatus;
			peerNodeStatus = getPeerNodeStatus(now, localRoutingBackedOffUntil);

			if(peerNodeStatus != oldPeerNodeStatus && recordStatus()) {
				peers.removePeerNodeStatus(oldPeerNodeStatus, this, noLog);
				peers.addPeerNodeStatus(peerNodeStatus, this, noLog);
			}

		}
		if(peerNodeStatus!=oldPeerNodeStatus){
			notifyPeerNodeStatusChangeListeners();
		}
		if(peerNodeStatus == PeerManager.PEER_NODE_STATUS_ROUTING_BACKED_OFF) {
			long delta = localRoutingBackedOffUntil - now + 1;
			if(delta > 0)
				node.ticker.queueTimedJob(checkStatusAfterBackoff, "Update status for "+this, delta, true, true);
		}
		return peerNodeStatus;
	}
	
	private final Runnable checkStatusAfterBackoff = new Runnable() {
		
		public void run() {
			setPeerNodeStatus(System.currentTimeMillis(), true);
		}
		
	};

	public abstract boolean recordStatus();

	private synchronized void checkConnectionsAndTrackers() {
		if(isConnected) {
			if(currentTracker == null) {
				if(unverifiedTracker != null) {
					if(unverifiedTracker.packets.isDeprecated())
						Logger.error(this, "Connected but primary tracker is null and unverified is deprecated ! " + unverifiedTracker + " for " + this, new Exception("debug"));
					else if(logMINOR)
						Logger.minor(this, "Connected but primary tracker is null, but unverified = " + unverifiedTracker + " for " + this, new Exception("debug"));
				} else {
					Logger.error(this, "Connected but both primary and unverified are null on " + this, new Exception("debug"));
				}
			} else if(currentTracker.packets.isDeprecated()) {
				if(unverifiedTracker != null) {
					if(unverifiedTracker.packets.isDeprecated())
						Logger.error(this, "Connected but primary tracker is deprecated, unverified is deprecated: primary=" + currentTracker + " unverified: " + unverifiedTracker + " for " + this, new Exception("debug"));
					else if(logMINOR)
						Logger.minor(this, "Connected, primary tracker deprecated, unverified is valid, " + unverifiedTracker + " for " + this, new Exception("debug"));
				} else {
					// !!!!!!!
					Logger.error(this, "Connected but primary tracker is deprecated and unverified tracker is null on " + this+" primary tracker = "+currentTracker, new Exception("debug"));
					isConnected = false;
				}
			}
		}
	}

	public String getIdentityString() {
		return identityAsBase64String;
	}

	public boolean isFetchingARK() {
		return arkFetcher != null;
	}

	public synchronized int getHandshakeCount() {
		return handshakeCount;
	}

	/**
	 * Queries the Version class to determine if this peers advertised build-number is either too-old or
	 * to new for the routing of requests.
	 */
	synchronized void updateVersionRoutablity() {
			unroutableOlderVersion = forwardInvalidVersion();
			unroutableNewerVersion = reverseInvalidVersion();
	}

	/**
	 * Will return true if routing to this node is either explictly disabled, or disabled due to
	 * noted incompatiblity in build-version numbers.
	 * Logically: "not(isRoutable())", but will return false even if disconnected (meaning routing is not disabled).
	 */
	public synchronized boolean noLongerRoutable() {
		if(unroutableNewerVersion || unroutableOlderVersion || disableRouting)
			return true;
		return false;
	}

	final void invalidate(long now) {
		synchronized(this) {
			isRoutable = false;
		}
		Logger.normal(this, "Invalidated " + this);
		setPeerNodeStatus(System.currentTimeMillis());
	}

	public void maybeOnConnect() {
		if(wasDisconnected && isConnected()) {
			synchronized(this) {
				wasDisconnected = false;
			}
			onConnect();
		} else if(!isConnected()) {
			synchronized(this) {
				wasDisconnected = true;
			}
		}
	}

	/**
	 * A method to be called once at the beginning of every time isConnected() is true
	 */
	protected void onConnect() {
		OpennetManager om = node.getOpennet();
		if(om != null)
			om.dropExcessPeers();
	}

	public void onFound(USK origUSK, long edition, FetchResult result) {
		if(isConnected() || myARK.suggestedEdition > edition) {
			result.asBucket().free();
			return;
		}

		byte[] data;
		try {
			data = result.asByteArray();
		} catch(IOException e) {
			Logger.error(this, "I/O error reading fetched ARK: " + e, e);
			result.asBucket().free();
			return;
		}

		String ref;
		try {
			ref = new String(data, "UTF-8");
		} catch(UnsupportedEncodingException e) {
			result.asBucket().free();
			throw new Error("Impossible: JVM doesn't support UTF-8: " + e, e);
		}

		SimpleFieldSet fs;
		try {
			fs = new SimpleFieldSet(ref, false, true);
			if(logMINOR)
				Logger.minor(this, "Got ARK for " + this);
			gotARK(fs, edition);
		} catch(IOException e) {
			// Corrupt ref.
			Logger.error(this, "Corrupt ARK reference? Fetched " + myARK.copy(edition) + " got while parsing: " + e + " from:\n" + ref, e);
		}
		result.asBucket().free();

	}

	public synchronized boolean noContactDetails() {
		return handshakeIPs == null || handshakeIPs.length == 0;
	}

	private synchronized void reportIncomingBytes(int length) {
		totalBytesIn += length;
		totalBytesExchangedWithCurrentTracker += length;
	}

	private synchronized void reportOutgoingBytes(int length) {
		totalBytesOut += length;
		totalBytesExchangedWithCurrentTracker += length;
	}

	public synchronized long getTotalInputBytes() {
		return totalBytesIn;
	}

	public synchronized long getTotalOutputBytes() {
		return totalBytesOut;
	}

	public synchronized long getTotalInputSinceStartup() {
		return totalInputSinceStartup;
	}

	public synchronized long getTotalOutputSinceStartup() {
		return totalOutputSinceStartup;
	}

	public boolean isSignatureVerificationSuccessfull() {
		return isSignatureVerificationSuccessfull;
	}

	public void checkRoutableConnectionStatus() {
		synchronized(this) {
			if(isRoutable())
				hadRoutableConnectionCount += 1;
			routableConnectionCheckCount += 1;
			// prevent the average from moving too slowly by capping the checkcount to 200000,
			// which, at 7 seconds between counts, works out to about 2 weeks.  This also prevents
			// knowing how long we've had a particular peer long term.
			if(routableConnectionCheckCount >= 200000) {
				// divide both sides by the same amount to keep the same ratio
				hadRoutableConnectionCount = hadRoutableConnectionCount / 2;
				routableConnectionCheckCount = routableConnectionCheckCount / 2;
			}
		}
	}

	public synchronized double getPercentTimeRoutableConnection() {
		if(hadRoutableConnectionCount == 0)
			return 0.0;
		return ((double) hadRoutableConnectionCount) / routableConnectionCheckCount;
	}

	public int getVersionNumber() {
		return Version.getArbitraryBuildNumber(getVersion(), -1);
	}

	private final PacketThrottle _lastThrottle = new PacketThrottle(Node.PACKET_SIZE);

	public PacketThrottle getThrottle() {
		return _lastThrottle;
	}

	/**
	 * Select the most appropriate negType, taking the user's preference into account
	 * order matters
	 *
	 * @param mangler
	 * @return -1 if no common negType has been found
	 */
	public int selectNegType(OutgoingPacketMangler mangler) {
		int[] hisNegTypes;
		int[] myNegTypes = mangler.supportedNegTypes();
		synchronized(this) {
			hisNegTypes = negTypes;
		}
		int bestNegType = -1;
		for(int i = 0; i < myNegTypes.length; i++) {
			int negType = myNegTypes[i];
			for(int j = 0; j < hisNegTypes.length; j++) {
				if(hisNegTypes[j] == negType) {
					bestNegType = negType;
					break;
				}
			}
		}
		return bestNegType;
	}

	/** Verify a hash */
	public boolean verify(byte[] hash, DSASignature sig) {
		return DSA.verify(peerPubKey, sig, new NativeBigInteger(1, hash), false);
	}

	public String userToString() {
		return "" + getPeer();
	}

	public void setTimeDelta(long delta) {
		synchronized(this) {
			clockDelta = delta;
			if(Math.abs(clockDelta) > MAX_CLOCK_DELTA)
				isRoutable = false;
		}
		setPeerNodeStatus(System.currentTimeMillis());
	}

	public long getClockDelta() {
		return clockDelta;
	}

	/** Offer a key to this node */
	public void offer(Key key) {
		byte[] keyBytes = key.getFullKey();
		// FIXME maybe the authenticator should be shorter than 32 bytes to save memory?
		byte[] authenticator = HMAC.macWithSHA256(node.failureTable.offerAuthenticatorKey, keyBytes, 32);
		Message msg = DMT.createFNPOfferKey(key, authenticator);
		try {
			sendAsync(msg, null, node.nodeStats.sendOffersCtr);
		} catch(NotConnectedException e) {
		// Ignore
		}
	}

	public OutgoingPacketMangler getOutgoingMangler() {
		return outgoingMangler;
	}

	public SocketHandler getSocketHandler() {
		return outgoingMangler.getSocketHandler();
	}

	/** Is this peer disabled? I.e. has the user explicitly disabled it? */
	public boolean isDisabled() {
		return false;
	}

	/** Is this peer allowed local addresses? If false, we will never connect to this peer via
	 * a local address even if it advertises them.
	 */
	public boolean allowLocalAddresses() {
		return this.outgoingMangler.alwaysAllowLocalAddresses();
	}

	/** Is this peer set to ignore source address? If so, we will always reply to the peer's official
	 * address, even if we get packets from somewhere else. @see DarknetPeerNode.isIgnoreSourcePort().
	 */
	public boolean isIgnoreSource() {
		return false;
	}

	/**
	 * Create a DarknetPeerNode or an OpennetPeerNode as appropriate
	 */
	public static PeerNode create(SimpleFieldSet fs, Node node2, NodeCrypto crypto, OpennetManager opennet, PeerManager manager, boolean b, OutgoingPacketMangler mangler) throws FSParseException, PeerParseException, ReferenceSignatureVerificationException {
		if(crypto.isOpennet)
			return new OpennetPeerNode(fs, node2, crypto, opennet, manager, b, mangler);
		else
			return new DarknetPeerNode(fs, node2, crypto, manager, b, mangler);
	}

	public byte[] getIdentity() {
		return identity;
	}

	public boolean neverConnected() {
		return neverConnected;
	}

	/** Called when a request or insert succeeds. Used by opennet. */
	public abstract void onSuccess(boolean insert, boolean ssk);

	/** Called when a delayed disconnect is occurring. Tell the node that it is being disconnected, but
	 * that the process may take a while. */
	public void notifyDisconnecting() {
		synchronized(this) {
			disconnecting = true;
			jfkNoncesSent.clear();
		}
		setPeerNodeStatus(System.currentTimeMillis());
	}

	/** Called to cancel a delayed disconnect. Always succeeds even if the node was not being
	 * disconnected. */
	public void forceCancelDisconnecting() {
		synchronized(this) {
			if(!disconnecting)
				return;
			disconnecting = false;
		}
		setPeerNodeStatus(System.currentTimeMillis(), true);
	}

	/** Called when the peer is removed from the PeerManager */
	public void onRemove() {
		disconnected(true, true);
		stopARKFetcher();
	}

	public synchronized boolean isDisconnecting() {
		return disconnecting;
	}

	protected byte[] getJFKBuffer() {
		return jfkBuffer;
	}

	protected void setJFKBuffer(byte[] bufferJFK) {
		this.jfkBuffer = bufferJFK;
	}

	public int getSigParamsByteLength() {
		int bitLen = this.peerCryptoGroup.getQ().bitLength();
		int byteLen = bitLen / 8 + (bitLen % 8 != 0 ? 1 : 0);
		return byteLen;
	}

	// Recent packets sent/received
	// We record times and weak short hashes of the last 64 packets
	// sent/received. When we connect successfully, we send the data
	// on what packets we have sent, and the recipient can compare
	// this to their records of received packets to determine if there
	// is a problem, which usually indicates not being port forwarded.

	static final short TRACK_PACKETS = 64;
	private final long[] packetsSentTimes = new long[TRACK_PACKETS];
	private final long[] packetsRecvTimes = new long[TRACK_PACKETS];
	private final long[] packetsSentHashes = new long[TRACK_PACKETS];
	private final long[] packetsRecvHashes = new long[TRACK_PACKETS];
	private short sentPtr;
	private short recvPtr;
	private boolean sentTrackPackets;
	private boolean recvTrackPackets;

	public void reportIncomingPacket(byte[] buf, int offset, int length, long now) {
		reportIncomingBytes(length);
		long hash = Fields.longHashCode(buf, offset, length);
		synchronized(this) {
			packetsRecvTimes[recvPtr] = now;
			packetsRecvHashes[recvPtr] = hash;
			recvPtr++;
			if(recvPtr == TRACK_PACKETS) {
				recvPtr = 0;
				recvTrackPackets = true;
			}
		}
	}

	public void reportOutgoingPacket(byte[] buf, int offset, int length, long now) {
		reportOutgoingBytes(length);
		long hash = Fields.longHashCode(buf, offset, length);
		synchronized(this) {
			packetsSentTimes[sentPtr] = now;
			packetsSentHashes[sentPtr] = hash;
			sentPtr++;
			if(sentPtr == TRACK_PACKETS) {
				sentPtr = 0;
				sentTrackPackets = true;
			}
		}
	}

	/**
	 * @return a long[] consisting of two arrays, the first being packet times,
	 * the second being packet hashes.
	 */
	public synchronized long[][] getSentPacketTimesHashes() {
		short count = sentTrackPackets ? TRACK_PACKETS : sentPtr;
		long[] times = new long[count];
		long[] hashes = new long[count];
		if(!sentTrackPackets) {
			System.arraycopy(packetsSentTimes, 0, times, 0, sentPtr);
			System.arraycopy(packetsSentHashes, 0, hashes, 0, sentPtr);
		} else {
			System.arraycopy(packetsSentTimes, sentPtr, times, 0, TRACK_PACKETS - sentPtr);
			System.arraycopy(packetsSentTimes, 0, times, TRACK_PACKETS - sentPtr, sentPtr);
			System.arraycopy(packetsSentHashes, sentPtr, hashes, 0, TRACK_PACKETS - sentPtr);
			System.arraycopy(packetsSentHashes, 0, hashes, TRACK_PACKETS - sentPtr, sentPtr);
		}
		return new long[][]{times, hashes};
	}

	/**
	 * @return a long[] consisting of two arrays, the first being packet times,
	 * the second being packet hashes.
	 */
	public synchronized long[][] getRecvPacketTimesHashes() {
		short count = recvTrackPackets ? TRACK_PACKETS : recvPtr;
		long[] times = new long[count];
		long[] hashes = new long[count];
		if(!recvTrackPackets) {
			System.arraycopy(packetsRecvTimes, 0, times, 0, recvPtr);
			System.arraycopy(packetsRecvHashes, 0, hashes, 0, recvPtr);
		} else {
			System.arraycopy(packetsRecvTimes, recvPtr, times, 0, TRACK_PACKETS - recvPtr);
			System.arraycopy(packetsRecvTimes, 0, times, TRACK_PACKETS - recvPtr, recvPtr);
			System.arraycopy(packetsRecvHashes, recvPtr, hashes, 0, TRACK_PACKETS - recvPtr);
			System.arraycopy(packetsRecvHashes, 0, hashes, TRACK_PACKETS - recvPtr, recvPtr);
		}
		return new long[][]{times, hashes};
	}
	static final int SENT_PACKETS_MAX_TIME_AFTER_CONNECT = 5 * 60 * 1000;

	/**
	 * Handle an FNPSentPackets message
	 */
	public void handleSentPackets(Message m) {

		// IMHO it's impossible to make this work reliably on lossy connections, especially highly saturated upstreams.
		// If it was possible it would likely involve a lot of work, refactoring, voting between peers, marginal results,
		// very slow accumulation of data etc.

//		long now = System.currentTimeMillis();
//		synchronized(this) {
//			if(forceDisconnectCalled)
//				return;
//			/*
//			 * I've had some very strange results from seed clients!
//			 * One showed deltas of over 10 minutes... how is that possible? The PN wouldn't reconnect?!
//			 */
//			if(!isRealConnection())
//				return; // The packets wouldn't have been assigned to this PeerNode!
////			if(now - this.timeLastConnected < SENT_PACKETS_MAX_TIME_AFTER_CONNECT)
////				return;
//		}
//		long baseTime = m.getLong(DMT.TIME);
//		baseTime += this.clockDelta;
//		// Should be a reasonable approximation now
//		int[] timeDeltas = Fields.bytesToInts(((ShortBuffer) m.getObject(DMT.TIME_DELTAS)).getData());
//		long[] packetHashes = Fields.bytesToLongs(((ShortBuffer) m.getObject(DMT.HASHES)).getData());
//		long[] times = new long[timeDeltas.length];
//		for(int i = 0; i < times.length; i++)
//			times[i] = baseTime - timeDeltas[i];
//		long tolerance = 60 * 1000 + (Math.abs(timeDeltas[0]) / 20); // 1 minute or 5% of full interval
//		synchronized(this) {
//			// They are in increasing order
//			// Loop backwards
//			long otime = Long.MAX_VALUE;
//			long[][] sent = getRecvPacketTimesHashes();
//			long[] sentTimes = sent[0];
//			long[] sentHashes = sent[1];
//			short sentPtr = (short) (sent.length - 1);
//			short notFoundCount = 0;
//			short consecutiveNotFound = 0;
//			short longestConsecutiveNotFound = 0;
//			short ignoredUptimeCount = 0;
//			short found = 0;
//			//The arrays are constructed from received data, don't throw an ArrayIndexOutOfBoundsException if they are different sizes.
//			int shortestArray=times.length;
//			if (shortestArray > packetHashes.length)
//				shortestArray = packetHashes.length;
//			for(short i = (short) (shortestArray-1); i >= 0; i--) {
//				long time = times[i];
//				if(time > otime) {
//					Logger.error(this, "Inconsistent time order: [" + i + "]=" + time + " but [" + (i + 1) + "] is " + otime);
//					return;
//				} else
//					otime = time;
//				long hash = packetHashes[i];
//				// Search for the hash.
//				short match = -1;
//				// First try forwards
//				for(short j = sentPtr; j < sentTimes.length; j++) {
//					long ttime = sentTimes[j];
//					if(sentHashes[j] == hash) {
//						match = j;
//						sentPtr = j;
//						break;
//					}
//					if(ttime - time > tolerance)
//						break;
//				}
//				if(match == -1)
//					for(short j = (short) (sentPtr - 1); j >= 0; j--) {
//						long ttime = sentTimes[j];
//						if(sentHashes[j] == hash) {
//							match = j;
//							sentPtr = j;
//							break;
//						}
//						if(time - ttime > tolerance)
//							break;
//					}
//				if(match == -1) {
//					long mustHaveBeenUpAt = now - (int)(timeDeltas[i] * 1.1) - 100;
//					if(this.crypto.socket.getStartTime() > mustHaveBeenUpAt) {
//						ignoredUptimeCount++;
//					} else {
//						// Not found
//						consecutiveNotFound++;
//						notFoundCount++;
//					}
//				} else {
//					if(consecutiveNotFound > longestConsecutiveNotFound)
//						longestConsecutiveNotFound = consecutiveNotFound;
//					consecutiveNotFound = 0;
//					found++;
//				}
//			}
//			if(consecutiveNotFound > longestConsecutiveNotFound)
//				longestConsecutiveNotFound = consecutiveNotFound;
//			Logger.error(this, "Packets: "+packetHashes.length+" not found "+notFoundCount+" consecutive not found "+consecutiveNotFound+" longest consecutive not found "+longestConsecutiveNotFound+" ignored due to uptime: "+ignoredUptimeCount+" found: "+found);
//			if(longestConsecutiveNotFound > TRACK_PACKETS / 2) {
//				manyPacketsClaimedSentNotReceived = true;
//				timeManyPacketsClaimedSentNotReceived = now;
//				Logger.error(this, "" + consecutiveNotFound + " consecutive packets not found on " + userToString());
//				SocketHandler handler = outgoingMangler.getSocketHandler();
//				if(handler instanceof PortForwardSensitiveSocketHandler) {
//					((PortForwardSensitiveSocketHandler) handler).rescanPortForward();
//				}
//			}
//		}
//		if(manyPacketsClaimedSentNotReceived) {
//			outgoingMangler.setPortForwardingBroken();
//		}
	}
	private boolean manyPacketsClaimedSentNotReceived = false;

	synchronized boolean manyPacketsClaimedSentNotReceived() {
		return manyPacketsClaimedSentNotReceived;
	}

	static final int MAX_SIMULTANEOUS_ANNOUNCEMENTS = 1;
	static final int MAX_ANNOUNCE_DELAY = 1000;
	private long timeLastAcceptedAnnouncement;
	private long[] runningAnnounceUIDs = new long[0];

	public synchronized boolean shouldAcceptAnnounce(long uid) {
		long now = System.currentTimeMillis();
		if(runningAnnounceUIDs.length < MAX_SIMULTANEOUS_ANNOUNCEMENTS &&
				now - timeLastAcceptedAnnouncement > MAX_ANNOUNCE_DELAY) {
			long[] newList = new long[runningAnnounceUIDs.length + 1];
			if(runningAnnounceUIDs.length > 0)
				System.arraycopy(runningAnnounceUIDs, 0, newList, 0, runningAnnounceUIDs.length);
			newList[runningAnnounceUIDs.length] = uid;
			timeLastAcceptedAnnouncement = now;
			return true;
		} else {
			return false;
		}
	}

	public synchronized boolean completedAnnounce(long uid) {
		final int runningAnnounceUIDsLength = runningAnnounceUIDs.length;
		if(runningAnnounceUIDsLength < 1) return false;
		long[] newList = new long[runningAnnounceUIDsLength - 1];
		int x = 0;
		for(int i=0;i<runningAnnounceUIDs.length;i++) {
			if(i == runningAnnounceUIDs.length) return false;
			long l = runningAnnounceUIDs[i];
			if(l == uid) continue;
			newList[x++] = l;
		}
		runningAnnounceUIDs = newList;
		if(x < runningAnnounceUIDs.length) {
			newList = new long[x];
			System.arraycopy(runningAnnounceUIDs, 0, newList, 0, x);
			runningAnnounceUIDs = newList;
		}
		return true;
	}

	public synchronized long timeLastDisconnect() {
		return timeLastDisconnect;
	}

	/** Does this peernode want to be returned by for example PeerManager.getByPeer() ?
	 * False = seednode etc, never going to be routable. */
	public abstract boolean isRealConnection();

	/** Can we accept announcements from this node? */
	public boolean canAcceptAnnouncements() {
		return isOpennet() || node.passOpennetRefsThroughDarknet();
	}

	public boolean handshakeUnknownInitiator() {
		return false;
	}

	public int handshakeSetupType() {
		return -1;
	}

	public WeakReference<PeerNode> getWeakRef() {
		return myRef;
	}

	/**
	 * Get a single address to send a handshake to.
	 * The current code doesn't work well with multiple simulataneous handshakes.
	 * Alternates between valid values.
	 * (FIXME!)
	 */
	public Peer getHandshakeIP() {
		Peer[] localHandshakeIPs;
		if(!shouldSendHandshake()) {
			if(logMINOR) Logger.minor(this, "Not sending handshake to "+getPeer()+" because pn.shouldSendHandshake() returned false");
			return null;
		}
		long firstTime = System.currentTimeMillis();
		localHandshakeIPs = getHandshakeIPs();
		long secondTime = System.currentTimeMillis();
		if((secondTime - firstTime) > 1000)
			Logger.error(this, "getHandshakeIPs() took more than a second to execute ("+(secondTime - firstTime)+") working on "+userToString());
		if(localHandshakeIPs.length == 0) {
			long thirdTime = System.currentTimeMillis();
			if((thirdTime - secondTime) > 1000)
				Logger.error(this, "couldNotSendHandshake() (after getHandshakeIPs()) took more than a second to execute ("+(thirdTime - secondTime)+") working on "+userToString());
			return null;
		}
		long loopTime1 = System.currentTimeMillis();
		Vector<Peer> validIPs = new Vector<Peer>();
		for(int i=0;i<localHandshakeIPs.length;i++){
			Peer peer = localHandshakeIPs[i];
			FreenetInetAddress addr = peer.getFreenetAddress();
			if(!outgoingMangler.allowConnection(this, addr)) {
				if(logMINOR)
					Logger.minor(this, "Not sending handshake packet to "+peer+" for "+this);
			}
			if(peer.getAddress(false) == null) {
				if(logMINOR) Logger.minor(this, "Not sending handshake to "+localHandshakeIPs[i]+" for "+getPeer()+" because the DNS lookup failed or it's a currently unsupported IPv6 address");
				continue;
			}
			if(!peer.isRealInternetAddress(false, false, allowLocalAddresses())) {
				if(logMINOR) Logger.minor(this, "Not sending handshake to "+localHandshakeIPs[i]+" for "+getPeer()+" because it's not a real Internet address and metadata.allowLocalAddresses is not true");
				continue;
			}
			validIPs.add(peer);
		}
		Peer ret;
		if(validIPs.isEmpty()) {
			ret = null;
		} else if(validIPs.size() == 1) {
			ret = validIPs.get(0);
		} else {
			// Don't need to synchronize for this value as we're only called from one thread anyway.
			handshakeIPAlternator %= validIPs.size();
			ret = validIPs.get(handshakeIPAlternator);
			handshakeIPAlternator++;
		}
		long loopTime2 = System.currentTimeMillis();
		if((loopTime2 - loopTime1) > 1000)
			Logger.normal(this, "loopTime2 is more than a second after loopTime1 ("+(loopTime2 - loopTime1)+") working on "+userToString());
		return ret;
	}

	private int handshakeIPAlternator;

	public void sendNodeToNodeMessage(SimpleFieldSet fs, int n2nType, boolean includeSentTime, long now, boolean queueOnNotConnected) {
		fs.putOverwrite("n2nType", Integer.toString(n2nType));
		if(includeSentTime) {
			fs.put("sentTime", now);
		}
		try {
			Message n2nm;
			n2nm = DMT.createNodeToNodeMessage(
					n2nType, fs.toString().getBytes("UTF-8"));
			try {
				sendAsync(n2nm, null, node.nodeStats.nodeToNodeCounter);
			} catch (NotConnectedException e) {
				if(includeSentTime) {
					fs.removeValue("sentTime");
				}
				if(isDarknet() && queueOnNotConnected) {
					queueN2NM(fs);
				}
			}
		} catch (UnsupportedEncodingException e) {
			throw new Error("Impossible: JVM doesn't support UTF-8: " + e, e);
		}
	}

	/**
	 * A method to queue an N2NM in a extra peer data file, only implemented by DarknetPeerNode
	 */
	public void queueN2NM(SimpleFieldSet fs) {
		// Do nothing in the default impl
	}

	/**
	 * Return the relevant local node reference related to this peer's type
	 */
	protected SimpleFieldSet getLocalNoderef() {
		return crypto.exportPublicFieldSet();
	}

	/**
	 * A method to be called after completing a handshake to send the
	 * newly connected peer, as a differential node reference, the
	 * parts of our node reference not needed for handshake.
	 * Should only be called by completedHandshake() after we're happy
	 * with the connection
	 */
	protected void sendConnectedDiffNoderef() {
		SimpleFieldSet fs = new SimpleFieldSet(true);
		SimpleFieldSet nfs = getLocalNoderef();
		if(null == nfs) return;
		if(null != nfs.get("ark.pubURI")) {
			fs.putOverwrite("ark.pubURI", nfs.get("ark.pubURI"));
		}
		if(null != nfs.get("ark.number")) {
			fs.putOverwrite("ark.number", nfs.get("ark.number"));
		}
		if(isDarknet() && null != nfs.get("myName")) {
			fs.putOverwrite("myName", nfs.get("myName"));
		}
		String[] physicalUDPEntries = nfs.getAll("physical.udp");
		if(physicalUDPEntries != null) {
			fs.putOverwrite("physical.udp", physicalUDPEntries);
		}
		if(!fs.isEmpty()) {
			if(logMINOR) Logger.minor(this, "fs is '" + fs.toString() + "'");
			sendNodeToNodeMessage(fs, Node.N2N_MESSAGE_TYPE_DIFFNODEREF, false, 0, false);
		} else {
			if(logMINOR) Logger.minor(this, "fs is empty");
		}
	}

	int assignedNetworkID;
	int providedNetworkID;
	NetworkIDManager.PeerNetworkGroup networkGroup;

	void handleFNPNetworkID(Message m) {
		int got=m.getInt(DMT.UID);
		if (logMINOR) Logger.minor(this, "now peer thinks he is in network "+got);
		if (providedNetworkID!=got && assignedNetworkID!=got) {
			providedNetworkID=got;
			node.netid.onPeerNodeChangedNetworkID(this);
		} else {
			providedNetworkID=got;
		}
	}

	void sendFNPNetworkID(ByteCounter ctr) throws NotConnectedException {
		if (assignedNetworkID!=0)
			sendAsync(DMT.createFNPNetworkID(assignedNetworkID), null, ctr);
	}

	public boolean shouldThrottle() {
		return shouldThrottle(getPeer(), node);
	}

	public static boolean shouldThrottle(Peer peer, Node node) {
		if(node.throttleLocalData) return true;
		if(peer == null) return true; // presumably
		InetAddress addr = peer.getAddress(false);
		if(addr == null) return true; // presumably
		return IPUtil.isValidAddress(addr, false);
	}

	public void reportPing(long t) {
		this.pingAverage.report(t);
	}

	private long resendBytesSent;

	public final ByteCounter resendByteCounter = new ByteCounter() {

		public void receivedBytes(int x) {
			// Ignore
		}

		public void sentBytes(int x) {
			synchronized(PeerNode.this) {
				resendBytesSent += x;
			}
			node.nodeStats.resendByteCounter.sentBytes(x);
		}

		public void sentPayload(int x) {
			// Ignore
		}

	};

	public long getResendBytesSent() {
		return resendBytesSent;
	}

	public MessageItem sendThrottledMessage(Message msg, int packetSize, ByteCounter ctr, int timeout, boolean blockForSend, AsyncMessageCallback callback) throws NotConnectedException, WaitedTooLongException, SyncSendWaitedTooLongException, PeerRestartedException {
		long deadline = System.currentTimeMillis() + timeout;
		if(logMINOR) Logger.minor(this, "Sending throttled message with timeout "+timeout+" packet size "+packetSize+" to "+shortToString());
		return getThrottle().sendThrottledMessage(msg, this, packetSize, ctr, deadline, blockForSend, callback);
	}

	/**
	 * Should this peer be disconnected and removed immediately?
	 */
	public boolean shouldDisconnectAndRemoveNow() {
		return false;
	}

	public void setUptime(byte uptime2) {
		this.uptime = uptime2;
	}

	public short getUptime() {
		return (short) (uptime & 0xFF);
	}

	public void incrementNumberOfSelections(long time) {
		// TODO: reimplement with a bit field to spare memory
		synchronized(this) {
			countSelectionsSinceConnected++;
		}
	}

	/**
	 * @return The rate at which this peer has been selected since it connected.
	 */
	public synchronized double selectionRate() {
		long timeSinceConnected = System.currentTimeMillis() - this.connectedTime;
		// Avoid bias due to short uptime.
		if(timeSinceConnected < 10*1000) return 0.0;
		return countSelectionsSinceConnected / (double) timeSinceConnected;
	}

	private volatile long offeredMainJarVersion;

	public void setMainJarOfferedVersion(long mainJarVersion) {
		offeredMainJarVersion = mainJarVersion;
	}

	public long getMainJarOfferedVersion() {
		return offeredMainJarVersion;
	}

	private volatile long offeredExtJarVersion;

	public void setExtJarOfferedVersion(long extJarVersion) {
		offeredExtJarVersion = extJarVersion;
	}

	public long getExtJarOfferedVersion() {
		return offeredExtJarVersion;
	}

	/**
	 * Maybe send something. A SINGLE PACKET.
	 * Don't send everything at once, for two reasons:
	 * 1. It is possible for a node to have a very long backlog.
	 * 2. Sometimes sending a packet can take a long time.
	 * 3. In the near future PacketSender will be responsible for output bandwidth
	 * throttling.
	 * So it makes sense to send a single packet and round-robin.
	 * @param now
	 * @param rpiTemp
	 * @param rpiTemp
	 * @throws BlockedTooLongException
	 */
	public boolean maybeSendPacket(long now, Vector<ResendPacketItem> rpiTemp, int[] rpiIntTemp) throws BlockedTooLongException {
		// If there are any urgent notifications, we must send a packet.
		if(logMINOR) Logger.minor(this, "maybeSendPacket: "+this);
		boolean mustSend = false;
		boolean mustSendPacket = false;
		if(mustSendNotificationsNow(now)) {
			if(logMINOR)
				Logger.minor(this, "Sending notification");
			mustSend = true;
			mustSendPacket = true;
		}
		// Any packets to resend? If so, resend ONE packet and then return.
		for(int j = 0; j < 2; j++) {
			SessionKey kt;
			if(j == 0)
				kt = getCurrentKeyTracker();
			else// if(j == 1)
				kt = getPreviousKeyTracker();
			if(kt == null)
				continue;
			int[] tmp = kt.packets.grabResendPackets(rpiTemp, rpiIntTemp);
			if(tmp == null)
				continue;
			rpiIntTemp = tmp;
			for(ResendPacketItem item : rpiTemp) {
				if(item == null)
					continue;
				try {
					if(logMINOR)
						Logger.minor(this, "Resending " + item.packetNumber + " to " + item.kt);
					getOutgoingMangler().resend(item, kt);
					return true;
				} catch(KeyChangedException e) {
					Logger.error(this, "Caught " + e + " resending packets to " + kt);
					requeueResendItems(rpiTemp);
					return false;
				} catch(NotConnectedException e) {
					Logger.normal(this, "Caught " + e + " resending packets to " + kt);
					requeueResendItems(rpiTemp);
					return false;
				} catch(PacketSequenceException e) {
					Logger.error(this, "Caught " + e + " - disconnecting", e);
					// PSE is fairly drastic, something is broken between us, but maybe we can resync
					forceDisconnect(false);
					return false;
				} catch(WouldBlockException e) {
					Logger.error(this, "Impossible: " + e, e);
					return false;
				}
			}

		}
		int minSize = getOutgoingMangler().fullHeadersLengthOneMessage(); // includes UDP headers
		int maxSize = ((PacketSocketHandler) getSocketHandler()).getPacketSendThreshold();

		// If it's a keepalive, we must add an FNPVoid to ensure it has a packet number.
		boolean keepalive = false;

		long lastSent = lastSentPacketTime();
		if(now - lastSent > Node.KEEPALIVE_INTERVAL) {
			if(logMINOR)
				Logger.minor(this, "Sending keepalive");
			if(now - lastSent > Node.KEEPALIVE_INTERVAL * 10 && lastSent > -1)
				Logger.error(this, "Long gap between sending packets: "+(now - lastSent)+" for "+this);
			keepalive = true;
			mustSend = true;
			mustSendPacket = true;
		}

		ArrayList<MessageItem> messages = new ArrayList<MessageItem>(10);

		synchronized(messageQueue) {

			// Any urgent messages to send now?

			if(!mustSend) {
				if(messageQueue.mustSendNow(now))
					mustSend = true;
			}

			if(!mustSend) {
				// What about total length?
				if(messageQueue.mustSendSize(minSize, maxSize))
					mustSend = true;
			}
			
		}

		if(mustSend) {
			messageQueue.addMessages(minSize, now, minSize, maxSize, messages);
		}

		if(messages.isEmpty() && keepalive) {
			// Force packet to have a sequence number.
			Message m = DMT.createFNPVoid();
			addToLocalNodeSentMessagesToStatistic(m);
			messages.add(new MessageItem(m, null, null, this));
		}

		if(!messages.isEmpty()) {
			// Send packets, right now, blocking, including any active notifications
			// Note that processOutgoingOrRequeue will drop messages from the end
			// if necessary to fit the messages into a single packet.
			if(!getOutgoingMangler().processOutgoingOrRequeue(messages.toArray(new MessageItem[messages.size()]), this, false, true)) {
				if(mustSendPacket) {
					if(!sendAnyUrgentNotifications(false))
						sendAnyUrgentNotifications(true);
				}
			}
			return true;
		} else {
			if(mustSend) {
					if(sendAnyUrgentNotifications(false))
						return true;
				// Can happen occasionally as a race condition...
				Logger.normal(this, "No notifications sent despite no messages and mustSend=true for "+this);
			}
		}

		return false;
	}

	/**
	 * @return The ID of a reusable PacketTracker if there is one, otherwise -1.
	 */
	public long getReusableTrackerID() {
		SessionKey cur;
		synchronized(this) {
			cur = currentTracker;
		}
		if(cur == null) {
			if(logMINOR) Logger.minor(this, "getReusableTrackerID(): cur = null on "+this);
			return -1;
		}
		if(cur.packets.isDeprecated()) {
			if(logMINOR) Logger.minor(this, "getReusableTrackerID(): cur.packets.isDeprecated on "+this);
			return -1;
		}
		if(logMINOR) Logger.minor(this, "getReusableTrackerID(): "+cur.packets.trackerID+" on "+this);
		return cur.packets.trackerID;
	}

	static final int MAX_TURTLES_PER_PEER = 3;

	private HashMap<Key,RequestSender> turtlingTransfers = new HashMap<Key,RequestSender>();

	public String registerTurtleTransfer(RequestSender sender) {
		Key key = sender.key;
		synchronized(turtlingTransfers) {
			if(turtlingTransfers.size() >= MAX_TURTLES_PER_PEER) {
				Logger.warning(this, "Too many turtles for peer");
				return "Too many turtles for peer";
			}
			if(turtlingTransfers.containsKey(key)) {
				Logger.error(this, "Already fetching key from peer");
				return "Already fetching key from peer";
			}
			turtlingTransfers.put(key, sender);
			Logger.normal(this, "Turtles for "+getPeer()+" : "+turtlingTransfers.size());
			return null;
		}
	}

	public void unregisterTurtleTransfer(RequestSender sender) {
		Key key = sender.key;
		synchronized(turtlingTransfers) {
			if(!turtlingTransfers.containsKey(key)) {
				Logger.error(this, "Removing turtle transfer "+sender+" for "+key+" from "+this+" : DOES NOT EXIST");
				return;
			}
			RequestSender oldSender = turtlingTransfers.remove(key);
			if(oldSender != sender) {
				Logger.error(this, "Removing turtle transfer "+sender+" for "+key+" from "+this+" : WRONG SENDER: "+oldSender);
				turtlingTransfers.put(key, oldSender);
				return;
			}
		}
	}

	public boolean isTurtling(Key key) {
		synchronized(turtlingTransfers) {
			return turtlingTransfers.containsKey(key);
		}
	}

	private long lastFailedRevocationTransfer;
	/** Reset on disconnection */
	private int countFailedRevocationTransfers;

	public void failedRevocationTransfer() {
		lastAttemptedHandshakeIPUpdateTime = System.currentTimeMillis();
		countFailedRevocationTransfers++;
	}

	public int countFailedRevocationTransfers() {
		return countFailedRevocationTransfers;
	}

	/** Registers a listener that will be notified when status changes. Only the WeakReference of it is stored, so there is no need for deregistering
	 * @param listener - The listener to be registered*/
	public void registerPeerNodeStatusChangeListener(PeerManager.PeerStatusChangeListener listener){
		listeners.add(listener);
	}

	/** Notifies the listeners that status has been changed*/
	private void notifyPeerNodeStatusChangeListeners(){
		synchronized (listeners) {
			for(PeerManager.PeerStatusChangeListener l:listeners){
				l.onPeerStatusChange();
			}
		}
	}


	public boolean isLowUptime() {
		return getUptime() < Node.MIN_UPTIME_STORE_KEY;
	}

	public void setAddedReason(ConnectionType connectionType) {
		// Do nothing.
	}

	public synchronized ConnectionType getAddedReason() {
		return null;
	}
	
<<<<<<< HEAD
	private final Object routedToLock = new Object();
	
	final LoadSender loadSender = new LoadSender();
	
	class LoadSender {
	
		public void onDisconnect() {
			this.lastSentAllocationInput = 0;
			this.lastSentAllocationOutput = 0;
			this.timeLastSentAllocationNotice = -1;
			this.lastFullStats = null;
		}

		private int lastSentAllocationInput;
		private int lastSentAllocationOutput;
		private long timeLastSentAllocationNotice;
		private long countAllocationNotices;
		private PeerLoadStats lastFullStats;
		
		public void onSetPeerAllocation(boolean input, int thisAllocation, int transfersPerInsert) {
			boolean mustSend = false;
			Message msg;
			// FIXME review constants, how often are allocations actually sent?
			long now = System.currentTimeMillis();
			synchronized(this) {
				int last = input ? lastSentAllocationInput : lastSentAllocationOutput;
				if(now - timeLastSentAllocationNotice > 5000) {
					if(logMINOR) Logger.minor(this, "Last sent allocation "+TimeUtil.formatTime(now - timeLastSentAllocationNotice));
					mustSend = true;
				} else {
					if(thisAllocation > last * 1.05) {
						if(logMINOR) Logger.minor(this, "Last allocation was "+last+" this is "+thisAllocation);
						mustSend = true;
					} else if(thisAllocation < last * 0.9) { 
						if(logMINOR) Logger.minor(this, "Last allocation was "+last+" this is "+thisAllocation);
						mustSend = true;
					}
				}
				if(!mustSend) return;
				msg = makeLoadStats(now, transfersPerInsert);
			}
			if(msg != null) {
				if(logMINOR) Logger.minor(this, "Sending allocation notice to "+this+" allocation is "+thisAllocation+" for "+input);
				try {
					sendAsync(msg, null, node.nodeStats.allocationNoticesCounter);
				} catch (NotConnectedException e) {
					// Ignore
=======
	private int lastSentAllocationInput;
	private int lastSentAllocationOutput;
	private long timeLastSentAllocationNotice;
	private long countAllocationNotices;
	private PeerLoadStats lastFullStats;

	public void onSetPeerAllocation(boolean input, int thisAllocation) {
		boolean mustSend = false;
		// FIXME review constants, how often are allocations actually sent?
		synchronized(this) {
			int last = input ? lastSentAllocationInput : lastSentAllocationOutput;
			long now = System.currentTimeMillis();
			if(now - timeLastSentAllocationNotice > 5000) {
				if(logMINOR) Logger.minor(this, "Last sent allocation "+TimeUtil.formatTime(now - timeLastSentAllocationNotice));
				mustSend = true;
			} else {
				if(thisAllocation > last * 1.05) {
					if(logMINOR) Logger.minor(this, "Last allocation was "+last+" this is "+thisAllocation);
					mustSend = true;
				} else if(thisAllocation < last * 0.9) { 
					if(logMINOR) Logger.minor(this, "Last allocation was "+last+" this is "+thisAllocation);
					mustSend = true;
>>>>>>> 5bbe38ed
				}
			}
			if(!mustSend) return;
			timeLastSentAllocationNotice = now;
			if(input)
				lastSentAllocationInput = thisAllocation;
			else
				lastSentAllocationOutput = thisAllocation;
			countAllocationNotices++;
			if(logMINOR) Logger.minor(this, "Sending allocation notice to "+this+" allocation is "+thisAllocation+" for "+input);
		}
<<<<<<< HEAD
		
		Message makeLoadStats(long now, int transfersPerInsert) {
			PeerLoadStats stats = node.nodeStats.createPeerLoadStats(PeerNode.this, transfersPerInsert);
			synchronized(this) {
				lastSentAllocationInput = (int) stats.inputBandwidthPeerLimit;
				lastSentAllocationOutput = (int) stats.outputBandwidthPeerLimit;
				if(lastFullStats != null && lastFullStats.equals(stats)) return null;
				lastFullStats = stats;
				timeLastSentAllocationNotice = now;
				countAllocationNotices++;
			}
			Message msg = DMT.createFNPPeerLoadStatus(stats);
			return msg;
		}
	}
	
	public void onSetPeerAllocation(boolean input, int thisAllocation, int transfersPerInsert) {
		loadSender.onSetPeerAllocation(input, thisAllocation, transfersPerInsert);
=======
		PeerLoadStats stats = node.nodeStats.createPeerLoadStats(this);
		synchronized(this) {
			lastSentAllocationInput = (int) stats.inputBandwidthPeerLimit;
			lastSentAllocationOutput = (int) stats.outputBandwidthPeerLimit;
			if(lastFullStats != null && lastFullStats.equals(stats)) return;
			lastFullStats = stats;
		}
		Message msg = DMT.createFNPPeerLoadStatus(stats);
		try {
			sendAsync(msg, null, node.nodeStats.allocationNoticesCounter);
		} catch (NotConnectedException e) {
			// Ignore
		}
>>>>>>> 5bbe38ed
	}

	void removeUIDsFromMessageQueues(Long[] list) {
		this.messageQueue.removeUIDsFromMessageQueues(list);
	}
	
	public class IncomingLoadSummaryStats {
		public IncomingLoadSummaryStats(int totalRequests,
				double outputBandwidthPeerLimit,
				double inputBandwidthPeerLimit,
				double outputBandwidthTotalLimit,
				double inputBandwidthTotalLimit,
				double usedOutput,
				double usedInput,
				double othersUsedOutput,
				double othersUsedInput) {
			runningRequestsTotal = totalRequests;
			peerCapacityOutputBytes = (int)outputBandwidthPeerLimit;
			peerCapacityInputBytes = (int)inputBandwidthPeerLimit;
			totalCapacityOutputBytes = (int)outputBandwidthTotalLimit;
			totalCapacityInputBytes = (int)inputBandwidthTotalLimit;
			usedCapacityOutputBytes = (int) usedOutput;
			usedCapacityInputBytes = (int) usedInput;
			othersUsedCapacityOutputBytes = (int) othersUsedOutput;
			othersUsedCapacityInputBytes = (int) othersUsedInput;
		}
		
		public final int runningRequestsTotal;
		public final int peerCapacityOutputBytes;
		public final int peerCapacityInputBytes;
		public final int totalCapacityOutputBytes;
		public final int totalCapacityInputBytes;
		public final int usedCapacityOutputBytes;
		public final int usedCapacityInputBytes;
		public final int othersUsedCapacityOutputBytes;
		public final int othersUsedCapacityInputBytes;
	}
	
	public void reportLoadStatus(PeerLoadStats stat) {
		outputLoadTracker().reportLoadStatus(stat);
	}
	
	OutputLoadTracker outputLoadTracker() {
		return outputLoadSender;
	}
	
	final OutputLoadTracker outputLoadSender = new OutputLoadTracker();

	/** Uses the information we receive on the load on the target node to determine whether
	 * we can route to it and when we can route to it.
	 */
	class OutputLoadTracker {
		
		private PeerLoadStats lastIncomingLoadStats;
		
		public void reportLoadStatus(PeerLoadStats stat) {
			if(logMINOR) Logger.minor(this, "Got load status : "+stat);
			synchronized(routedToLock) {
				lastIncomingLoadStats = stat;
				//maybeNotifySlotWaiter();
			}
		}
		
		public synchronized PeerLoadStats getLastIncomingLoadStats(boolean realTime) {
			return lastIncomingLoadStats;
		}
		
		public IncomingLoadSummaryStats getIncomingLoadStats() {
			PeerLoadStats loadStats;
			synchronized(routedToLock) {
				if(lastIncomingLoadStats == null) return null;
				loadStats = lastIncomingLoadStats;
			}
			ByteCountersSnapshot byteCountersOutput = node.nodeStats.getByteCounters(false);
			ByteCountersSnapshot byteCountersInput = node.nodeStats.getByteCounters(true);
			RunningRequestsSnapshot runningRequests = node.nodeStats.getRunningRequestsTo(PeerNode.this, loadStats.averageTransfersOutPerInsert);
			RunningRequestsSnapshot otherRunningRequests = loadStats.getOtherRunningRequests();
			boolean ignoreLocalVsRemoteBandwidthLiability = node.nodeStats.ignoreLocalVsRemoteBandwidthLiability();
			return new IncomingLoadSummaryStats(runningRequests.totalRequests(), 
					loadStats.outputBandwidthPeerLimit, loadStats.inputBandwidthPeerLimit,
					loadStats.outputBandwidthUpperLimit, loadStats.inputBandwidthUpperLimit,
					runningRequests.calculate(ignoreLocalVsRemoteBandwidthLiability, byteCountersOutput, false),
					runningRequests.calculate(ignoreLocalVsRemoteBandwidthLiability, byteCountersInput, true),
					otherRunningRequests.calculate(ignoreLocalVsRemoteBandwidthLiability, byteCountersOutput, false),
					otherRunningRequests.calculate(ignoreLocalVsRemoteBandwidthLiability, byteCountersInput, true));
		}
		
		private void maybeNotifySlotWaiter() {
			// FIXME do nothing for now
			// Will be used later by new load management
		}

<<<<<<< HEAD
	}
	
	public void noLongerRoutingTo(UIDTag tag, boolean offeredKey) {
		synchronized(routedToLock) {
			if(offeredKey)
				tag.removeFetchingOfferedKeyFrom(this);
			else
				tag.removeRoutingTo(this);
			if(logMINOR) Logger.minor(this, "No longer routing to "+tag);
			outputLoadTracker().maybeNotifySlotWaiter();
		}
	}
	
	public void postUnlock(UIDTag tag) {
		synchronized(routedToLock) {
			if(logMINOR) Logger.minor(this, "Unlocked "+tag);
			outputLoadTracker().maybeNotifySlotWaiter();
		}
	}
	
=======
	private PeerLoadStats lastIncomingLoadStats;
	
	public void reportLoadStatus(PeerLoadStats stat) {
		if(logMINOR) Logger.minor(this, "Got load status : "+stat);
		synchronized(this) {
			lastIncomingLoadStats = stat;
		}
	}
	
	public class IncomingLoadSummaryStats {
		public IncomingLoadSummaryStats(int totalRequests,
				double outputBandwidthPeerLimit,
				double inputBandwidthPeerLimit,
				double outputBandwidthTotalLimit,
				double inputBandwidthTotalLimit,
				double usedOutput,
				double usedInput,
				double othersUsedOutput,
				double othersUsedInput) {
			runningRequestsTotal = totalRequests;
			peerCapacityOutputBytes = (int)outputBandwidthPeerLimit;
			peerCapacityInputBytes = (int)inputBandwidthPeerLimit;
			totalCapacityOutputBytes = (int)outputBandwidthTotalLimit;
			totalCapacityInputBytes = (int)inputBandwidthTotalLimit;
			usedCapacityOutputBytes = (int) usedOutput;
			usedCapacityInputBytes = (int) usedInput;
			othersUsedCapacityOutputBytes = (int) othersUsedOutput;
			othersUsedCapacityInputBytes = (int) othersUsedInput;
		}
		
		public final int runningRequestsTotal;
		public final int peerCapacityOutputBytes;
		public final int peerCapacityInputBytes;
		public final int totalCapacityOutputBytes;
		public final int totalCapacityInputBytes;
		public final int usedCapacityOutputBytes;
		public final int usedCapacityInputBytes;
		public final int othersUsedCapacityOutputBytes;
		public final int othersUsedCapacityInputBytes;
	}
	
	public IncomingLoadSummaryStats getIncomingLoadStats() {
		PeerLoadStats loadStats;
		synchronized(this) {
			if(lastIncomingLoadStats == null) return null;
			loadStats = lastIncomingLoadStats;
		}
		ByteCountersSnapshot byteCountersOutput = node.nodeStats.getByteCounters(false);
		ByteCountersSnapshot byteCountersInput = node.nodeStats.getByteCounters(true);
		RunningRequestsSnapshot runningRequests = node.nodeStats.getRunningRequestsTo(this);
		RunningRequestsSnapshot otherRunningRequests = loadStats.getOtherRunningRequests();
		boolean ignoreLocalVsRemoteBandwidthLiability = node.nodeStats.ignoreLocalVsRemoteBandwidthLiability();
		return new IncomingLoadSummaryStats(runningRequests.totalRequests(), 
				loadStats.outputBandwidthPeerLimit, loadStats.inputBandwidthPeerLimit,
				loadStats.outputBandwidthUpperLimit, loadStats.inputBandwidthUpperLimit,
				runningRequests.calculate(ignoreLocalVsRemoteBandwidthLiability, byteCountersOutput),
				runningRequests.calculate(ignoreLocalVsRemoteBandwidthLiability, byteCountersInput),
				otherRunningRequests.calculate(ignoreLocalVsRemoteBandwidthLiability, byteCountersOutput),
				otherRunningRequests.calculate(ignoreLocalVsRemoteBandwidthLiability, byteCountersInput));
	}
	
	public synchronized PeerLoadStats getLastIncomingLoadStats() {
		return lastIncomingLoadStats;
	}

	public void postUnlock(UIDTag uidTag) {
		// Ignore
		// FIXME will be used later on in new-load-management
	}

>>>>>>> 5bbe38ed
}<|MERGE_RESOLUTION|>--- conflicted
+++ resolved
@@ -4414,7 +4414,6 @@
 		return null;
 	}
 	
-<<<<<<< HEAD
 	private final Object routedToLock = new Object();
 	
 	final LoadSender loadSender = new LoadSender();
@@ -4462,30 +4461,6 @@
 					sendAsync(msg, null, node.nodeStats.allocationNoticesCounter);
 				} catch (NotConnectedException e) {
 					// Ignore
-=======
-	private int lastSentAllocationInput;
-	private int lastSentAllocationOutput;
-	private long timeLastSentAllocationNotice;
-	private long countAllocationNotices;
-	private PeerLoadStats lastFullStats;
-
-	public void onSetPeerAllocation(boolean input, int thisAllocation) {
-		boolean mustSend = false;
-		// FIXME review constants, how often are allocations actually sent?
-		synchronized(this) {
-			int last = input ? lastSentAllocationInput : lastSentAllocationOutput;
-			long now = System.currentTimeMillis();
-			if(now - timeLastSentAllocationNotice > 5000) {
-				if(logMINOR) Logger.minor(this, "Last sent allocation "+TimeUtil.formatTime(now - timeLastSentAllocationNotice));
-				mustSend = true;
-			} else {
-				if(thisAllocation > last * 1.05) {
-					if(logMINOR) Logger.minor(this, "Last allocation was "+last+" this is "+thisAllocation);
-					mustSend = true;
-				} else if(thisAllocation < last * 0.9) { 
-					if(logMINOR) Logger.minor(this, "Last allocation was "+last+" this is "+thisAllocation);
-					mustSend = true;
->>>>>>> 5bbe38ed
 				}
 			}
 			if(!mustSend) return;
@@ -4497,7 +4472,6 @@
 			countAllocationNotices++;
 			if(logMINOR) Logger.minor(this, "Sending allocation notice to "+this+" allocation is "+thisAllocation+" for "+input);
 		}
-<<<<<<< HEAD
 		
 		Message makeLoadStats(long now, int transfersPerInsert) {
 			PeerLoadStats stats = node.nodeStats.createPeerLoadStats(PeerNode.this, transfersPerInsert);
@@ -4516,21 +4490,6 @@
 	
 	public void onSetPeerAllocation(boolean input, int thisAllocation, int transfersPerInsert) {
 		loadSender.onSetPeerAllocation(input, thisAllocation, transfersPerInsert);
-=======
-		PeerLoadStats stats = node.nodeStats.createPeerLoadStats(this);
-		synchronized(this) {
-			lastSentAllocationInput = (int) stats.inputBandwidthPeerLimit;
-			lastSentAllocationOutput = (int) stats.outputBandwidthPeerLimit;
-			if(lastFullStats != null && lastFullStats.equals(stats)) return;
-			lastFullStats = stats;
-		}
-		Message msg = DMT.createFNPPeerLoadStatus(stats);
-		try {
-			sendAsync(msg, null, node.nodeStats.allocationNoticesCounter);
-		} catch (NotConnectedException e) {
-			// Ignore
-		}
->>>>>>> 5bbe38ed
 	}
 
 	void removeUIDsFromMessageQueues(Long[] list) {
@@ -4623,7 +4582,6 @@
 			// Will be used later by new load management
 		}
 
-<<<<<<< HEAD
 	}
 	
 	public void noLongerRoutingTo(UIDTag tag, boolean offeredKey) {
@@ -4644,76 +4602,4 @@
 		}
 	}
 	
-=======
-	private PeerLoadStats lastIncomingLoadStats;
-	
-	public void reportLoadStatus(PeerLoadStats stat) {
-		if(logMINOR) Logger.minor(this, "Got load status : "+stat);
-		synchronized(this) {
-			lastIncomingLoadStats = stat;
-		}
-	}
-	
-	public class IncomingLoadSummaryStats {
-		public IncomingLoadSummaryStats(int totalRequests,
-				double outputBandwidthPeerLimit,
-				double inputBandwidthPeerLimit,
-				double outputBandwidthTotalLimit,
-				double inputBandwidthTotalLimit,
-				double usedOutput,
-				double usedInput,
-				double othersUsedOutput,
-				double othersUsedInput) {
-			runningRequestsTotal = totalRequests;
-			peerCapacityOutputBytes = (int)outputBandwidthPeerLimit;
-			peerCapacityInputBytes = (int)inputBandwidthPeerLimit;
-			totalCapacityOutputBytes = (int)outputBandwidthTotalLimit;
-			totalCapacityInputBytes = (int)inputBandwidthTotalLimit;
-			usedCapacityOutputBytes = (int) usedOutput;
-			usedCapacityInputBytes = (int) usedInput;
-			othersUsedCapacityOutputBytes = (int) othersUsedOutput;
-			othersUsedCapacityInputBytes = (int) othersUsedInput;
-		}
-		
-		public final int runningRequestsTotal;
-		public final int peerCapacityOutputBytes;
-		public final int peerCapacityInputBytes;
-		public final int totalCapacityOutputBytes;
-		public final int totalCapacityInputBytes;
-		public final int usedCapacityOutputBytes;
-		public final int usedCapacityInputBytes;
-		public final int othersUsedCapacityOutputBytes;
-		public final int othersUsedCapacityInputBytes;
-	}
-	
-	public IncomingLoadSummaryStats getIncomingLoadStats() {
-		PeerLoadStats loadStats;
-		synchronized(this) {
-			if(lastIncomingLoadStats == null) return null;
-			loadStats = lastIncomingLoadStats;
-		}
-		ByteCountersSnapshot byteCountersOutput = node.nodeStats.getByteCounters(false);
-		ByteCountersSnapshot byteCountersInput = node.nodeStats.getByteCounters(true);
-		RunningRequestsSnapshot runningRequests = node.nodeStats.getRunningRequestsTo(this);
-		RunningRequestsSnapshot otherRunningRequests = loadStats.getOtherRunningRequests();
-		boolean ignoreLocalVsRemoteBandwidthLiability = node.nodeStats.ignoreLocalVsRemoteBandwidthLiability();
-		return new IncomingLoadSummaryStats(runningRequests.totalRequests(), 
-				loadStats.outputBandwidthPeerLimit, loadStats.inputBandwidthPeerLimit,
-				loadStats.outputBandwidthUpperLimit, loadStats.inputBandwidthUpperLimit,
-				runningRequests.calculate(ignoreLocalVsRemoteBandwidthLiability, byteCountersOutput),
-				runningRequests.calculate(ignoreLocalVsRemoteBandwidthLiability, byteCountersInput),
-				otherRunningRequests.calculate(ignoreLocalVsRemoteBandwidthLiability, byteCountersOutput),
-				otherRunningRequests.calculate(ignoreLocalVsRemoteBandwidthLiability, byteCountersInput));
-	}
-	
-	public synchronized PeerLoadStats getLastIncomingLoadStats() {
-		return lastIncomingLoadStats;
-	}
-
-	public void postUnlock(UIDTag uidTag) {
-		// Ignore
-		// FIXME will be used later on in new-load-management
-	}
-
->>>>>>> 5bbe38ed
 }