package freenet.node;

import java.io.BufferedReader;
import java.io.ByteArrayInputStream;
import java.io.IOException;
import java.io.InputStreamReader;
import java.io.UnsupportedEncodingException;
import java.io.Writer;
import java.lang.ref.WeakReference;
import java.math.BigInteger;
import java.net.InetAddress;
import java.net.MalformedURLException;
import java.net.UnknownHostException;
import java.security.MessageDigest;
import java.util.ArrayList;
import java.util.Arrays;
import java.util.Collections;
import java.util.EnumMap;
import java.util.HashMap;
import java.util.HashSet;
import java.util.Hashtable;
import java.util.Iterator;
import java.util.Set;
import java.util.TreeMap;
import java.util.Vector;
import java.util.zip.DataFormatException;
import java.util.zip.Inflater;

import net.i2p.util.NativeBigInteger;
import freenet.client.FetchResult;
import freenet.client.async.USKRetriever;
import freenet.client.async.USKRetrieverCallback;
import freenet.crypt.BlockCipher;
import freenet.crypt.DSA;
import freenet.crypt.DSAGroup;
import freenet.crypt.DSAPublicKey;
import freenet.crypt.DSASignature;
import freenet.crypt.Global;
import freenet.crypt.HMAC;
import freenet.crypt.KeyAgreementSchemeContext;
import freenet.crypt.SHA256;
import freenet.crypt.UnsupportedCipherException;
import freenet.crypt.ciphers.Rijndael;
import freenet.io.AddressTracker;
import freenet.io.comm.AsyncMessageCallback;
import freenet.io.comm.ByteCounter;
import freenet.io.comm.DMT;
import freenet.io.comm.DisconnectedException;
import freenet.io.comm.FreenetInetAddress;
import freenet.io.comm.Message;
import freenet.io.comm.MessageFilter;
import freenet.io.comm.NotConnectedException;
import freenet.io.comm.PacketSocketHandler;
import freenet.io.comm.Peer;
import freenet.io.comm.PeerContext;
import freenet.io.comm.PeerParseException;
import freenet.io.comm.PeerRestartedException;
import freenet.io.comm.ReferenceSignatureVerificationException;
import freenet.io.comm.SocketHandler;
import freenet.io.xfer.PacketThrottle;
import freenet.io.xfer.WaitedTooLongException;
import freenet.keys.ClientSSK;
import freenet.keys.FreenetURI;
import freenet.keys.Key;
import freenet.keys.USK;
import freenet.node.NodeStats.ByteCountersSnapshot;
import freenet.node.NodeStats.PeerLoadStats;
import freenet.node.NodeStats.RequestType;
import freenet.node.NodeStats.RunningRequestsSnapshot;
import freenet.node.OpennetManager.ConnectionType;
import freenet.node.PeerManager.PeerStatusChangeListener;
import freenet.support.Base64;
import freenet.support.Fields;
import freenet.support.HexUtil;
import freenet.support.IllegalBase64Exception;
import freenet.support.LogThresholdCallback;
import freenet.support.Logger;
import freenet.support.Logger.LogLevel;
import freenet.support.SimpleFieldSet;
import freenet.support.TimeUtil;
import freenet.support.WeakHashSet;
import freenet.support.WouldBlockException;
import freenet.support.math.RunningAverage;
import freenet.support.math.SimpleRunningAverage;
import freenet.support.math.TimeDecayingRunningAverage;
import freenet.support.transport.ip.HostnameSyntaxException;
import freenet.support.transport.ip.IPUtil;

/**
 * @author amphibian
 *
 * Represents a peer we are connected to. One of the major issues
 * is that we can rekey, or a node can go down and come back up
 * while we are connected to it, and we want to reinitialize the
 * packet numbers when this happens. Hence we separate a lot of
 * code into SessionKey, which handles all communications to and
 * from this peer over the duration of a single key.
 */
public abstract class PeerNode implements PeerContext, USKRetrieverCallback {

	private String lastGoodVersion;
	/**
	 * True if this peer has a build number older than our last-known-good build number.
	 * Note that even if this is true, the node can still be 'connected'.
	 */
	protected boolean unroutableOlderVersion;
	/**
	 * True if this peer reports that our build number is before their last-known-good build number.
	 * Note that even if this is true, the node can still be 'connected'.
	 */
	protected boolean unroutableNewerVersion;
	protected boolean disableRouting;
	protected boolean disableRoutingHasBeenSetLocally;
	protected boolean disableRoutingHasBeenSetRemotely;
	/*
	* Buffer of Ni,Nr,g^i,g^r,ID
	*/
	private byte[] jfkBuffer;
	//TODO: sync ?

	protected byte[] jfkKa;
	protected byte[] jfkKe;
	protected byte[] jfkKs;
	protected byte[] jfkMyRef;
	// The following is used only if we are the initiator

	protected long jfkContextLifetime = 0;
	/** My low-level address for SocketManager purposes */
	private Peer detectedPeer;
	/** My OutgoingPacketMangler i.e. the object which encrypts packets sent to this node */
	private final OutgoingPacketMangler outgoingMangler;
	/** Advertised addresses */
	protected Vector<Peer> nominalPeer;
	/** The PeerNode's report of our IP address */
	private Peer remoteDetectedPeer;
	/** Is this a testnet node? */
	public final boolean testnetEnabled;
	/** Packets sent/received on the current preferred key */
	private SessionKey currentTracker;
	/** Previous key - has a separate packet number space */
	private SessionKey previousTracker;
	/** When did we last rekey (promote the unverified tracker to new) ? */
	private long timeLastRekeyed;
	/** How much data did we send with the current tracker ? */
	private long totalBytesExchangedWithCurrentTracker = 0;
	/** Are we rekeying ? */
	private boolean isRekeying = false;
	/** Unverified tracker - will be promoted to currentTracker if
	* we receive packets on it
	*/
	private SessionKey unverifiedTracker;
	/** When did we last send a packet? */
	private long timeLastSentPacket;
	/** When did we last receive a packet? */
	private long timeLastReceivedPacket;
	/** When did we last receive a non-auth packet? */
	private long timeLastReceivedDataPacket;
	/** When was isConnected() last true? */
	private long timeLastConnected;
	/** When was isRoutingCompatible() last true? */
	private long timeLastRoutable;
	/** Time added or restarted (reset on startup unlike peerAddedTime) */
	private long timeAddedOrRestarted;

	private long countSelectionsSinceConnected = 0;
	// 5mins; yes it's alchemy!
	public static final int SELECTION_SAMPLING_PERIOD = 5 * 60 * 1000;
	// 30%; yes it's alchemy too! and probably *way* too high to serve any purpose
	public static final int SELECTION_PERCENTAGE_WARNING = 30;
	// Minimum number of routable peers to have for the selection code to have any effect
	public static final int SELECTION_MIN_PEERS = 5;
	// Should be good enough provided we don't get selected more than 10 times per/sec
	// Lower the following value if you want to spare memory... or better switch from a TreeSet to a bit field.
	public static final int SELECTION_MAX_SAMPLES = 10 * SELECTION_SAMPLING_PERIOD / 1000;

	/** Are we connected? If not, we need to start trying to
	* handshake.
	*/
	private boolean isConnected;
	private boolean isRoutable;

	/** Used by maybeOnConnect */
	private boolean wasDisconnected = true;
	/**
	* ARK fetcher.
	*/
	private USKRetriever arkFetcher;
	/** My ARK SSK public key; edition is the next one, not the current one,
	* so this is what we want to fetch. */
	private USK myARK;
	/** Number of handshake attempts since last successful connection or ARK fetch */
	private int handshakeCount;
	/** After this many failed handshakes, we start the ARK fetcher. */
	private static final int MAX_HANDSHAKE_COUNT = 2;
	/** Current location in the keyspace, or -1 if it is unknown */
	private double currentLocation;
	/** Current locations of our peer's peers */
	private double[] currentPeersLocation;
	/** Time the location was set */
	private long locSetTime;
	/** Node identity; for now a block of data, in future a
	* public key (FIXME). Cannot be changed.
	*/
	final byte[] identity;
	final String identityAsBase64String;
	/** Hash of node identity. Used in setup key. */
	final byte[] identityHash;
	/** Hash of hash of node identity. Used in setup key. */
	final byte[] identityHashHash;
	/** Semi-unique ID used to help in mapping the network (see the code that uses it). Note this is for diagnostic
	* purposes only and should be removed along with the code that uses it eventually - FIXME */
	final long swapIdentifier;
	/** Negotiation types supported */
	int[] negTypes;
	/** Integer hash of node identity. Used as hashCode(). */
	final int hashCode;
	/** The Node we serve */
	final Node node;
	/** The PeerManager we serve */
	final PeerManager peers;
	/** MessageItem's to send ASAP.
	 * LOCKING: Lock on self, always take that lock last. Sometimes used inside PeerNode.this lock. */
	private final PeerMessageQueue messageQueue;
	/** When did we last receive a SwapRequest? */
	private long timeLastReceivedSwapRequest;
	/** Average interval between SwapRequest's */
	private final RunningAverage swapRequestsInterval;
	/** When did we last receive a probe request? */
	private long timeLastReceivedProbeRequest;
	/** Average interval between probe requests */
	private final RunningAverage probeRequestsInterval;
	/** Should we decrement HTL when it is at the maximum?
	* This decision is made once per node to prevent giving
	* away information that can make correlation attacks much
	* easier.
	*/
	final boolean decrementHTLAtMaximum;
	/** Should we decrement HTL when it is at the minimum (1)? */
	final boolean decrementHTLAtMinimum;

	/** Time at which we should send the next handshake request */
	protected long sendHandshakeTime;
	/** Time after which we log message requeues while rate limiting */
	private long nextMessageRequeueLogTime;
	/** Interval between rate limited message requeue logs (in milliseconds) */
	private long messageRequeueLogRateLimitInterval = 1000;
	/** Number of messages to be requeued after which we rate limit logging of such */
	private int messageRequeueLogRateLimitThreshold = 15;
	/** Version of the node */
	private String version;
	/** Total input */
	private long totalInputSinceStartup;
	/** Total output */
	private long totalOutputSinceStartup;
	/** Peer node crypto group; changing this means new noderef */
	final DSAGroup peerCryptoGroup;

	/** Peer node public key; changing this means new noderef */
	final DSAPublicKey peerPubKey;
	private boolean isSignatureVerificationSuccessfull;
	/** Incoming setup key. Used to decrypt incoming auth packets.
	* Specifically: K_node XOR H(setupKey).
	*/
	final byte[] incomingSetupKey;
	/** Outgoing setup key. Used to encrypt outgoing auth packets.
	* Specifically: setupKey XOR H(K_node).
	*/
	final byte[] outgoingSetupKey;
	/** Incoming setup cipher (see above) */
	final BlockCipher incomingSetupCipher;
	/** Outgoing setup cipher (see above) */
	final BlockCipher outgoingSetupCipher;
	/** Anonymous-connect cipher. This is used in link setup if
	 * we are trying to get a connection to this node even though
	 * it doesn't know us, e.g. as a seednode. */
	final BlockCipher anonymousInitiatorSetupCipher;
	/** The context object for the currently running negotiation. */
	private KeyAgreementSchemeContext ctx;
	/** The other side's boot ID. This is a random number generated
	* at startup.
	*/
	private long bootID;

	/** If true, this means last time we tried, we got a bogus noderef */
	private boolean bogusNoderef;
	/** The time at which we last completed a connection setup. */
	private long connectedTime;
	/** The status of this peer node in terms of Node.PEER_NODE_STATUS_* */
	public int peerNodeStatus = PeerManager.PEER_NODE_STATUS_DISCONNECTED;

	static final int CHECK_FOR_SWAPPED_TRACKERS_INTERVAL = FNPPacketMangler.SESSION_KEY_REKEYING_INTERVAL / 30;

	static final byte[] TEST_AS_BYTES;
	static {
		try {
			TEST_AS_BYTES = "test".getBytes("UTF-8");
		} catch (UnsupportedEncodingException e) {
			throw new Error("Impossible: JVM doesn't support UTF-8: " + e, e);
		}
	}

	/** Holds a String-Long pair that shows which message types (as name) have been send to this peer. */
	private final Hashtable<String, Long> localNodeSentMessageTypes = new Hashtable<String, Long>();
	/** Holds a String-Long pair that shows which message types (as name) have been received by this peer. */
	private final Hashtable<String, Long> localNodeReceivedMessageTypes = new Hashtable<String, Long>();

	/** Hold collected IP addresses for handshake attempts, populated by DNSRequestor */
	private Peer[] handshakeIPs;
	/** The last time we attempted to update handshakeIPs */
	private long lastAttemptedHandshakeIPUpdateTime;
	/** True if we have never connected to this peer since it was added to this node */
	protected boolean neverConnected;
	/** When this peer was added to this node.
	 * This is used differently by opennet and darknet nodes.
	 * Darknet nodes clear it after connecting but persist it across restarts, and clear it on restart unless the peer has never connected, or if it is more than 30 days ago.
	 * Opennet nodes clear it after the post-connect grace period elapses, and don't persist it across restarts.
	 */
	protected long peerAddedTime = 1;
	/** Average proportion of requests which are rejected or timed out */
	private TimeDecayingRunningAverage pRejected;
	/** Total low-level input bytes */
	private long totalBytesIn;
	/** Total low-level output bytes */
	private long totalBytesOut;
	/** Times had routable connection when checked */
	private long hadRoutableConnectionCount;
	/** Times checked for routable connection */
	private long routableConnectionCheckCount;
	/** Delta between our clock and his clock (positive = his clock is fast, negative = our clock is fast) */
	private long clockDelta;
	/** Percentage uptime of this node, 0 if they haven't said */
	private byte uptime;

	/** If the clock delta is more than this constant, we don't talk to the node. Reason: It may not be up to date,
	* it will have difficulty resolving date-based content etc. */
	private static final long MAX_CLOCK_DELTA = 24L * 60L * 60L * 1000L;
	/** 1 hour after the node is disconnected, if it is still disconnected and hasn't connected in that time,
	 * clear the message queue */
	private static final long CLEAR_MESSAGE_QUEUE_AFTER = 60 * 60 * 1000L;
	/** A WeakReference to this object. Can be taken whenever a node object needs to refer to this object for a
	 * long time, but without preventing it from being GC'ed. */
	final WeakReference<PeerNode> myRef;
	/** The node is being disconnected, but it may take a while. */
	private boolean disconnecting;
	/** When did we last disconnect? Not Disconnected because a discrete event */
	long timeLastDisconnect;
	/** Previous time of disconnection */
	long timePrevDisconnect;

	// Burst-only mode
	/** True if we are currently sending this peer a burst of handshake requests */
	private boolean isBursting;
	/** Number of handshake attempts (while in ListenOnly mode) since the beginning of this burst */
	private int listeningHandshakeBurstCount;
	/** Total number of handshake attempts (while in ListenOnly mode) to be in this burst */
	private int listeningHandshakeBurstSize;

	/** The set of the listeners that needs to be notified when status changes. It uses WeakReference, so there is no need to deregister*/
	private Set<PeerManager.PeerStatusChangeListener> listeners=Collections.synchronizedSet(new WeakHashSet<PeerStatusChangeListener>());

	// NodeCrypto for the relevant node reference for this peer's type (Darknet or Opennet at this time))
	protected NodeCrypto crypto;

	/**
	 * Some alchemy we use in PeerNode.shouldBeExcludedFromPeerList()
	 */
	public static final int BLACK_MAGIC_BACKOFF_PRUNING_TIME = 5 * 60 * 1000;
	public static final double BLACK_MAGIC_BACKOFF_PRUNING_PERCENTAGE = 0.9;

	/**
	 * For FNP link setup:
	 *  The initiator has to ensure that nonces send back by the
	 *  responder in message2 match what was chosen in message 1
	 */
	protected final HashMap<Peer,byte[]> jfkNoncesSent = new HashMap<Peer,byte[]>();
	private static volatile boolean logMINOR;

	static {
		Logger.registerLogThresholdCallback(new LogThresholdCallback(){
			@Override
			public void shouldUpdate(){
				logMINOR = Logger.shouldLog(LogLevel.MINOR, this);
			}
		});
	}

	/**
	 * If this returns true, we will generate the identity from the pubkey.
	 * Only set this if you don't want to send an identity, e.g. for anonymous
	 * initiator crypto where we need a small noderef and we don't use the
	 * identity anyway because we don't auto-reconnect.
	 */
	protected abstract boolean generateIdentityFromPubkey();

	protected boolean ignoreLastGoodVersion() {
		return false;
	}

	/**
	* Create a PeerNode from a SimpleFieldSet containing a
	* node reference for one. This must contain the following
	* fields:
	* - identity
	* - version
	* - location
	* - physical.udp
	* - setupKey
	* Do not add self to PeerManager.
	* @param fs The SimpleFieldSet to parse
	* @param node2 The running Node we are part of.
	*/
	public PeerNode(SimpleFieldSet fs, Node node2, NodeCrypto crypto, PeerManager peers, boolean fromLocal, boolean fromAnonymousInitiator, OutgoingPacketMangler mangler, boolean isOpennet) throws FSParseException, PeerParseException, ReferenceSignatureVerificationException {
		boolean noSig = false;
		if(fromLocal || fromAnonymousInitiator) noSig = true;
		myRef = new WeakReference<PeerNode>(this);
		this.outgoingMangler = mangler;
		this.node = node2;
		this.crypto = crypto;
		this.peers = peers;
		this.backedOffPercent = new TimeDecayingRunningAverage(0.0, 180000, 0.0, 1.0, node);
		version = fs.get("version");
		Version.seenVersion(version);
		try {
			simpleVersion = Version.getArbitraryBuildNumber(version);
		} catch (VersionParseException e2) {
			throw new FSParseException("Invalid version "+version+" : "+e2);
		}
		String locationString = fs.get("location");
		String[] peerLocationsString = fs.getAll("peersLocation");

		currentLocation = Location.getLocation(locationString);
		if(peerLocationsString != null) {
			double[] peerLocations = new double[peerLocationsString.length];
			for(int i = 0; i < peerLocationsString.length; i++)
				peerLocations[i] = Location.getLocation(peerLocationsString[i]);
			currentPeersLocation = peerLocations;
		}
		locSetTime = System.currentTimeMillis();

		disableRouting = disableRoutingHasBeenSetLocally = false;
		disableRoutingHasBeenSetRemotely = false; // Assume so

		lastGoodVersion = fs.get("lastGoodVersion");
		updateVersionRoutablity();

		testnetEnabled = fs.getBoolean("testnet", false);
		if(node.testnetEnabled != testnetEnabled) {
			String err = "Ignoring incompatible node " + detectedPeer + " - peer.testnet=" + testnetEnabled + '(' + fs.get("testnet") + ") but node.testnet=" + node.testnetEnabled;
			Logger.error(this, err);
			throw new PeerParseException(err);
		}

		negTypes = fs.getIntArray("auth.negTypes");
		if(negTypes == null || negTypes.length == 0) {
			if(fromAnonymousInitiator)
				negTypes = mangler.supportedNegTypes(); // Assume compatible. Anonymous initiator = short-lived, and we already connected so we know we are.
			else
				throw new FSParseException("No negTypes!");
		}

		if(fs.getBoolean("opennet", false) != isOpennet)
			throw new FSParseException("Trying to parse a darknet peer as opennet or an opennet peer as darknet isOpennet="+isOpennet+" boolean = "+fs.getBoolean("opennet", false)+" string = \""+fs.get("opennet")+"\"");

		/* Read the DSA key material for the peer */
		try {
			SimpleFieldSet sfs = fs.subset("dsaGroup");
			if(sfs == null)
				throw new FSParseException("No dsaGroup - very old reference?");
			else
				this.peerCryptoGroup = DSAGroup.create(sfs);

			sfs = fs.subset("dsaPubKey");
			if(sfs == null || peerCryptoGroup == null)
				throw new FSParseException("No dsaPubKey - very old reference?");
			else
				this.peerPubKey = DSAPublicKey.create(sfs, peerCryptoGroup);

			String signature = fs.get("sig");
			fs.removeValue("sig");
			if(!noSig) {
				try {
					boolean failed = false;
					if(signature == null || peerCryptoGroup == null || peerPubKey == null ||
						(failed = !(DSA.verify(peerPubKey, new DSASignature(signature), new BigInteger(1, SHA256.digest(fs.toOrderedString().getBytes("UTF-8"))), false)))) {
						String errCause = "";
						if(signature == null)
							errCause += " (No signature)";
						if(peerCryptoGroup == null)
							errCause += " (No peer crypto group)";
						if(peerPubKey == null)
							errCause += " (No peer public key)";
						if(failed)
							errCause += " (VERIFICATION FAILED)";
						Logger.error(this, "The integrity of the reference has been compromised!" + errCause + " fs was\n" + fs.toOrderedString());
						this.isSignatureVerificationSuccessfull = false;
						fs.putSingle("sig", signature);
						throw new ReferenceSignatureVerificationException("The integrity of the reference has been compromised!" + errCause);
					} else
						this.isSignatureVerificationSuccessfull = true;
				} catch(NumberFormatException e) {
					Logger.error(this, "Invalid reference: " + e, e);
					throw new ReferenceSignatureVerificationException("The node reference you added is invalid: It does not have a valid signature.");
				} catch(UnsupportedEncodingException e) {
					throw new Error("Impossible: JVM doesn't support UTF-8: " + e, e);
				}
			} else {
				// Local is always good (assumed)
				this.isSignatureVerificationSuccessfull = true;
			}
		} catch(IllegalBase64Exception e) {
			Logger.error(this, "Caught " + e, e);
			throw new FSParseException(e);
		}

		// Identifier

		if(!generateIdentityFromPubkey()) {
			String identityString = fs.get("identity");
			if(identityString == null)
				throw new PeerParseException("No identity!");
			try {
				identity = Base64.decode(identityString);
			} catch(NumberFormatException e) {
				throw new FSParseException(e);
			} catch(IllegalBase64Exception e) {
				throw new FSParseException(e);
			}
		} else {
			identity = peerPubKey.asBytesHash();
		}

		if(identity == null)
			throw new FSParseException("No identity");
		identityAsBase64String = Base64.encode(identity);
		identityHash = SHA256.digest(identity);
		identityHashHash = SHA256.digest(identityHash);
		swapIdentifier = Fields.bytesToLong(identityHashHash);
		hashCode = Fields.hashCode(identityHash);

		// Setup incoming and outgoing setup ciphers
		byte[] nodeKey = crypto.identityHash;
		byte[] nodeKeyHash = crypto.identityHashHash;

		int digestLength = SHA256.getDigestLength();
		incomingSetupKey = new byte[digestLength];
		for(int i = 0; i < incomingSetupKey.length; i++)
			incomingSetupKey[i] = (byte) (nodeKey[i] ^ identityHashHash[i]);
		outgoingSetupKey = new byte[digestLength];
		for(int i = 0; i < outgoingSetupKey.length; i++)
			outgoingSetupKey[i] = (byte) (nodeKeyHash[i] ^ identityHash[i]);
		if(logMINOR)
			Logger.minor(this, "Keys:\nIdentity:  " + HexUtil.bytesToHex(crypto.myIdentity) +
				"\nThisIdent: " + HexUtil.bytesToHex(identity) +
				"\nNode:      " + HexUtil.bytesToHex(nodeKey) +
				"\nNode hash: " + HexUtil.bytesToHex(nodeKeyHash) +
				"\nThis:      " + HexUtil.bytesToHex(identityHash) +
				"\nThis hash: " + HexUtil.bytesToHex(identityHashHash) +
				"\nFor:       " + getPeer());

		try {
			incomingSetupCipher = new Rijndael(256, 256);
			incomingSetupCipher.initialize(incomingSetupKey);
			outgoingSetupCipher = new Rijndael(256, 256);
			outgoingSetupCipher.initialize(outgoingSetupKey);
			anonymousInitiatorSetupCipher = new Rijndael(256, 256);
			anonymousInitiatorSetupCipher.initialize(identityHash);
		} catch(UnsupportedCipherException e1) {
			Logger.error(this, "Caught: " + e1);
			throw new Error(e1);
		}

		nominalPeer = new Vector<Peer>();
		try {
			String physical[] = fs.getAll("physical.udp");
			if(physical == null) {
				// Leave it empty
			} else {
				for(int i = 0; i < physical.length; i++) {
					Peer p;
					try {
						p = new Peer(physical[i], true, true);
					} catch(HostnameSyntaxException e) {
						if(fromLocal)
							Logger.error(this, "Invalid hostname or IP Address syntax error while parsing peer reference in local peers list: " + physical[i]);
						System.err.println("Invalid hostname or IP Address syntax error while parsing peer reference: " + physical[i]);
						continue;
					}
					if(!nominalPeer.contains(p))
						nominalPeer.addElement(p);
				}
			}
		} catch(Exception e1) {
			throw new FSParseException(e1);
		}
		if(nominalPeer.isEmpty()) {
			Logger.normal(this, "No IP addresses found for identity '" + identityAsBase64String + "', possibly at location '" + Double.toString(currentLocation) + ": " + userToString());
			detectedPeer = null;
		} else {
			detectedPeer = nominalPeer.firstElement();
		}
		updateShortToString();

		// Don't create trackers until we have a key
		currentTracker = null;
		previousTracker = null;

		timeLastSentPacket = -1;
		timeLastReceivedPacket = -1;
		timeLastReceivedSwapRequest = -1;
		timeLastConnected = -1;
		timeLastRoutable = -1;
		timeAddedOrRestarted = System.currentTimeMillis();

		swapRequestsInterval = new SimpleRunningAverage(50, Node.MIN_INTERVAL_BETWEEN_INCOMING_SWAP_REQUESTS);
		probeRequestsInterval = new SimpleRunningAverage(50, Node.MIN_INTERVAL_BETWEEN_INCOMING_PROBE_REQUESTS);

		// Not connected yet; need to handshake
		isConnected = false;

		messageQueue = new PeerMessageQueue(this);

		decrementHTLAtMaximum = node.random.nextFloat() < Node.DECREMENT_AT_MAX_PROB;
		decrementHTLAtMinimum = node.random.nextFloat() < Node.DECREMENT_AT_MIN_PROB;

		pingNumber = node.random.nextLong();

		// A SimpleRunningAverage would be a bad choice because it would cause oscillations.
		// So go for a filter.
		pingAverage =
			// Short average otherwise we will reject for a *REALLY* long time after any spike.
			new TimeDecayingRunningAverage(1, 30 * 1000, 0, NodePinger.CRAZY_MAX_PING_TIME, node);

		// TDRA for probability of rejection
		pRejected =
			new TimeDecayingRunningAverage(0, 240 * 1000, 0.0, 1.0, node);

		// ARK stuff.

		parseARK(fs, true, false);

		// Now for the metadata.
		// The metadata sub-fieldset contains data about the node which is not part of the node reference.
		// It belongs to this node, not to the node being described.
		// Therefore, if we are parsing a remotely supplied ref, ignore it.

		long now = System.currentTimeMillis();
		if(fromLocal) {

			SimpleFieldSet metadata = fs.subset("metadata");

			if(metadata != null) {

				// Don't be tolerant of nonexistant domains; this should be an IP address.
				Peer p;
				try {
					String detectedUDPString = metadata.get("detected.udp");
					p = null;
					if(detectedUDPString != null)
						p = new Peer(detectedUDPString, false);
				} catch(UnknownHostException e) {
					p = null;
					Logger.error(this, "detected.udp = " + metadata.get("detected.udp") + " - " + e, e);
				} catch(PeerParseException e) {
					p = null;
					Logger.error(this, "detected.udp = " + metadata.get("detected.udp") + " - " + e, e);
				}
				if(p != null)
					detectedPeer = p;
				updateShortToString();
				String tempTimeLastReceivedPacketString = metadata.get("timeLastReceivedPacket");
				if(tempTimeLastReceivedPacketString != null) {
					long tempTimeLastReceivedPacket = Fields.parseLong(tempTimeLastReceivedPacketString, -1);
					timeLastReceivedPacket = tempTimeLastReceivedPacket;
				}
				String tempTimeLastConnectedString = metadata.get("timeLastConnected");
				if(tempTimeLastConnectedString != null) {
					long tempTimeLastConnected = Fields.parseLong(tempTimeLastConnectedString, -1);
					timeLastConnected = tempTimeLastConnected;
				}
				String tempTimeLastRoutableString = metadata.get("timeLastRoutable");
				if(tempTimeLastRoutableString != null) {
					long tempTimeLastRoutable = Fields.parseLong(tempTimeLastRoutableString, -1);
					timeLastRoutable = tempTimeLastRoutable;
				}
				if(timeLastConnected < 1 && timeLastReceivedPacket > 1)
					timeLastConnected = timeLastReceivedPacket;
				if(timeLastRoutable < 1 && timeLastReceivedPacket > 1)
					timeLastRoutable = timeLastReceivedPacket;
				String tempPeerAddedTimeString = metadata.get("peerAddedTime");
				if(tempPeerAddedTimeString != null) {
					long tempPeerAddedTime = Fields.parseLong(tempPeerAddedTimeString, 0);
					peerAddedTime = tempPeerAddedTime;
				} else
					peerAddedTime = 0; // This is normal: Not only do exported refs not include it, opennet peers don't either.
				neverConnected = Fields.stringToBool(metadata.get("neverConnected"), false);
				maybeClearPeerAddedTimeOnRestart(now);
				String tempHadRoutableConnectionCountString = metadata.get("hadRoutableConnectionCount");
				if(tempHadRoutableConnectionCountString != null) {
					long tempHadRoutableConnectionCount = Fields.parseLong(tempHadRoutableConnectionCountString, 0);
					hadRoutableConnectionCount = tempHadRoutableConnectionCount;
				} else
					hadRoutableConnectionCount = 0;
				String tempRoutableConnectionCheckCountString = metadata.get("routableConnectionCheckCount");
				if(tempRoutableConnectionCheckCountString != null) {
					long tempRoutableConnectionCheckCount = Fields.parseLong(tempRoutableConnectionCheckCountString, 0);
					routableConnectionCheckCount = tempRoutableConnectionCheckCount;
				} else
					routableConnectionCheckCount = 0;
			}
		} else {
			neverConnected = true;
			peerAddedTime = now;
		}
		// populate handshakeIPs so handshakes can start ASAP
		lastAttemptedHandshakeIPUpdateTime = 0;
		maybeUpdateHandshakeIPs(true);

		listeningHandshakeBurstCount = 0;
		listeningHandshakeBurstSize = Node.MIN_BURSTING_HANDSHAKE_BURST_SIZE
			+ node.random.nextInt(Node.RANDOMIZED_BURSTING_HANDSHAKE_BURST_SIZE);

		if(isBurstOnly()) {
			Logger.minor(this, "First BurstOnly mode handshake in "+(sendHandshakeTime - now)+"ms for "+shortToString()+" (count: "+listeningHandshakeBurstCount+", size: "+listeningHandshakeBurstSize+ ')');
		}

		if(fromLocal)
			innerCalcNextHandshake(false, false, now); // Let them connect so we can recognise we are NATed

		else
			sendHandshakeTime = now;  // Be sure we're ready to handshake right away

		totalInputSinceStartup = fs.getLong("totalInput", 0);
		totalOutputSinceStartup = fs.getLong("totalOutput", 0);

	// status may have changed from PEER_NODE_STATUS_DISCONNECTED to PEER_NODE_STATUS_NEVER_CONNECTED
	}

	protected abstract void maybeClearPeerAddedTimeOnRestart(long now);

	private boolean parseARK(SimpleFieldSet fs, boolean onStartup, boolean forDiffNodeRef) {
		USK ark = null;
		long arkNo = 0;
		try {
			String arkPubKey = fs.get("ark.pubURI");
			arkNo = fs.getLong("ark.number", -1);
			if(arkPubKey == null && arkNo <= -1) {
				// ark.pubURI and ark.number are always optional as a pair
				return false;
			} else if(arkPubKey != null && arkNo > -1) {
				if(onStartup) arkNo++;
				// this is the number of the ref we are parsing.
				// we want the number of the next edition.
				// on startup we want to fetch the old edition in case there's been a corruption.
				FreenetURI uri = new FreenetURI(arkPubKey);
				ClientSSK ssk = new ClientSSK(uri);
				ark = new USK(ssk, arkNo);
			} else if(forDiffNodeRef && arkPubKey == null && myARK != null && arkNo > -1) {
				// get the ARK URI from the previous ARK and the edition from the SFS
				ark = myARK.copy(arkNo);
			} else if(forDiffNodeRef && arkPubKey != null && myARK != null && arkNo <= -1) {
				// the SFS must contain an edition if it contains a arkPubKey
				Logger.error(this, "Got a differential node reference from " + this + " with an arkPubKey but no ARK edition");
				return false;
			} else return false;
		} catch(MalformedURLException e) {
			Logger.error(this, "Couldn't parse ARK info for " + this + ": " + e, e);
		} catch(NumberFormatException e) {
			Logger.error(this, "Couldn't parse ARK info for " + this + ": " + e, e);
		}

		synchronized(this) {
			if(ark != null) {
				if((myARK == null) || ((myARK != ark) && !myARK.equals(ark))) {
					myARK = ark;
					return true;
				}
			}
		}
		return false;
	}

	/**
	* Get my low-level address. This is the address that packets have been received from from this node.
	*
	* Normally this is the address that packets have been received from from this node.
	* However, if ignoreSourcePort is set, we will search for a similar address with a different port
	* number in the node reference.
	*/
	public synchronized Peer getPeer() {
		return detectedPeer;
	}

	/**
	* Returns an array with the advertised addresses and the detected one
	*/
	protected synchronized Peer[] getHandshakeIPs() {
		return handshakeIPs;
	}

	private String handshakeIPsToString() {
		Peer[] localHandshakeIPs;
		synchronized(this) {
			localHandshakeIPs = handshakeIPs;
		}
		if(localHandshakeIPs == null)
			return "null";
		StringBuilder toOutputString = new StringBuilder(1024);
		boolean needSep = false;
		toOutputString.append("[ ");
		for(int i = 0; i < localHandshakeIPs.length; i++) {
			if(needSep)
				toOutputString.append(", ");
			if(localHandshakeIPs[i] == null) {
				toOutputString.append("null");
				needSep = true;
				continue;
			}
			toOutputString.append('\'');
			// Actually do the DNS request for the member Peer of localHandshakeIPs
			toOutputString.append(localHandshakeIPs[i].getAddress(false));
			toOutputString.append('\'');
			needSep = true;
		}
		toOutputString.append(" ]");
		return toOutputString.toString();
	}

	/**
	* Do the maybeUpdateHandshakeIPs DNS requests, but only if ignoreHostnames is false
	* This method should only be called by maybeUpdateHandshakeIPs.
	* Also removes dupes post-lookup.
	*/
	private Peer[] updateHandshakeIPs(Peer[] localHandshakeIPs, boolean ignoreHostnames) {
		for(int i = 0; i < localHandshakeIPs.length; i++) {
			if(ignoreHostnames) {
				// Don't do a DNS request on the first cycle through PeerNodes by DNSRequest
				// upon startup (I suspect the following won't do anything, but just in case)
				if(logMINOR)
					Logger.debug(this, "updateHandshakeIPs: calling getAddress(false) on Peer '" + localHandshakeIPs[i] + "' for " + shortToString() + " (" + ignoreHostnames + ')');
				localHandshakeIPs[i].getAddress(false);
			} else {
				// Actually do the DNS request for the member Peer of localHandshakeIPs
				if(logMINOR)
					Logger.debug(this, "updateHandshakeIPs: calling getHandshakeAddress() on Peer '" + localHandshakeIPs[i] + "' for " + shortToString() + " (" + ignoreHostnames + ')');
				localHandshakeIPs[i].getHandshakeAddress();
			}
		}
		// De-dupe
		HashSet<Peer> ret = new HashSet<Peer>();
		for(int i = 0; i < localHandshakeIPs.length; i++)
			ret.add(localHandshakeIPs[i]);
		return ret.toArray(new Peer[ret.size()]);
	}

	/**
	* Do occasional DNS requests, but ignoreHostnames should be true
	* on PeerNode construction
	*/
	public void maybeUpdateHandshakeIPs(boolean ignoreHostnames) {
		long now = System.currentTimeMillis();
		Peer localDetectedPeer = null;
		synchronized(this) {
			localDetectedPeer = detectedPeer;
			if((now - lastAttemptedHandshakeIPUpdateTime) < (5 * 60 * 1000)) {  // 5 minutes
				//Logger.minor(this, "Looked up recently (localDetectedPeer = "+localDetectedPeer + " : "+((localDetectedPeer == null) ? "" : localDetectedPeer.getAddress(false).toString()));
				return;
			}
			// We want to come back right away for DNS requesting if this is our first time through
			if(!ignoreHostnames)
				lastAttemptedHandshakeIPUpdateTime = now;
		}
		if(logMINOR)
			Logger.minor(this, "Updating handshake IPs for peer '" + shortToString() + "' (" + ignoreHostnames + ')');
		Peer[] myNominalPeer;

		// Don't synchronize while doing lookups which may take a long time!
		synchronized(this) {
			myNominalPeer = nominalPeer.toArray(new Peer[nominalPeer.size()]);
		}

		Peer[] localHandshakeIPs;
		if(myNominalPeer.length == 0) {
			if(localDetectedPeer == null) {
				synchronized(this) {
					handshakeIPs = null;
				}
				if(logMINOR)
					Logger.minor(this, "1: maybeUpdateHandshakeIPs got a result of: " + handshakeIPsToString());
				return;
			}
			localHandshakeIPs = new Peer[]{localDetectedPeer};
			localHandshakeIPs = updateHandshakeIPs(localHandshakeIPs, ignoreHostnames);
			synchronized(this) {
				handshakeIPs = localHandshakeIPs;
			}
			if(logMINOR)
				Logger.minor(this, "2: maybeUpdateHandshakeIPs got a result of: " + handshakeIPsToString());
			return;
		}

		// Hack for two nodes on the same IP that can't talk over inet for routing reasons
		FreenetInetAddress localhost = node.fLocalhostAddress;
		Peer[] nodePeers = outgoingMangler.getPrimaryIPAddress();

		Vector<Peer> localPeers = null;
		synchronized(this) {
			localPeers = new Vector<Peer>(nominalPeer);
		}

		boolean addedLocalhost = false;
		Peer detectedDuplicate = null;
		for(int i = 0; i < myNominalPeer.length; i++) {
			Peer p = myNominalPeer[i];
			if(p == null)
				continue;
			if(localDetectedPeer != null) {
				if((p != localDetectedPeer) && p.equals(localDetectedPeer)) {
					// Equal but not the same object; need to update the copy.
					detectedDuplicate = p;
				}
			}
			FreenetInetAddress addr = p.getFreenetAddress();
			if(addr.equals(localhost)) {
				if(addedLocalhost)
					continue;
				addedLocalhost = true;
			}
			for(int j = 0; j < nodePeers.length; j++) {
				// REDFLAG - Two lines so we can see which variable is null when it NPEs
				FreenetInetAddress myAddr = nodePeers[j].getFreenetAddress();
				if(myAddr.equals(addr)) {
					if(!addedLocalhost)
						localPeers.add(new Peer(localhost, p.getPort()));
					addedLocalhost = true;
				}
			}
			if(localPeers.contains(p))
				continue;
			localPeers.add(p);
		}

		localHandshakeIPs = localPeers.toArray(new Peer[localPeers.size()]);
		localHandshakeIPs = updateHandshakeIPs(localHandshakeIPs, ignoreHostnames);
		synchronized(this) {
			handshakeIPs = localHandshakeIPs;
			if((detectedDuplicate != null) && detectedDuplicate.equals(localDetectedPeer))
				localDetectedPeer = detectedPeer = detectedDuplicate;
			updateShortToString();
		}
		if(logMINOR) {
			if(localDetectedPeer != null)
				Logger.minor(this, "3: detectedPeer = " + localDetectedPeer + " (" + localDetectedPeer.getAddress(false) + ')');
			Logger.minor(this, "3: maybeUpdateHandshakeIPs got a result of: " + handshakeIPsToString());
		}
	}

	/**
	* Returns this peer's current keyspace location, or -1 if it is unknown.
	*/
	public synchronized double getLocation() {
		return currentLocation;
	}

	public boolean shouldBeExcludedFromPeerList() {
		long now = System.currentTimeMillis();
		synchronized(this) {
			if(BLACK_MAGIC_BACKOFF_PRUNING_PERCENTAGE < backedOffPercent.currentValue())
				return true;
			else if(BLACK_MAGIC_BACKOFF_PRUNING_TIME + now < getRoutingBackedOffUntil())
				return true;
			else
				return false;
		}
	}

	public synchronized  double[] getPeersLocation() {
		return currentPeersLocation;
	}

	public synchronized long getLocSetTime() {
		return locSetTime;
	}

	/**
	* Returns a unique node identifier (usefull to compare two peernodes).
	*/
	public int getIdentityHash() {
		return hashCode;
	}

	/**
	 * Returns true if the last-known build number for this peer is to old to allow traffic to be routed to it.
	 * This does not give any indication as to the connection status of the peer.
	 */
	public synchronized boolean isUnroutableOlderVersion() {
		return unroutableOlderVersion;
	}

	/**
	 * Returns true if this (or another) peer has reported to us that our build number is too old for data to be routed
	 * to us. In turn, we will not route data to them either. Does not strictly indicate that the peer is connected.
	 */
	public synchronized boolean isUnroutableNewerVersion() {
		return unroutableNewerVersion;
	}

	/**
	* Returns true if requests can be routed through this peer. True if the peer's location is known, presently
	* connected, and routing-compatible. That is, ignoring backoff, the peer's location is known, build number
	* is compatible, and routing has not been explicitly disabled.
	*
	* Note possible deadlocks! PeerManager calls this, we call
	* PeerManager in e.g. verified.
	*/
	public boolean isRoutable() {
		return isConnected() && isRoutingCompatible() &&
			!(currentLocation < 0.0 || currentLocation > 1.0);
	}

	/**
	 * Returns true if (apart from actually knowing the peer's location), it is presumed that this peer could route requests.
	 * True if this peer's build number is not 'too-old' or 'too-new', actively connected, and not marked as explicity disabled.
	 * Does not reflect any 'backoff' logic, except the mandatory backoff logic.
	 */
	public boolean isRoutingCompatible() {
		long now = System.currentTimeMillis(); // no System.currentTimeMillis in synchronized
		synchronized(this) {
			if(isRoutable && !disableRouting) {
				if(mandatoryBackoffUntil > -1 && now < mandatoryBackoffUntil)
					return false;
				timeLastRoutable = now;
				return true;
			}
			return false;
		}
	}

	public boolean isConnected() {
		long now = System.currentTimeMillis(); // no System.currentTimeMillis in synchronized
		synchronized(this) {
			if(isConnected && currentTracker != null && !currentTracker.packets.isDeprecated()) {
				timeLastConnected = now;
				return true;
			}
			return false;
		}
	}

	/**
	* Send a message, off-thread, to this node.
	* @param msg The message to be sent.
	* @param cb The callback to be called when the packet has been sent, or null.
	* @param ctr A callback to tell how many bytes were used to send this message.
	*/
	public MessageItem sendAsync(Message msg, AsyncMessageCallback cb, ByteCounter ctr) throws NotConnectedException {
		if(ctr == null)
			Logger.error(this, "Bytes not logged", new Exception("debug"));
		if(logMINOR)
			Logger.minor(this, "Sending async: " + msg + " : " + cb + " on " + this+" for "+node.getDarknetPortNumber());
		if(!isConnected()) {
			if(cb != null)
				cb.disconnected();
			throw new NotConnectedException();
		}
		addToLocalNodeSentMessagesToStatistic(msg);
		MessageItem item = new MessageItem(msg, cb == null ? null : new AsyncMessageCallback[]{cb}, ctr, this);
		long now = System.currentTimeMillis();
		reportBackoffStatus(now);
		int x = messageQueue.queueAndEstimateSize(item);
		if(x > 1024 || !node.enablePacketCoalescing) {
			// If there is a packet's worth to send, wake up the packetsender.
			node.ps.wakeUp();
		}
		// Otherwise we do not need to wake up the PacketSender
		// It will wake up before the maximum coalescing delay (100ms) because
		// it wakes up every 100ms *anyway*.
		return item;
	}
	
	public boolean unqueueMessage(MessageItem message) {
		if(logMINOR) Logger.minor(this, "Unqueueing message on "+this+" : "+message);
		return messageQueue.removeMessage(message);
	}

	public long getMessageQueueLengthBytes() {
		return messageQueue.getMessageQueueLengthBytes();
	}

	/**
	 * Returns the number of milliseconds that it is estimated to take to transmit the currently queued packets.
	 */
	public long getProbableSendQueueTime() {
		double bandwidth = (getThrottle().getBandwidth()+1.0);
		if(shouldThrottle())
			bandwidth = Math.min(bandwidth, node.getOutputBandwidthLimit() / 2);
		long length = getMessageQueueLengthBytes();
		return (long)(1000.0*length/bandwidth);
	}

	/**
	* @return The last time we received a packet.
	*/
	public synchronized long lastReceivedPacketTime() {
		return timeLastReceivedPacket;
	}

	public synchronized long lastReceivedDataPacketTime() {
		return timeLastReceivedDataPacket;
	}

	public synchronized long timeLastConnected() {
		return timeLastConnected;
	}

	public synchronized long timeLastRoutable() {
		return timeLastRoutable;
	}

	protected void maybeRekey() {
		long now = System.currentTimeMillis();
		boolean shouldDisconnect = false;
		boolean shouldReturn = false;
		boolean shouldRekey = false;
		long timeWhenRekeyingShouldOccur = 0;

		synchronized (this) {
			timeWhenRekeyingShouldOccur = timeLastRekeyed + FNPPacketMangler.SESSION_KEY_REKEYING_INTERVAL;
			shouldDisconnect = (timeWhenRekeyingShouldOccur + FNPPacketMangler.MAX_SESSION_KEY_REKEYING_DELAY < now) && isRekeying;
			shouldReturn = isRekeying || !isConnected;
			shouldRekey = (timeWhenRekeyingShouldOccur < now);
			if((!shouldRekey) && totalBytesExchangedWithCurrentTracker > FNPPacketMangler.AMOUNT_OF_BYTES_ALLOWED_BEFORE_WE_REKEY) {
				shouldRekey = true;
				timeWhenRekeyingShouldOccur = now;
			}
		}

		if(shouldDisconnect) {
			String time = TimeUtil.formatTime(FNPPacketMangler.MAX_SESSION_KEY_REKEYING_DELAY);
			System.err.println("The peer (" + this + ") has been asked to rekey " + time + " ago... force disconnect.");
			Logger.error(this, "The peer (" + this + ") has been asked to rekey " + time + " ago... force disconnect.");
			forceDisconnect(false);
		} else if (shouldReturn || hasLiveHandshake(now)) {
			return;
		} else if(shouldRekey) {
			synchronized(this) {
				isRekeying = true;
				sendHandshakeTime = now; // Immediately
				ctx = null;
			}
			Logger.normal(this, "We are asking for the key to be renewed (" + this.detectedPeer + ')');
		}
	}

	/**
	* @return The time this PeerNode was added to the node (persistent across restarts).
	*/
	public synchronized long getPeerAddedTime() {
		return peerAddedTime;
	}

	/**
	* @return The time elapsed since this PeerNode was added to the node, or the node started up.
	*/
	public synchronized long timeSinceAddedOrRestarted() {
		return System.currentTimeMillis() - timeAddedOrRestarted;
	}

	/**
	* Disconnected e.g. due to not receiving a packet for ages.
	* @param dumpMessageQueue If true, clear the messages-to-send queue.
	* @param dumpTrackers If true, dump the SessionKey's.
	* @return True if the node was connected, false if it was not.
	*/
	public boolean disconnected(boolean dumpMessageQueue, boolean dumpTrackers) {
		final long now = System.currentTimeMillis();
		Logger.normal(this, "Disconnected " + this, new Exception("debug"));
		node.usm.onDisconnect(this);
		node.failureTable.onDisconnect(this);
		node.peers.disconnected(this);
		if(node.nodeUpdater != null)
			node.nodeUpdater.disconnected(this);
		boolean ret;
		SessionKey cur, prev, unv;
		MessageItem[] messagesTellDisconnected = null;
		synchronized(this) {
			ret = isConnected;
			// Force renegotiation.
			isConnected = false;
			isRoutable = false;
			isRekeying = false;
			// Prevent sending packets to the node until that happens.
			cur = currentTracker;
			prev = previousTracker;
			unv = unverifiedTracker;
			if(dumpTrackers) {
				currentTracker = null;
				previousTracker = null;
				unverifiedTracker = null;
			}
			// Else DO NOT clear trackers, because hopefully it's a temporary connectivity glitch.
			sendHandshakeTime = now;
			countFailedRevocationTransfers = 0;
			timePrevDisconnect = timeLastDisconnect;
			timeLastDisconnect = now;
			if(dumpMessageQueue) {
				messagesTellDisconnected = grabQueuedMessageItems();
			}
		}
		if(messagesTellDisconnected != null) {
			if(logMINOR)
				Logger.minor(this, "Messages to dump: "+messagesTellDisconnected.length);
			for(MessageItem mi : messagesTellDisconnected) {
				mi.onDisconnect();
			}
		}
		if(cur != null) cur.packets.disconnected();
		if(prev != null) prev.packets.disconnected();
		if(unv != null) unv.packets.disconnected();
		if(_lastThrottle != null)
			_lastThrottle.maybeDisconnected();
		node.lm.lostOrRestartedNode(this);
		setPeerNodeStatus(now);
		if(!dumpMessageQueue) {
			node.getTicker().queueTimedJob(new Runnable() {
				public void run() {
					if((!PeerNode.this.isConnected()) &&
							timeLastDisconnect == now) {
						MessageItem[] messagesTellDisconnected = grabQueuedMessageItems();
						if(messagesTellDisconnected != null) {
							for(MessageItem mi : messagesTellDisconnected) {
								mi.onDisconnect();
							}
						}
					}

				}
			}, CLEAR_MESSAGE_QUEUE_AFTER);
		}
		// Tell opennet manager even if this is darknet, because we may need more opennet peers now.
		OpennetManager om = node.getOpennet();
		if(om != null)
			om.onDisconnect(this);
		outputLoadTrackerRealTime.failSlotWaiters(true);
		outputLoadTrackerBulk.failSlotWaiters(true);
		loadSenderRealTime.onDisconnect();
		loadSenderBulk.onDisconnect();
		return ret;
	}

	public void forceDisconnect(boolean purge) {
		Logger.error(this, "Forcing disconnect on " + this, new Exception("debug"));
		disconnected(purge, true); // always dump trackers, maybe dump messages
	}

	/**
	* Grab all queued Message's.
	* @return Null if no messages are queued, or an array of
	* Message's.
	*/
	public MessageItem[] grabQueuedMessageItems() {
		return messageQueue.grabQueuedMessageItems();
	}

	public void requeueMessageItems(MessageItem[] messages, int offset, int length, boolean dontLog) {
		requeueMessageItems(messages, offset, length, dontLog, "");
	}

	public void requeueMessageItems(MessageItem[] messages, int offset, int length, boolean dontLog, String reason) {
		// Will usually indicate serious problems
		if(!dontLog) {
			long now = System.currentTimeMillis();
			String rateLimitWrapper = "";
			boolean rateLimitLogging = false;
			if(messages.length > messageRequeueLogRateLimitThreshold) {
				rateLimitWrapper = " (log message rate limited)";
				if(nextMessageRequeueLogTime <= now) {
					nextMessageRequeueLogTime = now + messageRequeueLogRateLimitInterval;
				} else {
					rateLimitLogging = true;
				}
			}
			if(!rateLimitLogging) {
				String reasonWrapper = "";
				if(0 <= reason.length()) {
					reasonWrapper = " because of '" + reason + '\'';
				}
				Logger.normal(this, "Requeueing " + messages.length + " messages" + reasonWrapper + " on " + this + rateLimitWrapper);
			}
		}
		synchronized(messageQueue) {
			for(int i = offset+length-1; i >= offset; i--)
				if(messages[i] != null)
					messageQueue.pushfrontPrioritizedMessageItem(messages[i]);
		}
	}

	/**
	* @return The time at which we must send a packet, even if
	* it means it will only contains ack requests etc., or
	* Long.MAX_VALUE if we have no pending ack request/acks/etc.
	* Note that if this is less than now, it may not be entirely
	* accurate i.e. we definitely must send a packet, but don't
	* rely on it to tell you exactly how overdue we are.
	*/
	public long getNextUrgentTime(long now) {
		long t = Long.MAX_VALUE;
		SessionKey cur;
		SessionKey prev;
		synchronized(this) {
			cur = currentTracker;
			prev = previousTracker;
		}
		SessionKey kt = cur;
		if(kt != null) {
			long next = kt.packets.getNextUrgentTime();
			t = Math.min(t, next);
			if(next < now && logMINOR)
				Logger.minor(this, "Next urgent time from curTracker less than now");
			if(kt.packets.hasPacketsToResend()) return now;
		}
		kt = prev;
		if(kt != null) {
			long next = kt.packets.getNextUrgentTime();
			t = Math.min(t, next);
			if(next < now && logMINOR)
				Logger.minor(this, "Next urgent time from prevTracker less than now");
			if(kt.packets.hasPacketsToResend()) return now;
		}
		try {
			if(cur != null && !cur.packets.wouldBlock(false))
				t = messageQueue.getNextUrgentTime(t, now);
			// If there isn't a current tracker, no point worrying about it as we won't be able to send it anyway...
		} catch (BlockedTooLongException e) {
			// Ignore for now, it will come back around
		}
		return t;
	}

	private synchronized boolean mustSendNotificationsNow(long now) {
		SessionKey kt = currentTracker;
		if(kt != null) {
			if(kt.packets.getNextUrgentTime() < now) return true;
		}
		kt = previousTracker;
		if(kt != null)
			if(kt.packets.getNextUrgentTime() < now) return true;
		return false;
	}

	/**
	* @return The time at which we last sent a packet.
	*/
	public long lastSentPacketTime() {
		return timeLastSentPacket;
	}

	/**
	* @return True, if we are disconnected and it has been a
	* sufficient time period since we last sent a handshake
	* attempt.
	*/
	public boolean shouldSendHandshake() {
		long now = System.currentTimeMillis();
		boolean tempShouldSendHandshake = false;
		synchronized(this) {
			tempShouldSendHandshake = ((now > sendHandshakeTime) && (handshakeIPs != null) && (isRekeying || !isConnected()));
		}
		if(tempShouldSendHandshake && (hasLiveHandshake(now)))
			tempShouldSendHandshake = false;
		if(tempShouldSendHandshake) {
			if(isBurstOnly()) {
				synchronized(this) {
					isBursting = true;
				}
				setPeerNodeStatus(System.currentTimeMillis());
			} else
				return true;
		}
		return tempShouldSendHandshake;
	}

	/**
	* Does the node have a live handshake in progress?
	* @param now The current time.
	*/
	public boolean hasLiveHandshake(long now) {
		KeyAgreementSchemeContext c = null;
		synchronized(this) {
			c = ctx;
		}
		if(c != null && logMINOR)
			Logger.minor(this, "Last used: " + (now - c.lastUsedTime()));
		return !((c == null) || (now - c.lastUsedTime() > Node.HANDSHAKE_TIMEOUT));
	}
	boolean firstHandshake = true;

	/**
	 * Set sendHandshakeTime, and return whether to fetch the ARK.
	 */
	protected boolean innerCalcNextHandshake(boolean successfulHandshakeSend, boolean dontFetchARK, long now) {
		if(isBurstOnly())
			return calcNextHandshakeBurstOnly(now);
		synchronized(this) {
			long delay;
			if(unroutableOlderVersion || unroutableNewerVersion || disableRouting) {
				// Let them know we're here, but have no hope of routing general data to them.
				delay = Node.MIN_TIME_BETWEEN_VERSION_SENDS + node.random.nextInt(Node.RANDOMIZED_TIME_BETWEEN_VERSION_SENDS);
			} else if(invalidVersion() && !firstHandshake) {
				delay = Node.MIN_TIME_BETWEEN_VERSION_PROBES + node.random.nextInt(Node.RANDOMIZED_TIME_BETWEEN_VERSION_PROBES);
			} else {
				delay = Node.MIN_TIME_BETWEEN_HANDSHAKE_SENDS + node.random.nextInt(Node.RANDOMIZED_TIME_BETWEEN_HANDSHAKE_SENDS);
			}
			// FIXME proper multi-homing support!
			delay /= (handshakeIPs == null ? 1 : handshakeIPs.length);
			if(delay < 3000) delay = 3000;
			sendHandshakeTime = now + delay;

			if(successfulHandshakeSend)
				firstHandshake = false;
			handshakeCount++;
			return handshakeCount == MAX_HANDSHAKE_COUNT;
		}
	}

	private synchronized boolean calcNextHandshakeBurstOnly(long now) {
		boolean fetchARKFlag = false;
		listeningHandshakeBurstCount++;
		if(isBurstOnly()) {
			if(listeningHandshakeBurstCount >= listeningHandshakeBurstSize) {
				listeningHandshakeBurstCount = 0;
				fetchARKFlag = true;
			}
		}
		long delay;
		if(listeningHandshakeBurstCount == 0) {  // 0 only if we just reset it above
			delay = Node.MIN_TIME_BETWEEN_BURSTING_HANDSHAKE_BURSTS
				+ node.random.nextInt(Node.RANDOMIZED_TIME_BETWEEN_BURSTING_HANDSHAKE_BURSTS);
			listeningHandshakeBurstSize = Node.MIN_BURSTING_HANDSHAKE_BURST_SIZE
					+ node.random.nextInt(Node.RANDOMIZED_BURSTING_HANDSHAKE_BURST_SIZE);
			isBursting = false;
		} else {
			delay = Node.MIN_TIME_BETWEEN_HANDSHAKE_SENDS
				+ node.random.nextInt(Node.RANDOMIZED_TIME_BETWEEN_HANDSHAKE_SENDS);
		}
		// FIXME proper multi-homing support!
		delay /= (handshakeIPs == null ? 1 : handshakeIPs.length);
		if(delay < 3000) delay = 3000;

		sendHandshakeTime = now + delay;
		if(logMINOR) Logger.minor(this, "Next BurstOnly mode handshake in "+(sendHandshakeTime - now)+"ms for "+shortToString()+" (count: "+listeningHandshakeBurstCount+", size: "+listeningHandshakeBurstSize+ ')', new Exception("double-called debug"));
		return fetchARKFlag;
	}

	protected void calcNextHandshake(boolean successfulHandshakeSend, boolean dontFetchARK, boolean notRegistered) {
		long now = System.currentTimeMillis();
		boolean fetchARKFlag = false;
		fetchARKFlag = innerCalcNextHandshake(successfulHandshakeSend, dontFetchARK, now);
		if(!notRegistered)
			setPeerNodeStatus(now);  // Because of isBursting being set above and it can't hurt others
		// Don't fetch ARKs for peers we have verified (through handshake) to be incompatible with us
		if(fetchARKFlag && !dontFetchARK) {
			long arkFetcherStartTime1 = System.currentTimeMillis();
			startARKFetcher();
			long arkFetcherStartTime2 = System.currentTimeMillis();
			if((arkFetcherStartTime2 - arkFetcherStartTime1) > 500)
				Logger.normal(this, "arkFetcherStartTime2 is more than half a second after arkFetcherStartTime1 (" + (arkFetcherStartTime2 - arkFetcherStartTime1) + ") working on " + shortToString());
		}
	}

	/** If the outgoingMangler allows bursting, we still don't want to burst *all the time*, because it may be mistaken
	 * in its detection of a port forward. So from time to time we will aggressively handshake anyway. This flag is set
	 * once every UPDATE_BURST_NOW_PERIOD. */
	private boolean burstNow;
	private long timeSetBurstNow;
	static final int UPDATE_BURST_NOW_PERIOD = 5*60*1000;
	/** Burst only 19 in 20 times if definitely port forwarded. Save entropy by writing this as 20 not 0.95. */
	static final int P_BURST_IF_DEFINITELY_FORWARDED = 20;

	public boolean isBurstOnly() {
		int status = outgoingMangler.getConnectivityStatus();
		if(status == AddressTracker.DONT_KNOW) return false;
		if(status == AddressTracker.DEFINITELY_NATED || status == AddressTracker.MAYBE_NATED) return false;

		// For now. FIXME try it with a lower probability when we're sure that the packet-deltas mechanisms works.
		if(status == AddressTracker.MAYBE_PORT_FORWARDED) return false;
		long now = System.currentTimeMillis();
		if(now - timeSetBurstNow > UPDATE_BURST_NOW_PERIOD) {
			burstNow = (node.random.nextInt(P_BURST_IF_DEFINITELY_FORWARDED) == 0);
			timeSetBurstNow = now;
		}
		return burstNow;
	}

	/**
	* Call this method when a handshake request has been
	* sent.
	*/
	public void sentHandshake(boolean notRegistered) {
		if(logMINOR)
			Logger.minor(this, "sentHandshake(): " + this);
		calcNextHandshake(true, false, notRegistered);
	}

	/**
	* Call this method when a handshake request could not be sent (i.e. no IP address available)
	* sent.
	*/
	public void couldNotSendHandshake(boolean notRegistered) {
		if(logMINOR)
			Logger.minor(this, "couldNotSendHandshake(): " + this);
		calcNextHandshake(false, false, notRegistered);
	}

	/**
	* @return The maximum time between received packets.
	*/
	public int maxTimeBetweenReceivedPackets() {
		return Node.MAX_PEER_INACTIVITY;
	}

	/**
	* Low-level ping this node.
	* @return True if we received a reply inside 2000ms.
	* (If we have heavy packet loss, it can take that long to resend).
	*/
	public boolean ping(int pingID) throws NotConnectedException {
		Message ping = DMT.createFNPPing(pingID);
		node.usm.send(this, ping, node.dispatcher.pingCounter);
		Message msg;
		try {
			msg = node.usm.waitFor(MessageFilter.create().setTimeout(2000).setType(DMT.FNPPong).setField(DMT.PING_SEQNO, pingID), null);
		} catch(DisconnectedException e) {
			throw new NotConnectedException("Disconnected while waiting for pong");
		}
		return msg != null;
	}

	/**
	* Decrement the HTL (or not), in accordance with our
	* probabilistic HTL rules.
	* @param htl The old HTL.
	* @return The new HTL.
	*/
	public short decrementHTL(short htl) {
		short max = node.maxHTL();
		if(htl > max)
			htl = max;
		if(htl <= 0)
			return 0;
		if(htl == max) {
			if(decrementHTLAtMaximum || node.disableProbabilisticHTLs)
				htl--;
			return htl;
		}
		if(htl == 1) {
			if(decrementHTLAtMinimum || node.disableProbabilisticHTLs)
				htl--;
			return htl;
		}
		htl--;
		return htl;
	}

	/**
	* Enqueue a message to be sent to this node and wait up to a minute for it to be transmitted.
	*/
	public void sendSync(Message req, ByteCounter ctr) throws NotConnectedException {
		SyncMessageCallback cb = new SyncMessageCallback();
		sendAsync(req, cb, ctr);
		cb.waitForSend(60 * 1000);
		if (!cb.done) {
			Logger.error(this, "Waited too long for a blocking send for " + req + " to " + PeerNode.this, new Exception("error"));
			this.localRejectedOverload("SendSyncTimeout");
			// Other side will normally timeout so no need for fatalTimeout().
		}
	}

	private class SyncMessageCallback implements AsyncMessageCallback {

		private boolean done = false;
		private boolean disconnected = false;

		public synchronized void waitForSend(long maxWaitInterval) throws NotConnectedException {
			long now = System.currentTimeMillis();
			long end = now + maxWaitInterval;
			while((now = System.currentTimeMillis()) < end) {
				if(done) {
					if(disconnected)
						throw new NotConnectedException();
					return;
				}
				int waitTime = (int) (Math.min(end - now, Integer.MAX_VALUE));
				try {
					wait(waitTime);
				} catch(InterruptedException e) {
				// Ignore
				}
			}
		}

		public void acknowledged() {
			synchronized(this) {
				if(!done)
					// Can happen due to lag.
					Logger.normal(this, "Acknowledged but not sent?! on " + this + " for " + PeerNode.this+" - lag ???");
				else
					return;
				done = true;
				notifyAll();
			}
		}

		public void disconnected() {
			synchronized(this) {
				done = true;
				disconnected = true;
				notifyAll();
			}
		}

		public void fatalError() {
			synchronized(this) {
				done = true;
				notifyAll();
			}
		}

		public void sent() {
			synchronized(this) {
				done = true;
				notifyAll();
			}
		}
	}

	public void updateLocation(double newLoc, double[] newLocs) {
		if(newLoc < 0.0 || newLoc > 1.0) {
			Logger.error(this, "Invalid location update for " + this+ " ("+newLoc+')', new Exception("error"));
			// Ignore it
			return;
		}

		for(double currentLoc : newLocs) {
			if(currentLoc < 0.0 || currentLoc > 1.0) {
				Logger.error(this, "Invalid location update for " + this + " ("+currentLoc+')', new Exception("error"));
				// Ignore it
				return;
			}
		}

		Arrays.sort(newLocs);

		synchronized(this) {
			currentLocation = newLoc;
			currentPeersLocation = newLocs;
			locSetTime = System.currentTimeMillis();
		}
		node.peers.writePeers();
		setPeerNodeStatus(System.currentTimeMillis());
	}

	/**
	* Should we reject a swap request?
	*/
	public boolean shouldRejectSwapRequest() {
		long now = System.currentTimeMillis();
		synchronized(this) {
			if(timeLastReceivedSwapRequest > 0) {
				long timeSinceLastTime = now - timeLastReceivedSwapRequest;
				swapRequestsInterval.report(timeSinceLastTime);
				double averageInterval = swapRequestsInterval.currentValue();
				if(averageInterval >= Node.MIN_INTERVAL_BETWEEN_INCOMING_SWAP_REQUESTS) {
					timeLastReceivedSwapRequest = now;
					return false;
				} else return true;
			}
			timeLastReceivedSwapRequest = now;
		}
		return false;
	}

	/**
	* Should we reject a swap request?
	*/
	public boolean shouldRejectProbeRequest() {
		long now = System.currentTimeMillis();
		synchronized(this) {
			if(timeLastReceivedProbeRequest > 0) {
				long timeSinceLastTime = now - timeLastReceivedProbeRequest;
				probeRequestsInterval.report(timeSinceLastTime);
				double averageInterval = probeRequestsInterval.currentValue();
				if(averageInterval >= Node.MIN_INTERVAL_BETWEEN_INCOMING_PROBE_REQUESTS) {
					timeLastReceivedProbeRequest = now;
					return false;
				} else return true;
			}
			timeLastReceivedProbeRequest = now;
		}
		return false;
	}

	/**
	* IP on the other side appears to have changed...
	* @param newPeer The new address of the peer.
	*/
	public void changedIP(Peer newPeer) {
		setDetectedPeer(newPeer);
	}

	private void setDetectedPeer(Peer newPeer) {
		// Only clear lastAttemptedHandshakeIPUpdateTime if we have a new IP.
		// Also, we need to call .equals() to propagate any DNS lookups that have been done if the two have the same domain.
		Peer p = newPeer;
		newPeer = newPeer.dropHostName();
		if(newPeer == null) {
			Logger.error(this, "Impossible: No address for detected peer! "+p+" on "+this);
			return;
		}
		synchronized(this) {
			Peer oldPeer = detectedPeer;
			if((newPeer != null) && ((oldPeer == null) || !oldPeer.equals(newPeer))) {
				this.detectedPeer = newPeer;
				updateShortToString();
				this.lastAttemptedHandshakeIPUpdateTime = 0;
				if(!isConnected)
					return;
				// Prevent leak by clearing, *but keep the current handshake*
				newPeer = newPeer.dropHostName();
				oldPeer = oldPeer.dropHostName();
				byte[] newPeerHandshake = jfkNoncesSent.get(newPeer);
				byte[] oldPeerHandshake = jfkNoncesSent.get(oldPeer);
				jfkNoncesSent.clear();
				jfkNoncesSent.put(newPeer, newPeerHandshake);
				jfkNoncesSent.put(newPeer, oldPeerHandshake);
			} else
				return;
		}
		getThrottle().maybeDisconnected();
		sendIPAddressMessage();
	}

	/**
	* @return The current primary SessionKey, or null if we
	* don't have one.
	*/
	public synchronized SessionKey getCurrentKeyTracker() {
		return currentTracker;
	}

	/**
	* @return The previous primary SessionKey, or null if we
	* don't have one.
	*/
	public synchronized SessionKey getPreviousKeyTracker() {
		return previousTracker;
	}

	/**
	* @return The unverified SessionKey, if any, or null if we
	* don't have one. The caller MUST call verified(KT) if a
	* decrypt succeeds with this KT.
	*/
	public synchronized SessionKey getUnverifiedKeyTracker() {
		return unverifiedTracker;
	}

	private String shortToString;
	private void updateShortToString() {
		shortToString = super.toString() + '@' + detectedPeer + '@' + HexUtil.bytesToHex(identity);
	}

	/**
	* @return short version of toString()
	* *** Note that this is not synchronized! It is used by logging in code paths that
	* will deadlock if it is synchronized! ***
	*/
	public String shortToString() {
		return shortToString;
	}

	@Override
	public String toString() {
		// FIXME?
		return shortToString()+'@'+Integer.toHexString(super.hashCode());
	}

	/**
	* Update timeLastReceivedPacket
	* @throws NotConnectedException
	* @param dontLog If true, don't log an error or throw an exception if we are not connected. This
	* can be used in handshaking when the connection hasn't been verified yet.
	* @param dataPacket If this is a real packet, as opposed to a handshake packet.
	*/
	void receivedPacket(boolean dontLog, boolean dataPacket) {
		synchronized(this) {
			if((!isConnected) && (!dontLog)) {
				// Don't log if we are disconnecting, because receiving packets during disconnecting is normal.
				// That includes receiving packets after we have technically disconnected already.
				// A race condition involving forceCancelDisconnecting causing a mistaken log message anyway
				// is conceivable, but unlikely...
				if((unverifiedTracker == null) && (currentTracker == null) && !disconnecting)
					Logger.error(this, "Received packet while disconnected!: " + this, new Exception("error"));
				else
					if(logMINOR)
						Logger.minor(this, "Received packet while disconnected on " + this + " - recently disconnected() ?");
			} else {
				if(logMINOR) Logger.minor(this, "Received packet on "+this);
			}
		}
		long now = System.currentTimeMillis();
		synchronized(this) {
			timeLastReceivedPacket = now;
			if(dataPacket)
				timeLastReceivedDataPacket = now;
		}
	}

	/**
	* Update timeLastSentPacket
	*/
	public void sentPacket() {
		timeLastSentPacket = System.currentTimeMillis();
	}

	public synchronized KeyAgreementSchemeContext getKeyAgreementSchemeContext() {
		return ctx;
	}

	public synchronized void setKeyAgreementSchemeContext(KeyAgreementSchemeContext ctx2) {
		this.ctx = ctx2;
		if(logMINOR)
			Logger.minor(this, "setKeyAgreementSchemeContext(" + ctx2 + ") on " + this);
	}

	/**
	* Called when we have completed a handshake, and have a new session key.
	* Creates a new tracker and demotes the old one. Deletes the old one if
	* the bootID isn't recognized, since if the node has restarted we cannot
	* recover old messages. In more detail:
	* <ul>
	* <li>Process the new noderef (check if it's valid, pick up any new information etc).</li>
	* <li>Handle version conflicts (if the node is too old, or we are too old, we mark it as
	* non-routable, but some messages will still be exchanged e.g. Update Over Mandatory stuff).</li>
	* <li>Deal with key trackers (if we just got message 4, the new key tracker becomes current;
	* if we just got message 3, it's possible that our message 4 will be lost in transit, so we
	* make the new tracker unverified. It will be promoted to current if we get a packet on it..
	* if the node has restarted, we dump the old key trackers, otherwise current becomes previous).</li>
	* <li>Complete the connection process: update the node's status, send initial messages, update
	* the last-received-packet timestamp, etc.</li>
	* @param thisBootID The boot ID of the peer we have just connected to.
	* This is simply a random number regenerated on every startup of the node.
	* We use it to determine whether the node has restarted since we last saw
	* it.
	* @param data Byte array from which to read the new noderef.
	* @param offset Offset to start reading at.
	* @param length Number of bytes to read.
	* @param encKey The new session key.
	* @param replyTo The IP the handshake came in on.
	* @param trackerID The tracker ID proposed by the other side. If -1, create a new tracker. If any
	* other value, check whether we have it, and if we do, return that, otherwise return the ID of the
	* new tracker.
	* @param isJFK4 If true, we are processing a JFK(4) and must respect the tracker ID chosen by the
	* responder. If false, we are processing a JFK(3) and we can either reuse the suggested tracker ID,
	* which the other side is able to reuse, or we can create a new tracker ID.
	* @param jfk4SameAsOld If true, the responder chose to use the tracker ID that we provided. If
	* we don't have it now the connection fails.
	* @return The ID of the new PacketTracker. If this is different to the passed-in trackerID, then
	* it's a new tracker. -1 to indicate failure.
	*/
	public long completedHandshake(long thisBootID, byte[] data, int offset, int length, BlockCipher encCipher, byte[] encKey, Peer replyTo, boolean unverified, int negType, long trackerID, boolean isJFK4, boolean jfk4SameAsOld) {
		long now = System.currentTimeMillis();
		if(logMINOR) Logger.minor(this, "Tracker ID "+trackerID+" isJFK4="+isJFK4+" jfk4SameAsOld="+jfk4SameAsOld);

		// Update sendHandshakeTime; don't send another handshake for a while.
		// If unverified, "a while" determines the timeout; if not, it's just good practice to avoid a race below.
		calcNextHandshake(true, true, false);
		stopARKFetcher();
		try {
			// First, the new noderef
			processNewNoderef(data, offset, length);
		} catch(FSParseException e1) {
			synchronized(this) {
				bogusNoderef = true;
				// Disconnect, something broke
				isConnected = false;
			}
			Logger.error(this, "Failed to parse new noderef for " + this + ": " + e1, e1);
			node.peers.disconnected(this);
			return -1;
		}
		boolean routable = true;
		boolean newer = false;
		boolean older = false;
		if(bogusNoderef) {
			Logger.normal(this, "Not routing traffic to " + this + " - bogus noderef");
			routable = false;
			//FIXME: It looks like bogusNoderef will just be set to false a few lines later...
		} else if(reverseInvalidVersion()) {
			try {
				node.setNewestPeerLastGoodVersion(Version.getArbitraryBuildNumber(getLastGoodVersion(), Version.lastGoodBuild()));
			} catch(NumberFormatException e) {
			// ignore
			}
			Logger.normal(this, "Not routing traffic to " + this + " - reverse invalid version " + Version.getVersionString() + " for peer's lastGoodversion: " + getLastGoodVersion());
			newer = true;
		} else
			newer = false;
		if(forwardInvalidVersion()) {
			Logger.normal(this, "Not routing traffic to " + this + " - invalid version " + getVersion());
			older = true;
			routable = false;
		} else if(Math.abs(clockDelta) > MAX_CLOCK_DELTA) {
			Logger.normal(this, "Not routing traffic to " + this + " - clock problems");
			routable = false;
		} else
			older = false;
		changedIP(replyTo);
		boolean bootIDChanged = false;
		boolean wasARekey = false;
		SessionKey oldPrev = null;
		SessionKey oldCur = null;
		SessionKey prev = null;
		SessionKey newTracker;
		MessageItem[] messagesTellDisconnected = null;
		PacketTracker packets = null;
		synchronized(this) {
			// FIXME this shouldn't happen, does it?
			if(currentTracker != null) {
				if(Arrays.equals(encKey, currentTracker.sessionKey)) {
					Logger.error(this, "completedHandshake() with identical key to current, maybe replayed JFK(4)?");
					return -1;
				}
			}
			if(previousTracker != null) {
				if(Arrays.equals(encKey, previousTracker.sessionKey)) {
					Logger.error(this, "completedHandshake() with identical key to previous, maybe replayed JFK(4)?");
					return -1;
				}
			}
			if(unverifiedTracker != null) {
				if(Arrays.equals(encKey, unverifiedTracker.sessionKey)) {
					Logger.error(this, "completedHandshake() with identical key to unverified, maybe replayed JFK(4)?");
					return -1;
				}
			}
			handshakeCount = 0;
			bogusNoderef = false;
			// Don't reset the uptime if we rekey
			if(!isConnected) {
				connectedTime = now;
				countSelectionsSinceConnected = 0;
				sentInitialMessages = false;
			} else
				wasARekey = true;
			isConnected = true;
			disableRouting = disableRoutingHasBeenSetLocally || disableRoutingHasBeenSetRemotely;
			isRoutable = routable;
			unroutableNewerVersion = newer;
			unroutableOlderVersion = older;
			boolean notReusingTracker = false;
			bootIDChanged = (thisBootID != this.bootID);
			if(bootIDChanged && wasARekey) {
				Logger.error(this, "Changed boot ID while rekeying! from " + bootID + " to " + thisBootID + " for " + getPeer());
				wasARekey = false;
				connectedTime = now;
				countSelectionsSinceConnected = 0;
				sentInitialMessages = false;
			} else if(bootIDChanged && logMINOR)
				Logger.minor(this, "Changed boot ID from " + bootID + " to " + thisBootID + " for " + getPeer());
			this.bootID = thisBootID;
			if(currentTracker != null && currentTracker.packets.trackerID == trackerID && !currentTracker.packets.isDeprecated()) {
				if(isJFK4 && !jfk4SameAsOld)
					Logger.error(this, "In JFK(4), found tracker ID "+trackerID+" but other side says is new! for "+this);
				packets = currentTracker.packets;
				if(logMINOR) Logger.minor(this, "Re-using packet tracker ID "+trackerID+" on "+this+" from current "+currentTracker);
			} else if(previousTracker != null && previousTracker.packets.trackerID == trackerID && !previousTracker.packets.isDeprecated()) {
				if(isJFK4 && !jfk4SameAsOld)
					Logger.error(this, "In JFK(4), found tracker ID "+trackerID+" but other side says is new! for "+this);
				packets = previousTracker.packets;
				if(logMINOR) Logger.minor(this, "Re-using packet tracker ID "+trackerID+" on "+this+" from prev "+previousTracker);
			} else if(isJFK4 && jfk4SameAsOld) {
				isConnected = false;
				Logger.error(this, "Can't reuse old tracker ID "+trackerID+" as instructed - disconnecting");
				return -1;
			} else if(trackerID == -1) {
				// Create a new tracker unconditionally
				packets = new PacketTracker(this);
				notReusingTracker = true;
				if(logMINOR) Logger.minor(this, "Creating new PacketTracker as instructed for "+this);
			} else {
				if(isJFK4 && negType >= 4 && trackerID < 0)
					Logger.error(this, "JFK(4) packet with neg type "+negType+" has negative tracker ID: "+trackerID);

				notReusingTracker = true;
				if(isJFK4/* && !jfk4SameAsOld implied */ && trackerID >= 0) {
					packets = new PacketTracker(this, trackerID);
				} else
					packets = new PacketTracker(this);
				if(logMINOR) Logger.minor(this, "Creating new tracker (last resort) on "+this);
			}
			if(bootIDChanged || notReusingTracker) {
				if((!bootIDChanged) && notReusingTracker && !(currentTracker == null && previousTracker == null))
					// FIXME is this a real problem? Clearly the other side has changed trackers for some reason...
					// Normally that shouldn't happen except when a connection times out ... it is probably possible
					// for that to timeout on one side and not the other ...
					Logger.error(this, "Not reusing tracker, so wiping old trackers for "+this);
				oldPrev = previousTracker;
				oldCur = currentTracker;
				previousTracker = null;
				currentTracker = null;
				// Messages do not persist across restarts.
				// Generally they would be incomprehensible, anything that isn't should be sent as
				// connection initial messages by maybeOnConnect().
				messagesTellDisconnected = grabQueuedMessageItems();
				this.offeredMainJarVersion = 0;
			} else {
				// else it's a rekey
			}
			newTracker = new SessionKey(this, packets, encCipher, encKey);
			if(logMINOR) Logger.minor(this, "New key tracker in completedHandshake: "+newTracker+" for "+packets+" for "+shortToString()+" neg type "+negType);
			if(unverified) {
				if(unverifiedTracker != null) {
					// Keep the old unverified tracker if possible.
					if(previousTracker == null)
						previousTracker = unverifiedTracker;
				}
				unverifiedTracker = newTracker;
				if(currentTracker == null || currentTracker.packets.isDeprecated())
					isConnected = false;
			} else {
				prev = currentTracker;
				previousTracker = prev;
				currentTracker = newTracker;
				// Keep the old unverified tracker.
				// In case of a race condition (two setups between A and B complete at the same time),
				// we might want to keep the unverified tracker rather than the previous tracker.
				neverConnected = false;
				maybeClearPeerAddedTimeOnConnect();
				maybeSwapTrackers();
				prev = previousTracker;
			}
			ctx = null;
			isRekeying = false;
			timeLastRekeyed = now - (unverified ? 0 : FNPPacketMangler.MAX_SESSION_KEY_REKEYING_DELAY / 2);
			totalBytesExchangedWithCurrentTracker = 0;
			// This has happened in the past, and caused problems, check for it.
			if(currentTracker != null && previousTracker != null &&
					Arrays.equals(currentTracker.sessionKey, previousTracker.sessionKey))
				Logger.error(this, "currentTracker key equals previousTracker key: cur "+currentTracker+" prev "+previousTracker);
			if(previousTracker != null && unverifiedTracker != null &&
					Arrays.equals(previousTracker.sessionKey, unverifiedTracker.sessionKey))
				Logger.error(this, "previousTracker key equals unverifiedTracker key: prev "+previousTracker+" unv "+unverifiedTracker);
			timeLastSentPacket = now;
		}
		if(messagesTellDisconnected != null) {
			for(int i=0;i<messagesTellDisconnected.length;i++) {
				messagesTellDisconnected[i].onDisconnect();
			}
		}

		if(bootIDChanged) {
			node.lm.lostOrRestartedNode(this);
			node.usm.onRestart(this);
		}
		if(oldPrev != null && oldPrev.packets != newTracker.packets)
			oldPrev.packets.completelyDeprecated(newTracker);
		if(oldCur != null && oldCur.packets != newTracker.packets)
			oldCur.packets.completelyDeprecated(newTracker);
		if(prev != null && prev.packets != newTracker.packets)
			prev.packets.deprecated();
		PacketThrottle throttle;
		synchronized(this) {
			throttle = _lastThrottle;
		}
		if(throttle != null) throttle.maybeDisconnected();
		Logger.normal(this, "Completed handshake with " + this + " on " + replyTo + " - current: " + currentTracker +
			" old: " + previousTracker + " unverified: " + unverifiedTracker + " bootID: " + thisBootID + " for " + shortToString());

		// Received a packet
		receivedPacket(unverified, false);

		setPeerNodeStatus(now);

		if(newer || older || !isConnected())
			node.peers.disconnected(this);
		else if(!wasARekey) {
			node.peers.addConnectedPeer(this);
			maybeOnConnect();
		}

		return packets.trackerID;
	}

	protected abstract void maybeClearPeerAddedTimeOnConnect();

	/**
	 * Resolve race conditions where two connection setups between two peers complete simultaneously.
	 * Swap prev and current if:
	 * - There is a very short period between their respective creations.
	 * - Current's hashcode (including the key, the word "test", and the xor of the boot IDs) is
	 * greater than previous's.
	 */
	private synchronized void maybeSwapTrackers() {
		if(currentTracker == null || previousTracker == null) return;
		if(currentTracker.packets == previousTracker.packets) return;
		long delta = Math.abs(currentTracker.packets.createdTime - previousTracker.packets.createdTime);
		if(previousTracker != null && (!previousTracker.packets.isDeprecated()) &&
				delta < CHECK_FOR_SWAPPED_TRACKERS_INTERVAL) {
			// Swap prev and current iff H(new key) > H(old key).
			// To deal with race conditions (node A gets 1 current 2 prev, node B gets 2 current 1 prev; when we rekey we lose data and cause problems).

			// FIXME since this is a key dependancy, it needs to be looked at.
			// However, an attacker cannot get this far without knowing the privkey, so it's unlikely to be an issue.

			MessageDigest md = SHA256.getMessageDigest();
			md.update(currentTracker.sessionKey);
			md.update(TEST_AS_BYTES);
			md.update(Fields.longToBytes(bootID ^ node.bootID));
			int curHash = Fields.hashCode(md.digest());
			md.reset();

			md.update(previousTracker.sessionKey);
			md.update(TEST_AS_BYTES);
			md.update(Fields.longToBytes(bootID ^ node.bootID));
			int prevHash = Fields.hashCode(md.digest());
			SHA256.returnMessageDigest(md);

			if(prevHash < curHash) {
				// Swap over
				SessionKey temp = previousTracker;
				previousTracker = currentTracker;
				currentTracker = temp;
				if(logMINOR) Logger.minor(this, "Swapped SessionKey's on "+this+" cur "+currentTracker+" prev "+previousTracker+" delta "+delta+" cur.deprecated="+currentTracker.packets.isDeprecated()+" prev.deprecated="+previousTracker.packets.isDeprecated());
			} else {
				if(logMINOR) Logger.minor(this, "Not swapping SessionKey's on "+this+" cur "+currentTracker+" prev "+previousTracker+" delta "+delta+" cur.deprecated="+currentTracker.packets.isDeprecated()+" prev.deprecated="+previousTracker.packets.isDeprecated());
			}
		} else {
			if (logMINOR)
				Logger.minor(this, "Not swapping SessionKey's: previousTracker = " + previousTracker.toString()
				        + (previousTracker.packets.isDeprecated() ? " (deprecated)" : "") + " time delta = " + delta);
		}
	}

	public long getBootID() {
		return bootID;
	}
	private volatile Object arkFetcherSync = new Object();

	void startARKFetcher() {
		// FIXME any way to reduce locking here?
		if(!node.enableARKs) return;
		synchronized(arkFetcherSync) {
			if(myARK == null) {
				Logger.minor(this, "No ARK for " + this + " !!!!");
				return;
			}
			if(arkFetcher == null) {
				Logger.minor(this, "Starting ARK fetcher for " + this + " : " + myARK);
				arkFetcher = node.clientCore.uskManager.subscribeContent(myARK, this, true, node.arkFetcherContext, RequestStarter.IMMEDIATE_SPLITFILE_PRIORITY_CLASS, node.nonPersistentClient);
			}
		}
	}

	protected void stopARKFetcher() {
		if(!node.enableARKs) return;
		Logger.minor(this, "Stopping ARK fetcher for " + this + " : " + myARK);
		// FIXME any way to reduce locking here?
		synchronized(arkFetcherSync) {
			if(arkFetcher == null)
				return;
			node.clientCore.uskManager.unsubscribeContent(myARK, this.arkFetcher, true);
			arkFetcher = null;
		}
	}


	// Both at IMMEDIATE_SPLITFILE_PRIORITY_CLASS because we want to compete with FMS, not
	// wipe it out!

	public short getPollingPriorityNormal() {
		return RequestStarter.IMMEDIATE_SPLITFILE_PRIORITY_CLASS;
	}

	public short getPollingPriorityProgress() {
		return RequestStarter.IMMEDIATE_SPLITFILE_PRIORITY_CLASS;
	}

	boolean sentInitialMessages;

	void maybeSendInitialMessages() {
		synchronized(this) {
			if(sentInitialMessages)
				return;
			if(currentTracker != null && !currentTracker.packets.isDeprecated()) // FIXME is that possible?
				sentInitialMessages = true;
			else
				return;
		}

		sendInitialMessages();
	}

	/**
	* Send any high level messages that need to be sent on connect.
	*/
	protected void sendInitialMessages() {
		Message locMsg = DMT.createFNPLocChangeNotificationNew(node.lm.getLocation(), node.peers.getPeerLocationDoubles(true));
		Message ipMsg = DMT.createFNPDetectedIPAddress(detectedPeer);
		Message timeMsg = DMT.createFNPTime(System.currentTimeMillis());
		Message packetsMsg = createSentPacketsMessage();
		Message dRoutingMsg = DMT.createRoutingStatus(!disableRoutingHasBeenSetLocally);
		Message uptimeMsg = DMT.createFNPUptime((byte)(int)(100*node.uptime.getUptime()));

		try {
			if(isRealConnection())
				sendAsync(locMsg, null, node.nodeStats.initialMessagesCtr);
			sendAsync(ipMsg, null, node.nodeStats.initialMessagesCtr);
			sendAsync(timeMsg, null, node.nodeStats.initialMessagesCtr);
			sendAsync(packetsMsg, null, node.nodeStats.initialMessagesCtr);
			sendAsync(dRoutingMsg, null, node.nodeStats.initialMessagesCtr);
			sendAsync(uptimeMsg, null, node.nodeStats.initialMessagesCtr);
		} catch(NotConnectedException e) {
			Logger.error(this, "Completed handshake with " + getPeer() + " but disconnected (" + isConnected + ':' + currentTracker + "!!!: " + e, e);
		}

		if(node.nodeUpdater != null && isRealConnection())
			node.nodeUpdater.maybeSendUOMAnnounce(this);
		sendConnectedDiffNoderef();
	}

	private Message createSentPacketsMessage() {
		long[][] sent = getSentPacketTimesHashes();
		long[] times = sent[0];
		long[] hashes = sent[1];
		long now = System.currentTimeMillis();
		long horizon = now - Integer.MAX_VALUE;
		int skip = 0;
		for(int i = 0; i < times.length; i++) {
			long time = times[i];
			if(time < horizon)
				skip++;
			else
				break;
		}
		int[] timeDeltas = new int[times.length - skip];
		for(int i = skip; i < times.length; i++)
			timeDeltas[i] = (int) (now - times[i]);
		if(skip != 0) {
			// Unlikely code path, only happens with very long uptime.
			// Trim hashes too.
			long[] newHashes = new long[hashes.length - skip];
			System.arraycopy(hashes, skip, newHashes, 0, hashes.length - skip);
		}
		return DMT.createFNPSentPackets(timeDeltas, hashes, now);
	}

	private void sendIPAddressMessage() {
		Message ipMsg = DMT.createFNPDetectedIPAddress(detectedPeer);
		try {
			sendAsync(ipMsg, null, node.nodeStats.changedIPCtr);
		} catch(NotConnectedException e) {
			Logger.normal(this, "Sending IP change message to " + this + " but disconnected: " + e, e);
		}
	}

	/**
	* Called when a packet is successfully decrypted on a given
	* SessionKey for this node. Will promote the unverifiedTracker
	* if necessary.
	*/
	public void verified(SessionKey tracker) {
		long now = System.currentTimeMillis();
		SessionKey completelyDeprecatedTracker;
		synchronized(this) {
			if(tracker == unverifiedTracker && !tracker.packets.isDeprecated()) {
				if(logMINOR)
					Logger.minor(this, "Promoting unverified tracker " + tracker + " for " + getPeer());
				completelyDeprecatedTracker = previousTracker;
				previousTracker = currentTracker;
				currentTracker = unverifiedTracker;
				unverifiedTracker = null;
				isConnected = true;
				neverConnected = false;
				maybeClearPeerAddedTimeOnConnect();
				ctx = null;
				maybeSwapTrackers();
				if(previousTracker != null && previousTracker.packets != currentTracker.packets)
					previousTracker.packets.deprecated();
			} else
				return;
		}
		maybeSendInitialMessages();
		setPeerNodeStatus(now);
		node.peers.addConnectedPeer(this);
		maybeOnConnect();
		if(completelyDeprecatedTracker != null) {
			if(completelyDeprecatedTracker.packets != tracker.packets)
				completelyDeprecatedTracker.packets.completelyDeprecated(tracker);
		}
	}

	private synchronized boolean invalidVersion() {
		return bogusNoderef || forwardInvalidVersion() || reverseInvalidVersion();
	}

	private synchronized boolean forwardInvalidVersion() {
		return !Version.checkGoodVersion(version);
	}

	private synchronized boolean reverseInvalidVersion() {
		if(ignoreLastGoodVersion()) return false;
		return !Version.checkArbitraryGoodVersion(Version.getVersionString(), lastGoodVersion);
	}

	/**
	 * The same as isUnroutableOlderVersion, but not synchronized.
	 */
	public boolean publicInvalidVersion() {
		return unroutableOlderVersion;
	}

	/**
	 * The same as inUnroutableNewerVersion.
	 */
	public synchronized boolean publicReverseInvalidVersion() {
		return unroutableNewerVersion;
	}

	public synchronized boolean dontRoute() {
		return disableRouting;
	}

	/**
	* Process a differential node reference
	* The identity must not change, or we throw.
	*/
	public void processDiffNoderef(SimpleFieldSet fs) throws FSParseException {
		processNewNoderef(fs, false, true);
	}

	/**
	* Process a new nodereference, in compressed form.
	* The identity must not change, or we throw.
	*/
	private void processNewNoderef(byte[] data, int offset, int length) throws FSParseException {
		SimpleFieldSet fs = compressedNoderefToFieldSet(data, offset, length);
		processNewNoderef(fs, false, false);
	}

	static SimpleFieldSet compressedNoderefToFieldSet(byte[] data, int offset, int length) throws FSParseException {
		if(length <= 5)
			throw new FSParseException("Too short");
		// Lookup table for groups.
		DSAGroup group = null;
		int firstByte = data[offset];
		offset++;
		length--;
		if((firstByte & 0x2) == 2) {
			int groupIndex = (data[offset] & 0xff);
			offset++;
			length--;
			group = Global.getGroup(groupIndex);
			if(group == null) throw new FSParseException("Unknown group number "+groupIndex);
			if(logMINOR)
				Logger.minor(PeerNode.class, "DSAGroup set to "+group.fingerprintToString()+ " using the group-index "+groupIndex);
		}
		// Is it compressed?
		if((firstByte & 1) == 1) {
			try {
				// Gzipped
				Inflater i = new Inflater();
				i.setInput(data, offset, length);
				// We shouldn't ever need a 4096 bytes long ref!
				byte[] output = new byte[4096];
				length = i.inflate(output, 0, output.length);
				// Finished
				data = output;
				offset = 0;
				if(logMINOR)
					Logger.minor(PeerNode.class, "We have decompressed a "+length+" bytes big reference.");
			} catch(DataFormatException e) {
				throw new FSParseException("Invalid compressed data");
			}
		}
		if(logMINOR)
			Logger.minor(PeerNode.class, "Reference: " + HexUtil.bytesToHex(data, offset, length) + '(' + length + ')');

		// Now decode it
		ByteArrayInputStream bais = new ByteArrayInputStream(data, offset, length);
		InputStreamReader isr;
		try {
			isr = new InputStreamReader(bais, "UTF-8");
		} catch(UnsupportedEncodingException e1) {
			throw new Error("Impossible: JVM doesn't support UTF-8: " + e1, e1);
		}
		BufferedReader br = new BufferedReader(isr);
		try {
			SimpleFieldSet fs = new SimpleFieldSet(br, false, true);
			if(group != null) {
				SimpleFieldSet sfs = new SimpleFieldSet(true);
				sfs.put("dsaGroup", group.asFieldSet());
				fs.putAllOverwrite(sfs);
			}
			return fs;
		} catch(IOException e) {
			throw (FSParseException)new FSParseException("Impossible: " + e).initCause(e);
		}
	}

	/**
	* Process a new nodereference, as a SimpleFieldSet.
	*/
	private void processNewNoderef(SimpleFieldSet fs, boolean forARK, boolean forDiffNodeRef) throws FSParseException {
		if(logMINOR)
			Logger.minor(this, "Parsing: \n" + fs);
		boolean changedAnything = innerProcessNewNoderef(fs, forARK, forDiffNodeRef) || forARK;
		if(changedAnything)
			node.peers.writePeers();
	}

	/**
	* The synchronized part of processNewNoderef
	* @throws FSParseException
	*/
	protected synchronized boolean innerProcessNewNoderef(SimpleFieldSet fs, boolean forARK, boolean forDiffNodeRef) throws FSParseException {
		// Anything may be omitted for a differential node reference
		boolean changedAnything = false;
		if(!forDiffNodeRef && (node.testnetEnabled != Fields.stringToBool(fs.get("testnet"), false))) {
			String err = "Preventing connection to node " + detectedPeer + " - peer.testnet=" + !node.testnetEnabled + '(' + fs.get("testnet") + ") but node.testnet=" + node.testnetEnabled;
			Logger.error(this, err);
			throw new FSParseException(err);
		}
		String newVersion = fs.get("version");
		if(newVersion == null) {
			// Version may be ommitted for an ARK.
			if(!forARK && !forDiffNodeRef)
				throw new FSParseException("No version");
		} else {
			if(!newVersion.equals(version))
				changedAnything = true;
			version = newVersion;
			if(version != null) {
				try {
					simpleVersion = Version.getArbitraryBuildNumber(version);
				} catch (VersionParseException e) {
					Logger.error(this, "Bad version: " + version + " : " + e, e);
				}
			}
			Version.seenVersion(newVersion);
		}
		String newLastGoodVersion = fs.get("lastGoodVersion");
		if(newLastGoodVersion != null) {
			// Can be null if anon auth or if forDiffNodeRef.
			lastGoodVersion = newLastGoodVersion;
		}

		updateVersionRoutablity();

		String locationString = fs.get("location");
		if(locationString != null) {
			double newLoc = Location.getLocation(locationString);
			if (newLoc == -1) {
				if(logMINOR)
					Logger.minor(this, "Invalid or null location, waiting for FNPLocChangeNotification: locationString=" + locationString);
			} else {
				if(!Location.equals(newLoc, currentLocation)) {
					changedAnything = true;
					currentLocation = newLoc;
					locSetTime = System.currentTimeMillis();
				}
			}
		}
		try {
			String physical[] = fs.getAll("physical.udp");
			if(physical != null) {
				Vector<Peer> oldNominalPeer = nominalPeer;

				if(nominalPeer == null)
					nominalPeer = new Vector<Peer>();
				nominalPeer.removeAllElements();

				Peer[] oldPeers = nominalPeer.toArray(new Peer[nominalPeer.size()]);

				for(int i = 0; i < physical.length; i++) {
					Peer p;
					try {
						p = new Peer(physical[i], true, true);
					} catch(HostnameSyntaxException e) {
						Logger.error(this, "Invalid hostname or IP Address syntax error while parsing new peer reference: " + physical[i]);
						continue;
					}
					if(!nominalPeer.contains(p)) {
						if(oldNominalPeer.contains(p)) {
							// Do nothing
							// .contains() will .equals() on each, and equals() will propagate the looked-up IP if necessary.
							// This is obviously O(n^2), but it doesn't matter, there will be very few peers.
						}
						nominalPeer.addElement(p);
					}
				}
				if(!Arrays.equals(oldPeers, nominalPeer.toArray(new Peer[nominalPeer.size()]))) {
					changedAnything = true;
					if(logMINOR) Logger.minor(this, "Got new physical.udp for "+this+" : "+Arrays.toString(nominalPeer.toArray()));
					lastAttemptedHandshakeIPUpdateTime = 0;
					// Clear nonces to prevent leak. Will kill any in-progress connect attempts, but that is okay because
					// either we got an ARK which changed our peers list, or we just connected.
					jfkNoncesSent.clear();
				}

			} else if(forARK) {
				// Connection setup doesn't include a physical.udp.
				// Differential noderefs only include it on the first one after connect.
				Logger.error(this, "ARK noderef has no physical.udp for "+this+" : forDiffNodeRef="+forDiffNodeRef+" forARK="+forARK);
			}
		} catch(Exception e1) {
			Logger.error(this, "Caught "+e1, e1);
			throw new FSParseException(e1);
		}

		if(logMINOR)
			Logger.minor(this, "Parsed successfully; changedAnything = " + changedAnything);

		int[] newNegTypes = fs.getIntArray("auth.negTypes");

		boolean refHadNegTypes = false;

		if(newNegTypes == null || newNegTypes.length == 0) {
			newNegTypes = new int[]{0};
		} else {
			refHadNegTypes = true;
		}
		if(!forDiffNodeRef || refHadNegTypes) {
			if(!Arrays.equals(negTypes, newNegTypes)) {
				changedAnything = true;
				negTypes = newNegTypes;
			}
		}

		if(parseARK(fs, false, forDiffNodeRef))
			changedAnything = true;
		return changedAnything;
	}

	/**
	* Send a payload-less packet on either key if necessary.
	* @throws PacketSequenceException If there is an error sending the packet
	* caused by a sequence inconsistency.
	*/
	public boolean sendAnyUrgentNotifications(boolean forceSendPrimary) {
		boolean sent = false;
		if(logMINOR)
			Logger.minor(this, "sendAnyUrgentNotifications");
		long now = System.currentTimeMillis();
		SessionKey cur,
		 prev;
		synchronized(this) {
			cur = currentTracker;
			prev = previousTracker;
		}
		SessionKey tracker = cur;
		if(tracker != null) {
			long t = tracker.packets.getNextUrgentTime();
			if(t < now || forceSendPrimary) {
				try {
					if(logMINOR) Logger.minor(this, "Sending urgent notifications for current tracker on "+shortToString());
					int size = outgoingMangler.processOutgoing(null, 0, 0, tracker, DMT.PRIORITY_NOW);
					node.nodeStats.reportNotificationOnlyPacketSent(size);
					sent = true;
				} catch(NotConnectedException e) {
				// Ignore
				} catch(KeyChangedException e) {
				// Ignore
				} catch(WouldBlockException e) {
					Logger.error(this, "Caught impossible: "+e, e);
				} catch(PacketSequenceException e) {
					Logger.error(this, "Caught impossible: "+e, e);
				}
			}
		}
		tracker = prev;
		if(tracker != null) {
			long t = tracker.packets.getNextUrgentTime();
			if(t < now)
				try {
					if(logMINOR) Logger.minor(this, "Sending urgent notifications for previous tracker on "+shortToString());
					int size = outgoingMangler.processOutgoing(null, 0, 0, tracker, DMT.PRIORITY_NOW);
					node.nodeStats.reportNotificationOnlyPacketSent(size);
					sent = true;
				} catch(NotConnectedException e) {
				// Ignore
				} catch(KeyChangedException e) {
				// Ignore
				} catch(WouldBlockException e) {
					Logger.error(this, "Caught impossible: "+e, e);
				} catch(PacketSequenceException e) {
					Logger.error(this, "Caught impossible: "+e, e);
				}
		}
		return sent;
	}

	void checkTrackerTimeout() {
		long now = System.currentTimeMillis();
		SessionKey prev = null;
		SessionKey cur = null;
		synchronized(this) {
			if(previousTracker == null) return;
			if(currentTracker == null) return;
			cur = currentTracker;
			prev = previousTracker;
		}
		if(prev.packets == cur.packets) return;
		long t = prev.packets.getNextUrgentTime();
		if(!(t > -1 && prev.packets.timeLastDecodedPacket() > 0 && (now - prev.packets.timeLastDecodedPacket()) > 60*1000 &&
				cur.packets.timeLastDecodedPacket() > 0 && (now - cur.packets.timeLastDecodedPacket() < 30*1000) &&
				(prev.packets.countAckRequests() > 0 || prev.packets.countResendRequests() > 0)))
			return;
		Logger.error(this, "No packets decoded on "+prev+" for 60 seconds, deprecating in favour of cur: "+cur);
		prev.packets.completelyDeprecated(cur);
	}

	/**
	 * Get a PeerNodeStatus for this node.
	 * @param noHeavy If true, avoid any expensive operations e.g. the message count hashtables.
	 */
	public abstract PeerNodeStatus getStatus(boolean noHeavy);

	public String getTMCIPeerInfo() {
		long now = System.currentTimeMillis();
		int idle = -1;
		synchronized(this) {
			idle = (int) ((now - timeLastReceivedPacket) / 1000);
		}
		if((getPeerNodeStatus() == PeerManager.PEER_NODE_STATUS_NEVER_CONNECTED) && (getPeerAddedTime() > 1))
			idle = (int) ((now - getPeerAddedTime()) / 1000);
		return String.valueOf(getPeer()) + '\t' + getIdentityString() + '\t' + getLocation() + '\t' + getPeerNodeStatusString() + '\t' + idle;
	}

	public String getFreevizOutput() {
		return getStatus(true).toString() + '|' + identityAsBase64String;
	}

	public synchronized String getVersion() {
		return version;
	}

	private synchronized String getLastGoodVersion() {
		return lastGoodVersion;
	}

	private int simpleVersion;

	public int getSimpleVersion() {
		return simpleVersion;
	}

	/**
	* Write the peer's noderef to disk
	*/
	public void write(Writer w) throws IOException {
		SimpleFieldSet fs = exportFieldSet();
		SimpleFieldSet meta = exportMetadataFieldSet();
		if(!meta.isEmpty())
			fs.put("metadata", meta);
		fs.writeTo(w);
	}

	/**
	 * (both metadata + normal fieldset but atomically)
	 */
	public synchronized SimpleFieldSet exportDiskFieldSet() {
		SimpleFieldSet fs = exportFieldSet();
		SimpleFieldSet meta = exportMetadataFieldSet();
		if(!meta.isEmpty())
			fs.put("metadata", meta);
		return fs;
	}

	/**
	* Export metadata about the node as a SimpleFieldSet
	*/
	public synchronized SimpleFieldSet exportMetadataFieldSet() {
		SimpleFieldSet fs = new SimpleFieldSet(true);
		if(detectedPeer != null)
			fs.putSingle("detected.udp", detectedPeer.toStringPrefNumeric());
		if(lastReceivedPacketTime() > 0)
			fs.putSingle("timeLastReceivedPacket", Long.toString(timeLastReceivedPacket));
		if(timeLastConnected() > 0)
			fs.putSingle("timeLastConnected", Long.toString(timeLastConnected));
		if(timeLastRoutable() > 0)
			fs.putSingle("timeLastRoutable", Long.toString(timeLastRoutable));
		if(getPeerAddedTime() > 0 && shouldExportPeerAddedTime())
			fs.putSingle("peerAddedTime", Long.toString(peerAddedTime));
		if(neverConnected)
			fs.putSingle("neverConnected", "true");
		if(hadRoutableConnectionCount > 0)
			fs.putSingle("hadRoutableConnectionCount", Long.toString(hadRoutableConnectionCount));
		if(routableConnectionCheckCount > 0)
			fs.putSingle("routableConnectionCheckCount", Long.toString(routableConnectionCheckCount));
		if(currentPeersLocation != null)
			fs.put("peersLocation", currentPeersLocation);
		return fs;
	}

	// Opennet peers don't persist or export the peer added time.
	protected abstract boolean shouldExportPeerAddedTime();

	/**
	* Export volatile data about the node as a SimpleFieldSet
	*/
	public SimpleFieldSet exportVolatileFieldSet() {
		SimpleFieldSet fs = new SimpleFieldSet(true);
		long now = System.currentTimeMillis();
		synchronized(this) {
			fs.putSingle("averagePingTime", Double.toString(averagePingTime()));
			long idle = now - lastReceivedPacketTime();
			if(idle > (60 * 1000) && -1 != lastReceivedPacketTime())  // 1 minute

				fs.putSingle("idle", Long.toString(idle));
			if(peerAddedTime > 1)
				fs.putSingle("peerAddedTime", Long.toString(peerAddedTime));
			fs.putSingle("lastRoutingBackoffReason", lastRoutingBackoffReason);
			fs.putSingle("routingBackoffPercent", Double.toString(backedOffPercent.currentValue() * 100));
			fs.putSingle("routingBackoff", Long.toString((Math.max(Math.max(routingBackedOffUntil, transferBackedOffUntil) - now, 0))));
			fs.putSingle("routingBackoffLength", Integer.toString(routingBackoffLength));
			fs.putSingle("overloadProbability", Double.toString(getPRejected() * 100));
			fs.putSingle("percentTimeRoutableConnection", Double.toString(getPercentTimeRoutableConnection() * 100));
		}
		fs.putSingle("status", getPeerNodeStatusString());
		return fs;
	}

	/**
	* Export the peer's noderef as a SimpleFieldSet
	*/
	public synchronized SimpleFieldSet exportFieldSet() {
		SimpleFieldSet fs = new SimpleFieldSet(true);
		if(getLastGoodVersion() != null)
			fs.putSingle("lastGoodVersion", lastGoodVersion);
		for(int i = 0; i < nominalPeer.size(); i++)
			fs.putAppend("physical.udp", nominalPeer.get(i).toString());
		fs.put("auth.negTypes", negTypes);
		fs.putSingle("identity", getIdentityString());
		fs.putSingle("location", Double.toString(currentLocation));
		fs.putSingle("testnet", Boolean.toString(testnetEnabled));
		fs.putSingle("version", version);
		if(peerCryptoGroup != null)
			fs.put("dsaGroup", peerCryptoGroup.asFieldSet());
		if(peerPubKey != null)
			fs.put("dsaPubKey", peerPubKey.asFieldSet());
		if(myARK != null) {
			// Decrement it because we keep the number we would like to fetch, not the last one fetched.
			fs.putSingle("ark.number", Long.toString(myARK.suggestedEdition - 1));
			fs.putSingle("ark.pubURI", myARK.getBaseSSK().toString(false, false));
		}
		fs.put("opennet", isOpennet());
		fs.put("seed", isSeed());
		fs.put("totalInput", (getTotalInputSinceStartup()+getTotalInputBytes()));
		fs.put("totalOutput", (getTotalOutputSinceStartup()+getTotalOutputBytes()));
		return fs;
	}

	public abstract boolean isDarknet();

	public abstract boolean isOpennet();

	public abstract boolean isSeed();

	/**
	* @return The time at which we last connected (or reconnected).
	*/
	public synchronized long timeLastConnectionCompleted() {
		return connectedTime;
	}

	/**
	* Requeue ResendPacketItem[]s if they are not sent.
	* @param resendItems
	*/
	public void requeueResendItems(Vector<ResendPacketItem> resendItems) {
		SessionKey cur,
		 prev,
		 unv;
		synchronized(this) {
			cur = currentTracker;
			prev = previousTracker;
			unv = unverifiedTracker;
		}
		for(ResendPacketItem item : resendItems) {
			if(item.pn != this)
				throw new IllegalArgumentException("item.pn != this!");
			SessionKey kt = cur;
			if((kt != null) && (item.kt == kt.packets)) {
				kt.packets.resendPacket(item.packetNumber);
				continue;
			}
			kt = prev;
			if((kt != null) && (item.kt == kt.packets)) {
				kt.packets.resendPacket(item.packetNumber);
				continue;
			}
			kt = unv;
			if((kt != null) && (item.kt == kt.packets)) {
				kt.packets.resendPacket(item.packetNumber);
				continue;
			}
			// Doesn't match any of these, need to resend the data
			kt = cur == null ? unv : cur;
			if(kt == null) {
				Logger.error(this, "No tracker to resend packet " + item.packetNumber + " on");
				continue;
			}
			MessageItem mi = new MessageItem(item.buf, item.callbacks, true, resendByteCounter, item.priority, false, false);
			requeueMessageItems(new MessageItem[]{mi}, 0, 1, true);
		}
	}

	@Override
	public boolean equals(Object o) {
		if(o == this)
			return true;
		if(o instanceof PeerNode) {
			PeerNode pn = (PeerNode) o;
			return Arrays.equals(pn.identity, identity);
		} else
			return false;
	}

	@Override
	public int hashCode() {
		return hashCode;
	}

	public boolean isRoutingBackedOff(int ignoreBackoffUnder) {
		long now = System.currentTimeMillis();
		synchronized(this) {
			if(now < routingBackedOffUntil) {
				if(routingBackedOffUntil - now >= ignoreBackoffUnder) return true;
			}
			if(now < transferBackedOffUntil) {
				if(transferBackedOffUntil - now >= ignoreBackoffUnder) return true;
			}
			return false;
		}
	}
	
	public boolean isRoutingBackedOff() {
		long now = System.currentTimeMillis();
		synchronized(this) {
			return now < routingBackedOffUntil || now < transferBackedOffUntil;
		}
	}
	
	long routingBackedOffUntil = -1;
	/** Initial nominal routing backoff length */
	static final int INITIAL_ROUTING_BACKOFF_LENGTH = 1000;  // 1 second
	/** How much to multiply by during fast routing backoff */

	static final int BACKOFF_MULTIPLIER = 2;
	/** Maximum upper limit to routing backoff slow or fast */
	static final int MAX_ROUTING_BACKOFF_LENGTH = 3 * 60 * 60 * 1000;  // 3 hours
	/** Current nominal routing backoff length */

	// Transfer Backoff

	long transferBackedOffUntil = -1;
	static final int INITIAL_TRANSFER_BACKOFF_LENGTH = 30*1000; // 60 seconds, but it starts at twice this.
	static final int TRANSFER_BACKOFF_MULTIPLIER = 2;
	static final int MAX_TRANSFER_BACKOFF_LENGTH = 3 * 60 * 60 * 1000; // 3 hours

	int transferBackoffLength = INITIAL_TRANSFER_BACKOFF_LENGTH;

	int routingBackoffLength = INITIAL_ROUTING_BACKOFF_LENGTH;
	/** Last backoff reason */
	String lastRoutingBackoffReason;
	/** Previous backoff reason (used by setPeerNodeStatus)*/
	String previousRoutingBackoffReason;
	/* percent of time this peer is backed off */
	public final RunningAverage backedOffPercent;
	/* time of last sample */
	private long lastSampleTime = Long.MAX_VALUE;

	// Separate, mandatory backoff mechanism for when nodes are consistently sending unexpected soft rejects.
	// E.g. when load management predicts GUARANTEED and yet we are rejected.
	// This can happens when the peer's view of how many of our requests are running is different to our view.
	// But there has not been a timeout, so we haven't called fatalTimeout() and reconnected.
	
	// FIXME 3 different kinds of backoff? Can we get rid of some???
	
	long mandatoryBackoffUntil = -1;
	int mandatoryBackoffLength = INITIAL_MANDATORY_BACKOFF_LENGTH;
	static final int INITIAL_MANDATORY_BACKOFF_LENGTH = 1*1000;
	static final int MANDATORY_BACKOFF_MULTIPLIER = 2;
	static final int MAX_MANDATORY_BACKOFF_LENGTH = 5*60*1000;
	
	/** When load management predicts that a peer will definitely accept the request, both
	 * before it was sent and after we got the rejected, we go into mandatory backoff. */
	public synchronized void enterMandatoryBackoff(String reason) {
		long now = System.currentTimeMillis();
		if(mandatoryBackoffUntil > -1 && mandatoryBackoffUntil > now) return;
		Logger.error(this, "Entering mandatory backoff for "+this);
		mandatoryBackoffUntil = now + (mandatoryBackoffLength/2) + node.fastWeakRandom.nextInt(mandatoryBackoffLength/2);
		mandatoryBackoffLength *= MANDATORY_BACKOFF_MULTIPLIER;
		this.setLastBackoffReason(reason);
	}

	/** Called when a request is accepted. We don't wait for completion, unlike 
	 * successNotOverload(). */
	public synchronized void resetMandatoryBackoff() {
		mandatoryBackoffLength = INITIAL_MANDATORY_BACKOFF_LENGTH;
	}
	
	/**
	 * Track the percentage of time a peer spends backed off
	 */
	private void reportBackoffStatus(long now) {
		synchronized(this) {
			if(now > lastSampleTime) { // don't report twice in the same millisecond
				if(now > routingBackedOffUntil) { // not backed off
					if(lastSampleTime > routingBackedOffUntil) { // last sample after last backoff
						backedOffPercent.report(0.0);
					}else {
						if(routingBackedOffUntil > 0)
							backedOffPercent.report((double) (routingBackedOffUntil - lastSampleTime) / (double) (now - lastSampleTime));
					}
				} else {
					backedOffPercent.report(1.0);
				}
			}
			lastSampleTime = now;
		}
	}

	/**
	 * Got a local RejectedOverload.
	 * Back off this node for a while.
	 */
	public void localRejectedOverload(String reason) {
		assert reason.indexOf(" ") == -1;
		pRejected.report(1.0);
		if(logMINOR)
			Logger.minor(this, "Local rejected overload (" + reason + ") on " + this + " : pRejected=" + pRejected.currentValue());
		long now = System.currentTimeMillis();
		Peer peer = getPeer();
		reportBackoffStatus(now);
		// We need it because of nested locking on getStatus()
		synchronized(this) {
			// Don't back off any further if we are already backed off
			if(now > routingBackedOffUntil) {
				routingBackoffLength = routingBackoffLength * BACKOFF_MULTIPLIER;
				if(routingBackoffLength > MAX_ROUTING_BACKOFF_LENGTH)
					routingBackoffLength = MAX_ROUTING_BACKOFF_LENGTH;
				int x = node.random.nextInt(routingBackoffLength);
				routingBackedOffUntil = now + x;
				String reasonWrapper = "";
				if(0 <= reason.length())
					reasonWrapper = " because of '" + reason + '\'';
				if(logMINOR)
					Logger.minor(this, "Backing off" + reasonWrapper + ": routingBackoffLength=" + routingBackoffLength + ", until " + x + "ms on " + peer);
			} else {
				if(logMINOR)
					Logger.minor(this, "Ignoring localRejectedOverload: " + (routingBackedOffUntil - now) + "ms remaining on routing backoff on " + peer);
				return;
			}
			setLastBackoffReason(reason);
		}
		setPeerNodeStatus(now);
		outputLoadTrackerRealTime.failSlotWaiters(true);
		outputLoadTrackerBulk.failSlotWaiters(true);
	}

	/**
	 * Didn't get RejectedOverload.
	 * Reset routing backoff.
	 */
	public void successNotOverload() {
		pRejected.report(0.0);
		if(logMINOR)
			Logger.minor(this, "Success not overload on " + this + " : pRejected=" + pRejected.currentValue());
		Peer peer = getPeer();
		long now = System.currentTimeMillis();
		reportBackoffStatus(now);
		synchronized(this) {
			// Don't un-backoff if still backed off
			if(now > routingBackedOffUntil) {
				routingBackoffLength = INITIAL_ROUTING_BACKOFF_LENGTH;
				if(logMINOR)
					Logger.minor(this, "Resetting routing backoff on " + peer);
			} else {
				if(logMINOR)
					Logger.minor(this, "Ignoring successNotOverload: " + (routingBackedOffUntil - now) + "ms remaining on routing backoff on " + peer);
				return;
			}
		}
		setPeerNodeStatus(now);
	}

	/**
	 * A transfer failed.
	 * Back off this node for a while.
	 */
	public void transferFailed(String reason) {
		assert reason.indexOf(" ") == -1;
		pRejected.report(1.0);
		if(logMINOR)
			Logger.minor(this, "Transfer failed (" + reason + ") on " + this + " : pRejected=" + pRejected.currentValue());
		long now = System.currentTimeMillis();
		Peer peer = getPeer();
		reportBackoffStatus(now);
		// We need it because of nested locking on getStatus()
		synchronized(this) {
			// Don't back off any further if we are already backed off
			if(now > transferBackedOffUntil) {
				transferBackoffLength = transferBackoffLength * TRANSFER_BACKOFF_MULTIPLIER;
				if(transferBackoffLength > MAX_TRANSFER_BACKOFF_LENGTH)
					transferBackoffLength = MAX_TRANSFER_BACKOFF_LENGTH;
				int x = node.random.nextInt(transferBackoffLength);
				transferBackedOffUntil = now + x;
				String reasonWrapper = "";
				if(0 <= reason.length())
					reasonWrapper = " because of '" + reason + '\'';
				if(logMINOR)
					Logger.minor(this, "Backing off (transfer)" + reasonWrapper + ": transferBackoffLength=" + transferBackoffLength + ", until " + x + "ms on " + peer);
			} else {
				if(logMINOR)
					Logger.minor(this, "Ignoring transfer failure: " + (transferBackedOffUntil - now) + "ms remaining on transfer backoff on " + peer);
				return;
			}
			setLastBackoffReason(reason);
		}
		setPeerNodeStatus(now);
	}

	/**
	 * A transfer succeeded.
	 * Reset backoff.
	 */
	public void transferSuccess() {
		pRejected.report(0.0);
		if(logMINOR)
			Logger.minor(this, "Transfer success on " + this + " : pRejected=" + pRejected.currentValue());
		Peer peer = getPeer();
		long now = System.currentTimeMillis();
		reportBackoffStatus(now);
		synchronized(this) {
			// Don't un-backoff if still backed off
			if(now > transferBackedOffUntil) {
				routingBackoffLength = INITIAL_TRANSFER_BACKOFF_LENGTH;
				if(logMINOR)
					Logger.minor(this, "Resetting transfer backoff on " + peer);
			} else {
				if(logMINOR)
					Logger.minor(this, "Ignoring transfer success: " + (transferBackedOffUntil - now) + "ms remaining on transfer backoff on " + peer);
				return;
			}
		}
		setPeerNodeStatus(now);
	}


	Object pingSync = new Object();
	// Relatively few as we only get one every 200ms*#nodes
	// We want to get reasonably early feedback if it's dropping all of them...

	final static int MAX_PINGS = 5;
	long pingNumber;
	private final RunningAverage pingAverage;

	/**
	 * @return The probability of a request sent to this peer being rejected (locally)
	 * due to overload, or timing out after being accepted.
	 */
	public double getPRejected() {
		return pRejected.currentValue();
	}

	public double averagePingTime() {
		return pingAverage.currentValue();
	}

	public void reportThrottledPacketSendTime(long timeDiff) {
		node.nodeStats.throttledPacketSendAverage.report(timeDiff);
		if(logMINOR)
			Logger.minor(this, "Reporting throttled packet send time: " + timeDiff + " to " + getPeer());
	}

	public void setRemoteDetectedPeer(Peer p) {
		this.remoteDetectedPeer = p;
	}

	public Peer getRemoteDetectedPeer() {
		return remoteDetectedPeer;
	}

	public synchronized int getRoutingBackoffLength() {
		return routingBackoffLength;
	}

	public synchronized long getRoutingBackedOffUntil() {
		return Math.max(this.mandatoryBackoffUntil, Math.max(routingBackedOffUntil, transferBackedOffUntil));
	}

	public synchronized String getLastBackoffReason() {
		return lastRoutingBackoffReason;
	}

	public synchronized String getPreviousBackoffReason() {
		return previousRoutingBackoffReason;
	}

	public synchronized void setLastBackoffReason(String s) {
		lastRoutingBackoffReason = s;
	}

	public void addToLocalNodeSentMessagesToStatistic(Message m) {
		String messageSpecName;
		Long count;

		messageSpecName = m.getSpec().getName();
		// Synchronize to make increments atomic.
		synchronized(localNodeSentMessageTypes) {
			count = localNodeSentMessageTypes.get(messageSpecName);
			if(count == null)
				count = 1L;
			else
				count = count.longValue() + 1;
			localNodeSentMessageTypes.put(messageSpecName, count);
		}
	}

	public void addToLocalNodeReceivedMessagesFromStatistic(Message m) {
		String messageSpecName;
		Long count;

		messageSpecName = m.getSpec().getName();
		// Synchronize to make increments atomic.
		synchronized(localNodeReceivedMessageTypes) {
			count = localNodeReceivedMessageTypes.get(messageSpecName);
			if(count == null)
				count = 1L;
			else
				count = count.longValue() + 1;
			localNodeReceivedMessageTypes.put(messageSpecName, count);
		}
	}

	public Hashtable<String,Long> getLocalNodeSentMessagesToStatistic() {
		// Must be synchronized *during the copy*
		synchronized (localNodeSentMessageTypes) {
			return new Hashtable<String,Long>(localNodeSentMessageTypes);
		}
	}

	public Hashtable<String,Long> getLocalNodeReceivedMessagesFromStatistic() {
		// Must be synchronized *during the copy*
		synchronized (localNodeReceivedMessageTypes) {
			return new Hashtable<String,Long>(localNodeReceivedMessageTypes);
		}
	}

	synchronized USK getARK() {
		return myARK;
	}

	public void gotARK(SimpleFieldSet fs, long fetchedEdition) {
		try {
			synchronized(this) {
				handshakeCount = 0;
				// edition +1 because we store the ARK edition that we want to fetch.
				if(myARK.suggestedEdition < fetchedEdition + 1)
					myARK = myARK.copy(fetchedEdition + 1);
			}
			processNewNoderef(fs, true, false);
		} catch(FSParseException e) {
			Logger.error(this, "Invalid ARK update: " + e, e);
			// This is ok as ARKs are limited to 4K anyway.
			Logger.error(this, "Data was: \n" + fs.toString());
			synchronized(this) {
				handshakeCount = PeerNode.MAX_HANDSHAKE_COUNT;
			}
		}
	}

	public synchronized int getPeerNodeStatus() {
		return peerNodeStatus;
	}

	public String getPeerNodeStatusString() {
		int status = getPeerNodeStatus();
		return getPeerNodeStatusString(status);
	}

	public static String getPeerNodeStatusString(int status) {
		if(status == PeerManager.PEER_NODE_STATUS_CONNECTED)
			return "CONNECTED";
		if(status == PeerManager.PEER_NODE_STATUS_ROUTING_BACKED_OFF)
			return "BACKED OFF";
		if(status == PeerManager.PEER_NODE_STATUS_TOO_NEW)
			return "TOO NEW";
		if(status == PeerManager.PEER_NODE_STATUS_TOO_OLD)
			return "TOO OLD";
		if(status == PeerManager.PEER_NODE_STATUS_DISCONNECTED)
			return "DISCONNECTED";
		if(status == PeerManager.PEER_NODE_STATUS_NEVER_CONNECTED)
			return "NEVER CONNECTED";
		if(status == PeerManager.PEER_NODE_STATUS_DISABLED)
			return "DISABLED";
		if(status == PeerManager.PEER_NODE_STATUS_CLOCK_PROBLEM)
			return "CLOCK PROBLEM";
		if(status == PeerManager.PEER_NODE_STATUS_CONN_ERROR)
			return "CONNECTION ERROR";
		if(status == PeerManager.PEER_NODE_STATUS_ROUTING_DISABLED)
			return "ROUTING DISABLED";
		if(status == PeerManager.PEER_NODE_STATUS_LISTEN_ONLY)
			return "LISTEN ONLY";
		if(status == PeerManager.PEER_NODE_STATUS_LISTENING)
			return "LISTENING";
		if(status == PeerManager.PEER_NODE_STATUS_BURSTING)
			return "BURSTING";
		if(status == PeerManager.PEER_NODE_STATUS_DISCONNECTING)
			return "DISCONNECTING";
		return "UNKNOWN STATUS";
	}

	public String getPeerNodeStatusCSSClassName() {
		int status = getPeerNodeStatus();
		return getPeerNodeStatusCSSClassName(status);
	}

	public static String getPeerNodeStatusCSSClassName(int status) {
		if(status == PeerManager.PEER_NODE_STATUS_CONNECTED)
			return "peer_connected";
		else if(status == PeerManager.PEER_NODE_STATUS_ROUTING_BACKED_OFF)
			return "peer_backed_off";
		else if(status == PeerManager.PEER_NODE_STATUS_TOO_NEW)
			return "peer_too_new";
		else if(status == PeerManager.PEER_NODE_STATUS_TOO_OLD)
			return "peer_too_old";
		else if(status == PeerManager.PEER_NODE_STATUS_DISCONNECTED)
			return "peer_disconnected";
		else if(status == PeerManager.PEER_NODE_STATUS_NEVER_CONNECTED)
			return "peer_never_connected";
		else if(status == PeerManager.PEER_NODE_STATUS_DISABLED)
			return "peer_disabled";
		else if(status == PeerManager.PEER_NODE_STATUS_ROUTING_DISABLED)
			return "peer_routing_disabled";
		else if(status == PeerManager.PEER_NODE_STATUS_BURSTING)
			return "peer_bursting";
		else if(status == PeerManager.PEER_NODE_STATUS_CLOCK_PROBLEM)
			return "peer_clock_problem";
		else if(status == PeerManager.PEER_NODE_STATUS_LISTENING)
			return "peer_listening";
		else if(status == PeerManager.PEER_NODE_STATUS_LISTEN_ONLY)
			return "peer_listen_only";
		else if(status == PeerManager.PEER_NODE_STATUS_DISCONNECTING)
			return "peer_disconnecting";
		else
			return "peer_unknown_status";
	}

	protected synchronized int getPeerNodeStatus(long now, long routingBackedOffUntil) {
		checkConnectionsAndTrackers();
		if(disconnecting)
			return PeerManager.PEER_NODE_STATUS_DISCONNECTING;
		if(isRoutable()) {  // Function use also updates timeLastConnected and timeLastRoutable
			peerNodeStatus = PeerManager.PEER_NODE_STATUS_CONNECTED;
			if(now < routingBackedOffUntil) {
				peerNodeStatus = PeerManager.PEER_NODE_STATUS_ROUTING_BACKED_OFF;
				if(!lastRoutingBackoffReason.equals(previousRoutingBackoffReason) || (previousRoutingBackoffReason == null)) {
					if(previousRoutingBackoffReason != null) {
						peers.removePeerNodeRoutingBackoffReason(previousRoutingBackoffReason, this);
					}
					peers.addPeerNodeRoutingBackoffReason(lastRoutingBackoffReason, this);
					previousRoutingBackoffReason = lastRoutingBackoffReason;
				}
			} else {
				if(previousRoutingBackoffReason != null) {
					peers.removePeerNodeRoutingBackoffReason(previousRoutingBackoffReason, this);
					previousRoutingBackoffReason = null;
				}
			}
		} else if(isConnected() && bogusNoderef)
			peerNodeStatus = PeerManager.PEER_NODE_STATUS_CONN_ERROR;
		else if(isConnected() && unroutableNewerVersion)
			peerNodeStatus = PeerManager.PEER_NODE_STATUS_TOO_NEW;
		else if(isConnected && unroutableOlderVersion)
			peerNodeStatus = PeerManager.PEER_NODE_STATUS_TOO_OLD;
		else if(isConnected && disableRouting)
			peerNodeStatus = PeerManager.PEER_NODE_STATUS_ROUTING_DISABLED;
		else if(isConnected && Math.abs(clockDelta) > MAX_CLOCK_DELTA)
			peerNodeStatus = PeerManager.PEER_NODE_STATUS_CLOCK_PROBLEM;
		else if(neverConnected)
			peerNodeStatus = PeerManager.PEER_NODE_STATUS_NEVER_CONNECTED;
		else if(isBursting)
			return PeerManager.PEER_NODE_STATUS_BURSTING;
		else
			peerNodeStatus = PeerManager.PEER_NODE_STATUS_DISCONNECTED;
		if(!isConnected && (previousRoutingBackoffReason != null)) {
			peers.removePeerNodeRoutingBackoffReason(previousRoutingBackoffReason, this);
			previousRoutingBackoffReason = null;
		}
		return peerNodeStatus;
	}

	public int setPeerNodeStatus(long now) {
		return setPeerNodeStatus(now, false);
	}

	public int setPeerNodeStatus(long now, boolean noLog) {
		long localRoutingBackedOffUntil = getRoutingBackedOffUntil();
		int oldPeerNodeStatus;
		synchronized(this) {
			oldPeerNodeStatus = peerNodeStatus;
			peerNodeStatus = getPeerNodeStatus(now, localRoutingBackedOffUntil);

			if(peerNodeStatus != oldPeerNodeStatus && recordStatus()) {
				peers.removePeerNodeStatus(oldPeerNodeStatus, this, noLog);
				peers.addPeerNodeStatus(peerNodeStatus, this, noLog);
			}

		}
		if(peerNodeStatus!=oldPeerNodeStatus){
			notifyPeerNodeStatusChangeListeners();
		}
		return peerNodeStatus;
	}

	public abstract boolean recordStatus();

	private synchronized void checkConnectionsAndTrackers() {
		if(isConnected) {
			if(currentTracker == null) {
				if(unverifiedTracker != null) {
					if(unverifiedTracker.packets.isDeprecated())
						Logger.error(this, "Connected but primary tracker is null and unverified is deprecated ! " + unverifiedTracker + " for " + this, new Exception("debug"));
					else if(logMINOR)
						Logger.minor(this, "Connected but primary tracker is null, but unverified = " + unverifiedTracker + " for " + this, new Exception("debug"));
				} else {
					Logger.error(this, "Connected but both primary and unverified are null on " + this, new Exception("debug"));
				}
			} else if(currentTracker.packets.isDeprecated()) {
				if(unverifiedTracker != null) {
					if(unverifiedTracker.packets.isDeprecated())
						Logger.error(this, "Connected but primary tracker is deprecated, unverified is deprecated: primary=" + currentTracker + " unverified: " + unverifiedTracker + " for " + this, new Exception("debug"));
					else if(logMINOR)
						Logger.minor(this, "Connected, primary tracker deprecated, unverified is valid, " + unverifiedTracker + " for " + this, new Exception("debug"));
				} else {
					// !!!!!!!
					Logger.error(this, "Connected but primary tracker is deprecated and unverified tracker is null on " + this+" primary tracker = "+currentTracker, new Exception("debug"));
					isConnected = false;
				}
			}
		}
	}

	public String getIdentityString() {
		return identityAsBase64String;
	}

	public boolean isFetchingARK() {
		return arkFetcher != null;
	}

	public synchronized int getHandshakeCount() {
		return handshakeCount;
	}

	/**
	 * Queries the Version class to determine if this peers advertised build-number is either too-old or
	 * to new for the routing of requests.
	 */
	synchronized void updateVersionRoutablity() {
			unroutableOlderVersion = forwardInvalidVersion();
			unroutableNewerVersion = reverseInvalidVersion();
	}

	/**
	 * Will return true if routing to this node is either explictly disabled, or disabled due to
	 * noted incompatiblity in build-version numbers.
	 * Logically: "not(isRoutable())", but will return false even if disconnected (meaning routing is not disabled).
	 */
	public synchronized boolean noLongerRoutable() {
		if(unroutableNewerVersion || unroutableOlderVersion || disableRouting)
			return true;
		return false;
	}

	protected synchronized void invalidate() {
		isRoutable = false;
		Logger.normal(this, "Invalidated " + this);
	}

	public void maybeOnConnect() {
		if(wasDisconnected && isConnected()) {
			synchronized(this) {
				wasDisconnected = false;
			}
			onConnect();
		} else if(!isConnected()) {
			synchronized(this) {
				wasDisconnected = true;
			}
		}
	}

	/**
	 * A method to be called once at the beginning of every time isConnected() is true
	 */
	protected void onConnect() {
		OpennetManager om = node.getOpennet();
		if(om != null)
			om.dropExcessPeers();
	}

	public void onFound(USK origUSK, long edition, FetchResult result) {
		if(isConnected() || myARK.suggestedEdition > edition) {
			result.asBucket().free();
			return;
		}

		byte[] data;
		try {
			data = result.asByteArray();
		} catch(IOException e) {
			Logger.error(this, "I/O error reading fetched ARK: " + e, e);
			result.asBucket().free();
			return;
		}

		String ref;
		try {
			ref = new String(data, "UTF-8");
		} catch(UnsupportedEncodingException e) {
			result.asBucket().free();
			throw new Error("Impossible: JVM doesn't support UTF-8: " + e, e);
		}

		SimpleFieldSet fs;
		try {
			fs = new SimpleFieldSet(ref, false, true);
			if(logMINOR)
				Logger.minor(this, "Got ARK for " + this);
			gotARK(fs, edition);
		} catch(IOException e) {
			// Corrupt ref.
			Logger.error(this, "Corrupt ARK reference? Fetched " + myARK.copy(edition) + " got while parsing: " + e + " from:\n" + ref, e);
		}
		result.asBucket().free();

	}

	public synchronized boolean noContactDetails() {
		return handshakeIPs == null || handshakeIPs.length == 0;
	}

	private synchronized void reportIncomingBytes(int length) {
		totalBytesIn += length;
		totalBytesExchangedWithCurrentTracker += length;
	}

	private synchronized void reportOutgoingBytes(int length) {
		totalBytesOut += length;
		totalBytesExchangedWithCurrentTracker += length;
	}

	public synchronized long getTotalInputBytes() {
		return totalBytesIn;
	}

	public synchronized long getTotalOutputBytes() {
		return totalBytesOut;
	}

	public synchronized long getTotalInputSinceStartup() {
		return totalInputSinceStartup;
	}

	public synchronized long getTotalOutputSinceStartup() {
		return totalOutputSinceStartup;
	}

	public boolean isSignatureVerificationSuccessfull() {
		return isSignatureVerificationSuccessfull;
	}

	public void checkRoutableConnectionStatus() {
		synchronized(this) {
			if(isRoutable())
				hadRoutableConnectionCount += 1;
			routableConnectionCheckCount += 1;
			// prevent the average from moving too slowly by capping the checkcount to 200000,
			// which, at 7 seconds between counts, works out to about 2 weeks.  This also prevents
			// knowing how long we've had a particular peer long term.
			if(routableConnectionCheckCount >= 200000) {
				// divide both sides by the same amount to keep the same ratio
				hadRoutableConnectionCount = hadRoutableConnectionCount / 2;
				routableConnectionCheckCount = routableConnectionCheckCount / 2;
			}
		}
	}

	public synchronized double getPercentTimeRoutableConnection() {
		if(hadRoutableConnectionCount == 0)
			return 0.0;
		return ((double) hadRoutableConnectionCount) / routableConnectionCheckCount;
	}

	public int getVersionNumber() {
		return Version.getArbitraryBuildNumber(getVersion(), -1);
	}

	private final PacketThrottle _lastThrottle = new PacketThrottle(Node.PACKET_SIZE);

	public PacketThrottle getThrottle() {
		return _lastThrottle;
	}

	/**
	 * Select the most appropriate negType, taking the user's preference into account
	 * order matters
	 *
	 * @param mangler
	 * @return -1 if no common negType has been found
	 */
	public int selectNegType(OutgoingPacketMangler mangler) {
		int[] hisNegTypes;
		int[] myNegTypes = mangler.supportedNegTypes();
		synchronized(this) {
			hisNegTypes = negTypes;
		}
		int bestNegType = -1;
		for(int i = 0; i < myNegTypes.length; i++) {
			int negType = myNegTypes[i];
			for(int j = 0; j < hisNegTypes.length; j++) {
				if(hisNegTypes[j] == negType) {
					bestNegType = negType;
					break;
				}
			}
		}
		return bestNegType;
	}

	/** Verify a hash */
	public boolean verify(byte[] hash, DSASignature sig) {
		return DSA.verify(peerPubKey, sig, new NativeBigInteger(1, hash), false);
	}

	public String userToString() {
		return "" + getPeer();
	}

	public void setTimeDelta(long delta) {
		synchronized(this) {
			clockDelta = delta;
			if(Math.abs(clockDelta) > MAX_CLOCK_DELTA)
				isRoutable = false;
		}
		setPeerNodeStatus(System.currentTimeMillis());
	}

	public long getClockDelta() {
		return clockDelta;
	}

	/** Offer a key to this node */
	public void offer(Key key) {
		byte[] keyBytes = key.getFullKey();
		// FIXME maybe the authenticator should be shorter than 32 bytes to save memory?
		byte[] authenticator = HMAC.macWithSHA256(node.failureTable.offerAuthenticatorKey, keyBytes, 32);
		Message msg = DMT.createFNPOfferKey(key, authenticator);
		try {
			sendAsync(msg, null, node.nodeStats.sendOffersCtr);
		} catch(NotConnectedException e) {
		// Ignore
		}
	}

	public OutgoingPacketMangler getOutgoingMangler() {
		return outgoingMangler;
	}

	public SocketHandler getSocketHandler() {
		return outgoingMangler.getSocketHandler();
	}

	/** Is this peer disabled? I.e. has the user explicitly disabled it? */
	public boolean isDisabled() {
		return false;
	}

	/** Is this peer allowed local addresses? If false, we will never connect to this peer via
	 * a local address even if it advertises them.
	 */
	public boolean allowLocalAddresses() {
		return this.outgoingMangler.alwaysAllowLocalAddresses();
	}

	/** Is this peer set to ignore source address? If so, we will always reply to the peer's official
	 * address, even if we get packets from somewhere else. @see DarknetPeerNode.isIgnoreSourcePort().
	 */
	public boolean isIgnoreSource() {
		return false;
	}

	/**
	 * Create a DarknetPeerNode or an OpennetPeerNode as appropriate
	 */
	public static PeerNode create(SimpleFieldSet fs, Node node2, NodeCrypto crypto, OpennetManager opennet, PeerManager manager, boolean b, OutgoingPacketMangler mangler) throws FSParseException, PeerParseException, ReferenceSignatureVerificationException {
		if(crypto.isOpennet)
			return new OpennetPeerNode(fs, node2, crypto, opennet, manager, b, mangler);
		else
			return new DarknetPeerNode(fs, node2, crypto, manager, b, mangler);
	}

	public byte[] getIdentity() {
		return identity;
	}

	public boolean neverConnected() {
		return neverConnected;
	}

	/** Called when a request or insert succeeds. Used by opennet. */
	public abstract void onSuccess(boolean insert, boolean ssk);

	/** Called when a delayed disconnect is occurring. Tell the node that it is being disconnected, but
	 * that the process may take a while. */
	public void notifyDisconnecting() {
		synchronized(this) {
			disconnecting = true;
			jfkNoncesSent.clear();
		}
		setPeerNodeStatus(System.currentTimeMillis());
	}

	/** Called to cancel a delayed disconnect. Always succeeds even if the node was not being
	 * disconnected. */
	public void forceCancelDisconnecting() {
		synchronized(this) {
			if(!disconnecting)
				return;
			disconnecting = false;
		}
		setPeerNodeStatus(System.currentTimeMillis(), true);
	}

	/** Called when the peer is removed from the PeerManager */
	public void onRemove() {
		disconnected(true, true);
		stopARKFetcher();
	}

	public synchronized boolean isDisconnecting() {
		return disconnecting;
	}

	protected byte[] getJFKBuffer() {
		return jfkBuffer;
	}

	protected void setJFKBuffer(byte[] bufferJFK) {
		this.jfkBuffer = bufferJFK;
	}

	public int getSigParamsByteLength() {
		int bitLen = this.peerCryptoGroup.getQ().bitLength();
		int byteLen = bitLen / 8 + (bitLen % 8 != 0 ? 1 : 0);
		return byteLen;
	}

	// Recent packets sent/received
	// We record times and weak short hashes of the last 64 packets
	// sent/received. When we connect successfully, we send the data
	// on what packets we have sent, and the recipient can compare
	// this to their records of received packets to determine if there
	// is a problem, which usually indicates not being port forwarded.

	static final short TRACK_PACKETS = 64;
	private final long[] packetsSentTimes = new long[TRACK_PACKETS];
	private final long[] packetsRecvTimes = new long[TRACK_PACKETS];
	private final long[] packetsSentHashes = new long[TRACK_PACKETS];
	private final long[] packetsRecvHashes = new long[TRACK_PACKETS];
	private short sentPtr;
	private short recvPtr;
	private boolean sentTrackPackets;
	private boolean recvTrackPackets;

	public void reportIncomingPacket(byte[] buf, int offset, int length, long now) {
		reportIncomingBytes(length);
		long hash = Fields.longHashCode(buf, offset, length);
		synchronized(this) {
			packetsRecvTimes[recvPtr] = now;
			packetsRecvHashes[recvPtr] = hash;
			recvPtr++;
			if(recvPtr == TRACK_PACKETS) {
				recvPtr = 0;
				recvTrackPackets = true;
			}
		}
	}

	public void reportOutgoingPacket(byte[] buf, int offset, int length, long now) {
		reportOutgoingBytes(length);
		long hash = Fields.longHashCode(buf, offset, length);
		synchronized(this) {
			packetsSentTimes[sentPtr] = now;
			packetsSentHashes[sentPtr] = hash;
			sentPtr++;
			if(sentPtr == TRACK_PACKETS) {
				sentPtr = 0;
				sentTrackPackets = true;
			}
		}
	}

	/**
	 * @return a long[] consisting of two arrays, the first being packet times,
	 * the second being packet hashes.
	 */
	public synchronized long[][] getSentPacketTimesHashes() {
		short count = sentTrackPackets ? TRACK_PACKETS : sentPtr;
		long[] times = new long[count];
		long[] hashes = new long[count];
		if(!sentTrackPackets) {
			System.arraycopy(packetsSentTimes, 0, times, 0, sentPtr);
			System.arraycopy(packetsSentHashes, 0, hashes, 0, sentPtr);
		} else {
			System.arraycopy(packetsSentTimes, sentPtr, times, 0, TRACK_PACKETS - sentPtr);
			System.arraycopy(packetsSentTimes, 0, times, TRACK_PACKETS - sentPtr, sentPtr);
			System.arraycopy(packetsSentHashes, sentPtr, hashes, 0, TRACK_PACKETS - sentPtr);
			System.arraycopy(packetsSentHashes, 0, hashes, TRACK_PACKETS - sentPtr, sentPtr);
		}
		return new long[][]{times, hashes};
	}

	/**
	 * @return a long[] consisting of two arrays, the first being packet times,
	 * the second being packet hashes.
	 */
	public synchronized long[][] getRecvPacketTimesHashes() {
		short count = recvTrackPackets ? TRACK_PACKETS : recvPtr;
		long[] times = new long[count];
		long[] hashes = new long[count];
		if(!recvTrackPackets) {
			System.arraycopy(packetsRecvTimes, 0, times, 0, recvPtr);
			System.arraycopy(packetsRecvHashes, 0, hashes, 0, recvPtr);
		} else {
			System.arraycopy(packetsRecvTimes, recvPtr, times, 0, TRACK_PACKETS - recvPtr);
			System.arraycopy(packetsRecvTimes, 0, times, TRACK_PACKETS - recvPtr, recvPtr);
			System.arraycopy(packetsRecvHashes, recvPtr, hashes, 0, TRACK_PACKETS - recvPtr);
			System.arraycopy(packetsRecvHashes, 0, hashes, TRACK_PACKETS - recvPtr, recvPtr);
		}
		return new long[][]{times, hashes};
	}
	static final int SENT_PACKETS_MAX_TIME_AFTER_CONNECT = 5 * 60 * 1000;

	/**
	 * Handle an FNPSentPackets message
	 */
	public void handleSentPackets(Message m) {

		// IMHO it's impossible to make this work reliably on lossy connections, especially highly saturated upstreams.
		// If it was possible it would likely involve a lot of work, refactoring, voting between peers, marginal results,
		// very slow accumulation of data etc.

//		long now = System.currentTimeMillis();
//		synchronized(this) {
//			if(forceDisconnectCalled)
//				return;
//			/*
//			 * I've had some very strange results from seed clients!
//			 * One showed deltas of over 10 minutes... how is that possible? The PN wouldn't reconnect?!
//			 */
//			if(!isRealConnection())
//				return; // The packets wouldn't have been assigned to this PeerNode!
////			if(now - this.timeLastConnected < SENT_PACKETS_MAX_TIME_AFTER_CONNECT)
////				return;
//		}
//		long baseTime = m.getLong(DMT.TIME);
//		baseTime += this.clockDelta;
//		// Should be a reasonable approximation now
//		int[] timeDeltas = Fields.bytesToInts(((ShortBuffer) m.getObject(DMT.TIME_DELTAS)).getData());
//		long[] packetHashes = Fields.bytesToLongs(((ShortBuffer) m.getObject(DMT.HASHES)).getData());
//		long[] times = new long[timeDeltas.length];
//		for(int i = 0; i < times.length; i++)
//			times[i] = baseTime - timeDeltas[i];
//		long tolerance = 60 * 1000 + (Math.abs(timeDeltas[0]) / 20); // 1 minute or 5% of full interval
//		synchronized(this) {
//			// They are in increasing order
//			// Loop backwards
//			long otime = Long.MAX_VALUE;
//			long[][] sent = getRecvPacketTimesHashes();
//			long[] sentTimes = sent[0];
//			long[] sentHashes = sent[1];
//			short sentPtr = (short) (sent.length - 1);
//			short notFoundCount = 0;
//			short consecutiveNotFound = 0;
//			short longestConsecutiveNotFound = 0;
//			short ignoredUptimeCount = 0;
//			short found = 0;
//			//The arrays are constructed from received data, don't throw an ArrayIndexOutOfBoundsException if they are different sizes.
//			int shortestArray=times.length;
//			if (shortestArray > packetHashes.length)
//				shortestArray = packetHashes.length;
//			for(short i = (short) (shortestArray-1); i >= 0; i--) {
//				long time = times[i];
//				if(time > otime) {
//					Logger.error(this, "Inconsistent time order: [" + i + "]=" + time + " but [" + (i + 1) + "] is " + otime);
//					return;
//				} else
//					otime = time;
//				long hash = packetHashes[i];
//				// Search for the hash.
//				short match = -1;
//				// First try forwards
//				for(short j = sentPtr; j < sentTimes.length; j++) {
//					long ttime = sentTimes[j];
//					if(sentHashes[j] == hash) {
//						match = j;
//						sentPtr = j;
//						break;
//					}
//					if(ttime - time > tolerance)
//						break;
//				}
//				if(match == -1)
//					for(short j = (short) (sentPtr - 1); j >= 0; j--) {
//						long ttime = sentTimes[j];
//						if(sentHashes[j] == hash) {
//							match = j;
//							sentPtr = j;
//							break;
//						}
//						if(time - ttime > tolerance)
//							break;
//					}
//				if(match == -1) {
//					long mustHaveBeenUpAt = now - (int)(timeDeltas[i] * 1.1) - 100;
//					if(this.crypto.socket.getStartTime() > mustHaveBeenUpAt) {
//						ignoredUptimeCount++;
//					} else {
//						// Not found
//						consecutiveNotFound++;
//						notFoundCount++;
//					}
//				} else {
//					if(consecutiveNotFound > longestConsecutiveNotFound)
//						longestConsecutiveNotFound = consecutiveNotFound;
//					consecutiveNotFound = 0;
//					found++;
//				}
//			}
//			if(consecutiveNotFound > longestConsecutiveNotFound)
//				longestConsecutiveNotFound = consecutiveNotFound;
//			Logger.error(this, "Packets: "+packetHashes.length+" not found "+notFoundCount+" consecutive not found "+consecutiveNotFound+" longest consecutive not found "+longestConsecutiveNotFound+" ignored due to uptime: "+ignoredUptimeCount+" found: "+found);
//			if(longestConsecutiveNotFound > TRACK_PACKETS / 2) {
//				manyPacketsClaimedSentNotReceived = true;
//				timeManyPacketsClaimedSentNotReceived = now;
//				Logger.error(this, "" + consecutiveNotFound + " consecutive packets not found on " + userToString());
//				SocketHandler handler = outgoingMangler.getSocketHandler();
//				if(handler instanceof PortForwardSensitiveSocketHandler) {
//					((PortForwardSensitiveSocketHandler) handler).rescanPortForward();
//				}
//			}
//		}
//		if(manyPacketsClaimedSentNotReceived) {
//			outgoingMangler.setPortForwardingBroken();
//		}
	}
	private boolean manyPacketsClaimedSentNotReceived = false;

	synchronized boolean manyPacketsClaimedSentNotReceived() {
		return manyPacketsClaimedSentNotReceived;
	}

	static final int MAX_SIMULTANEOUS_ANNOUNCEMENTS = 1;
	static final int MAX_ANNOUNCE_DELAY = 1000;
	private long timeLastAcceptedAnnouncement;
	private long[] runningAnnounceUIDs = new long[0];

	public synchronized boolean shouldAcceptAnnounce(long uid) {
		long now = System.currentTimeMillis();
		if(runningAnnounceUIDs.length < MAX_SIMULTANEOUS_ANNOUNCEMENTS &&
				now - timeLastAcceptedAnnouncement > MAX_ANNOUNCE_DELAY) {
			long[] newList = new long[runningAnnounceUIDs.length + 1];
			if(runningAnnounceUIDs.length > 0)
				System.arraycopy(runningAnnounceUIDs, 0, newList, 0, runningAnnounceUIDs.length);
			newList[runningAnnounceUIDs.length] = uid;
			timeLastAcceptedAnnouncement = now;
			return true;
		} else {
			return false;
		}
	}

	public synchronized boolean completedAnnounce(long uid) {
		final int runningAnnounceUIDsLength = runningAnnounceUIDs.length;
		if(runningAnnounceUIDsLength < 1) return false;
		long[] newList = new long[runningAnnounceUIDsLength - 1];
		int x = 0;
		for(int i=0;i<runningAnnounceUIDs.length;i++) {
			if(i == runningAnnounceUIDs.length) return false;
			long l = runningAnnounceUIDs[i];
			if(l == uid) continue;
			newList[x++] = l;
		}
		runningAnnounceUIDs = newList;
		if(x < runningAnnounceUIDs.length) {
			newList = new long[x];
			System.arraycopy(runningAnnounceUIDs, 0, newList, 0, x);
			runningAnnounceUIDs = newList;
		}
		return true;
	}

	public synchronized long timeLastDisconnect() {
		return timeLastDisconnect;
	}

	/** Does this peernode want to be returned by for example PeerManager.getByPeer() ?
	 * False = seednode etc, never going to be routable. */
	public abstract boolean isRealConnection();

	/** Can we accept announcements from this node? */
	public boolean canAcceptAnnouncements() {
		return isOpennet() || node.passOpennetRefsThroughDarknet();
	}

	public boolean handshakeUnknownInitiator() {
		return false;
	}

	public int handshakeSetupType() {
		return -1;
	}

	public WeakReference<PeerNode> getWeakRef() {
		return myRef;
	}

	/**
	 * Get a single address to send a handshake to.
	 * The current code doesn't work well with multiple simulataneous handshakes.
	 * Alternates between valid values.
	 * (FIXME!)
	 */
	public Peer getHandshakeIP() {
		Peer[] localHandshakeIPs;
		if(!shouldSendHandshake()) {
			if(logMINOR) Logger.minor(this, "Not sending handshake to "+getPeer()+" because pn.shouldSendHandshake() returned false");
			return null;
		}
		long firstTime = System.currentTimeMillis();
		localHandshakeIPs = getHandshakeIPs();
		long secondTime = System.currentTimeMillis();
		if((secondTime - firstTime) > 1000)
			Logger.error(this, "getHandshakeIPs() took more than a second to execute ("+(secondTime - firstTime)+") working on "+userToString());
		if(localHandshakeIPs.length == 0) {
			long thirdTime = System.currentTimeMillis();
			if((thirdTime - secondTime) > 1000)
				Logger.error(this, "couldNotSendHandshake() (after getHandshakeIPs()) took more than a second to execute ("+(thirdTime - secondTime)+") working on "+userToString());
			return null;
		}
		long loopTime1 = System.currentTimeMillis();
		Vector<Peer> validIPs = new Vector<Peer>();
		for(int i=0;i<localHandshakeIPs.length;i++){
			Peer peer = localHandshakeIPs[i];
			FreenetInetAddress addr = peer.getFreenetAddress();
			if(!outgoingMangler.allowConnection(this, addr)) {
				if(logMINOR)
					Logger.minor(this, "Not sending handshake packet to "+peer+" for "+this);
			}
			if(peer.getAddress(false) == null) {
				if(logMINOR) Logger.minor(this, "Not sending handshake to "+localHandshakeIPs[i]+" for "+getPeer()+" because the DNS lookup failed or it's a currently unsupported IPv6 address");
				continue;
			}
			if(!peer.isRealInternetAddress(false, false, allowLocalAddresses())) {
				if(logMINOR) Logger.minor(this, "Not sending handshake to "+localHandshakeIPs[i]+" for "+getPeer()+" because it's not a real Internet address and metadata.allowLocalAddresses is not true");
				continue;
			}
			validIPs.add(peer);
		}
		Peer ret;
		if(validIPs.isEmpty()) {
			ret = null;
		} else if(validIPs.size() == 1) {
			ret = validIPs.get(0);
		} else {
			// Don't need to synchronize for this value as we're only called from one thread anyway.
			handshakeIPAlternator %= validIPs.size();
			ret = validIPs.get(handshakeIPAlternator);
			handshakeIPAlternator++;
		}
		long loopTime2 = System.currentTimeMillis();
		if((loopTime2 - loopTime1) > 1000)
			Logger.normal(this, "loopTime2 is more than a second after loopTime1 ("+(loopTime2 - loopTime1)+") working on "+userToString());
		return ret;
	}

	private int handshakeIPAlternator;

	public void sendNodeToNodeMessage(SimpleFieldSet fs, int n2nType, boolean includeSentTime, long now, boolean queueOnNotConnected) {
		fs.putOverwrite("n2nType", Integer.toString(n2nType));
		if(includeSentTime) {
			fs.put("sentTime", now);
		}
		try {
			Message n2nm;
			n2nm = DMT.createNodeToNodeMessage(
					n2nType, fs.toString().getBytes("UTF-8"));
			try {
				sendAsync(n2nm, null, node.nodeStats.nodeToNodeCounter);
			} catch (NotConnectedException e) {
				if(includeSentTime) {
					fs.removeValue("sentTime");
				}
				if(isDarknet() && queueOnNotConnected) {
					queueN2NM(fs);
				}
			}
		} catch (UnsupportedEncodingException e) {
			throw new Error("Impossible: JVM doesn't support UTF-8: " + e, e);
		}
	}

	/**
	 * A method to queue an N2NM in a extra peer data file, only implemented by DarknetPeerNode
	 */
	public void queueN2NM(SimpleFieldSet fs) {
		// Do nothing in the default impl
	}

	/**
	 * Return the relevant local node reference related to this peer's type
	 */
	protected SimpleFieldSet getLocalNoderef() {
		return crypto.exportPublicFieldSet();
	}

	/**
	 * A method to be called after completing a handshake to send the
	 * newly connected peer, as a differential node reference, the
	 * parts of our node reference not needed for handshake.
	 * Should only be called by completedHandshake() after we're happy
	 * with the connection
	 */
	protected void sendConnectedDiffNoderef() {
		SimpleFieldSet fs = new SimpleFieldSet(true);
		SimpleFieldSet nfs = getLocalNoderef();
		if(null == nfs) return;
		if(null != nfs.get("ark.pubURI")) {
			fs.putOverwrite("ark.pubURI", nfs.get("ark.pubURI"));
		}
		if(null != nfs.get("ark.number")) {
			fs.putOverwrite("ark.number", nfs.get("ark.number"));
		}
		if(isDarknet() && null != nfs.get("myName")) {
			fs.putOverwrite("myName", nfs.get("myName"));
		}
		String[] physicalUDPEntries = nfs.getAll("physical.udp");
		if(physicalUDPEntries != null) {
			fs.putOverwrite("physical.udp", physicalUDPEntries);
		}
		if(!fs.isEmpty()) {
			if(logMINOR) Logger.minor(this, "fs is '" + fs.toString() + "'");
			sendNodeToNodeMessage(fs, Node.N2N_MESSAGE_TYPE_DIFFNODEREF, false, 0, false);
		} else {
			if(logMINOR) Logger.minor(this, "fs is empty");
		}
	}

	int assignedNetworkID;
	int providedNetworkID;
	NetworkIDManager.PeerNetworkGroup networkGroup;

	void handleFNPNetworkID(Message m) {
		int got=m.getInt(DMT.UID);
		if (logMINOR) Logger.minor(this, "now peer thinks he is in network "+got);
		if (providedNetworkID!=got && assignedNetworkID!=got) {
			providedNetworkID=got;
			node.netid.onPeerNodeChangedNetworkID(this);
		} else {
			providedNetworkID=got;
		}
	}

	void sendFNPNetworkID(ByteCounter ctr) throws NotConnectedException {
		if (assignedNetworkID!=0)
			sendAsync(DMT.createFNPNetworkID(assignedNetworkID), null, ctr);
	}

	public boolean shouldThrottle() {
		return shouldThrottle(getPeer(), node);
	}

	public static boolean shouldThrottle(Peer peer, Node node) {
		if(node.throttleLocalData) return true;
		if(peer == null) return true; // presumably
		InetAddress addr = peer.getAddress(false);
		if(addr == null) return true; // presumably
		return IPUtil.isValidAddress(addr, false);
	}

	public void reportPing(long t) {
		this.pingAverage.report(t);
	}

	private long resendBytesSent;

	public final ByteCounter resendByteCounter = new ByteCounter() {

		public void receivedBytes(int x) {
			// Ignore
		}

		public void sentBytes(int x) {
			synchronized(PeerNode.this) {
				resendBytesSent += x;
			}
			node.nodeStats.resendByteCounter.sentBytes(x);
		}

		public void sentPayload(int x) {
			// Ignore
		}

	};

	public long getResendBytesSent() {
		return resendBytesSent;
	}

	public MessageItem sendThrottledMessage(Message msg, int packetSize, ByteCounter ctr, int timeout, boolean blockForSend, AsyncMessageCallback callback) throws NotConnectedException, WaitedTooLongException, SyncSendWaitedTooLongException, PeerRestartedException {
		long deadline = System.currentTimeMillis() + timeout;
		if(logMINOR) Logger.minor(this, "Sending throttled message with timeout "+timeout+" packet size "+packetSize+" to "+shortToString());
<<<<<<< HEAD
		return getThrottle().sendThrottledMessage(msg, this, packetSize, ctr, deadline, blockForSend, callback);
=======
		for(int i=0;i<100;i++) {
			try {
				getThrottle().sendThrottledMessage(msg, this, packetSize, ctr, deadline, blockForSend, callback);
				return;
			} catch (ThrottleDeprecatedException e) {
				// Try with the new throttle. We don't need it, we'll get it from getThrottle().
				continue;
			}
		}
		Logger.error(this, "Peer constantly changes its IP address!!: "+shortToString());
		forceDisconnect(true);
		if(callback != null)
			callback.disconnected();
		throw new NotConnectedException();
>>>>>>> 7bc70124
	}

	/**
	 * Should this peer be disconnected and removed immediately?
	 */
	public boolean shouldDisconnectAndRemoveNow() {
		return false;
	}

	public void setUptime(byte uptime2) {
		this.uptime = uptime2;
	}

	public short getUptime() {
		return (short) (uptime & 0xFF);
	}

	public void incrementNumberOfSelections(long time) {
		// TODO: reimplement with a bit field to spare memory
		synchronized(this) {
			countSelectionsSinceConnected++;
		}
	}

	/**
	 * @return The rate at which this peer has been selected since it connected.
	 */
	public synchronized double selectionRate() {
		long timeSinceConnected = System.currentTimeMillis() - this.connectedTime;
		// Avoid bias due to short uptime.
		if(timeSinceConnected < 10*1000) return 0.0;
		return countSelectionsSinceConnected / (double) timeSinceConnected;
	}

	private volatile long offeredMainJarVersion;

	public void setMainJarOfferedVersion(long mainJarVersion) {
		offeredMainJarVersion = mainJarVersion;
	}

	public long getMainJarOfferedVersion() {
		return offeredMainJarVersion;
	}

	private volatile long offeredExtJarVersion;

	public void setExtJarOfferedVersion(long extJarVersion) {
		offeredExtJarVersion = extJarVersion;
	}

	public long getExtJarOfferedVersion() {
		return offeredExtJarVersion;
	}

	/**
	 * Maybe send something. A SINGLE PACKET.
	 * Don't send everything at once, for two reasons:
	 * 1. It is possible for a node to have a very long backlog.
	 * 2. Sometimes sending a packet can take a long time.
	 * 3. In the near future PacketSender will be responsible for output bandwidth
	 * throttling.
	 * So it makes sense to send a single packet and round-robin.
	 * @param now
	 * @param rpiTemp
	 * @param rpiTemp
	 * @throws BlockedTooLongException
	 */
	public boolean maybeSendPacket(long now, Vector<ResendPacketItem> rpiTemp, int[] rpiIntTemp) throws BlockedTooLongException {
		// If there are any urgent notifications, we must send a packet.
		if(logMINOR) Logger.minor(this, "maybeSendPacket: "+this);
		boolean mustSend = false;
		boolean mustSendPacket = false;
		if(mustSendNotificationsNow(now)) {
			if(logMINOR)
				Logger.minor(this, "Sending notification");
			mustSend = true;
			mustSendPacket = true;
		}
		// Any packets to resend? If so, resend ONE packet and then return.
		for(int j = 0; j < 2; j++) {
			SessionKey kt;
			if(j == 0)
				kt = getCurrentKeyTracker();
			else// if(j == 1)
				kt = getPreviousKeyTracker();
			if(kt == null)
				continue;
			int[] tmp = kt.packets.grabResendPackets(rpiTemp, rpiIntTemp);
			if(tmp == null)
				continue;
			rpiIntTemp = tmp;
			for(ResendPacketItem item : rpiTemp) {
				if(item == null)
					continue;
				try {
					if(logMINOR)
						Logger.minor(this, "Resending " + item.packetNumber + " to " + item.kt);
					getOutgoingMangler().resend(item, kt);
					return true;
				} catch(KeyChangedException e) {
					Logger.error(this, "Caught " + e + " resending packets to " + kt);
					requeueResendItems(rpiTemp);
					return false;
				} catch(NotConnectedException e) {
					Logger.normal(this, "Caught " + e + " resending packets to " + kt);
					requeueResendItems(rpiTemp);
					return false;
				} catch(PacketSequenceException e) {
					Logger.error(this, "Caught " + e + " - disconnecting", e);
					// PSE is fairly drastic, something is broken between us, but maybe we can resync
					forceDisconnect(false);
					return false;
				} catch(WouldBlockException e) {
					Logger.error(this, "Impossible: " + e, e);
					return false;
				}
			}

		}
		int minSize = getOutgoingMangler().fullHeadersLengthOneMessage(); // includes UDP headers
		int maxSize = ((PacketSocketHandler) getSocketHandler()).getPacketSendThreshold();

		// If it's a keepalive, we must add an FNPVoid to ensure it has a packet number.
		boolean keepalive = false;

		long lastSent = lastSentPacketTime();
		if(now - lastSent > Node.KEEPALIVE_INTERVAL) {
			if(logMINOR)
				Logger.minor(this, "Sending keepalive");
			if(now - lastSent > Node.KEEPALIVE_INTERVAL * 10 && lastSent > -1)
				Logger.error(this, "Long gap between sending packets: "+(now - lastSent)+" for "+this);
			keepalive = true;
			mustSend = true;
			mustSendPacket = true;
		}

		ArrayList<MessageItem> messages = new ArrayList<MessageItem>(10);

		synchronized(messageQueue) {

			// Any urgent messages to send now?

			if(!mustSend) {
				if(messageQueue.mustSendNow(now))
					mustSend = true;
			}

			if(!mustSend) {
				// What about total length?
				if(messageQueue.mustSendSize(minSize, maxSize))
					mustSend = true;
			}
			
		}

		if(mustSend) {
			int size = minSize;
			size = messageQueue.addMessages(size, now, minSize, maxSize, messages);
		}

		if(messages.isEmpty() && keepalive) {
			// Force packet to have a sequence number.
			Message m = DMT.createFNPVoid();
			addToLocalNodeSentMessagesToStatistic(m);
			messages.add(new MessageItem(m, null, null, this));
		}

		if(!messages.isEmpty()) {
			// Send packets, right now, blocking, including any active notifications
			// Note that processOutgoingOrRequeue will drop messages from the end
			// if necessary to fit the messages into a single packet.
			if(!getOutgoingMangler().processOutgoingOrRequeue(messages.toArray(new MessageItem[messages.size()]), this, false, true)) {
				if(mustSendPacket) {
					if(!sendAnyUrgentNotifications(false))
						sendAnyUrgentNotifications(true);
				}
			}
			return true;
		} else {
			if(mustSend) {
					if(sendAnyUrgentNotifications(false))
						return true;
				// Can happen occasionally as a race condition...
				Logger.normal(this, "No notifications sent despite no messages and mustSend=true for "+this);
			}
		}

		return false;
	}

	/**
	 * @return The ID of a reusable PacketTracker if there is one, otherwise -1.
	 */
	public long getReusableTrackerID() {
		SessionKey cur;
		synchronized(this) {
			cur = currentTracker;
		}
		if(cur == null) {
			if(logMINOR) Logger.minor(this, "getReusableTrackerID(): cur = null on "+this);
			return -1;
		}
		if(cur.packets.isDeprecated()) {
			if(logMINOR) Logger.minor(this, "getReusableTrackerID(): cur.packets.isDeprecated on "+this);
			return -1;
		}
		if(logMINOR) Logger.minor(this, "getReusableTrackerID(): "+cur.packets.trackerID+" on "+this);
		return cur.packets.trackerID;
	}

	private long lastFailedRevocationTransfer;
	/** Reset on disconnection */
	private int countFailedRevocationTransfers;

	public void failedRevocationTransfer() {
		lastAttemptedHandshakeIPUpdateTime = System.currentTimeMillis();
		countFailedRevocationTransfers++;
	}

	public int countFailedRevocationTransfers() {
		return countFailedRevocationTransfers;
	}

	/** Registers a listener that will be notified when status changes. Only the WeakReference of it is stored, so there is no need for deregistering
	 * @param listener - The listener to be registered*/
	public void registerPeerNodeStatusChangeListener(PeerManager.PeerStatusChangeListener listener){
		listeners.add(listener);
	}

	/** Notifies the listeners that status has been changed*/
	private void notifyPeerNodeStatusChangeListeners(){
		synchronized (listeners) {
			for(PeerManager.PeerStatusChangeListener l:listeners){
				l.onPeerStatusChange();
			}
		}
	}


	public boolean isLowUptime() {
		return getUptime() < Node.MIN_UPTIME_STORE_KEY;
	}

	public void setAddedReason(ConnectionType connectionType) {
		// Do nothing.
	}

	public synchronized ConnectionType getAddedReason() {
		return null;
	}
	
	final LoadSender loadSenderRealTime = new LoadSender(true);
	final LoadSender loadSenderBulk = new LoadSender(false);
	
	class LoadSender {
	
		LoadSender(boolean realTimeFlag) {
			this.realTimeFlag = realTimeFlag;
		}
		
		public void onDisconnect() {
			this.lastSentAllocationInput = 0;
			this.lastSentAllocationOutput = 0;
			this.timeLastSentAllocationNotice = -1;
			this.lastFullStats = null;
		}

		private int lastSentAllocationInput;
		private int lastSentAllocationOutput;
		private long timeLastSentAllocationNotice;
		private long countAllocationNotices;
		private PeerLoadStats lastFullStats;
		private final boolean realTimeFlag;
		
		public void onSetPeerAllocation(boolean input, int thisAllocation, int transfersPerInsert) {
			boolean mustSend = false;
			Message msg;
			// FIXME review constants, how often are allocations actually sent?
			synchronized(this) {
				int last = input ? lastSentAllocationInput : lastSentAllocationOutput;
				long now = System.currentTimeMillis();
				if(now - timeLastSentAllocationNotice > 5000) {
					if(logMINOR) Logger.minor(this, "Last sent allocation "+TimeUtil.formatTime(now - timeLastSentAllocationNotice));
					mustSend = true;
				} else {
					if(thisAllocation > last * 1.05) {
						if(logMINOR) Logger.minor(this, "Last allocation was "+last+" this is "+thisAllocation);
						mustSend = true;
					} else if(thisAllocation < last * 0.9) { 
						if(logMINOR) Logger.minor(this, "Last allocation was "+last+" this is "+thisAllocation);
						mustSend = true;
					}
				}
				if(!mustSend) return;
				msg = makeLoadStats(now, transfersPerInsert);
			}
			if(msg != null) {
				if(logMINOR) Logger.minor(this, "Sending allocation notice to "+this+" allocation is "+thisAllocation+" for "+input);
				try {
					sendAsync(msg, null, node.nodeStats.allocationNoticesCounter);
				} catch (NotConnectedException e) {
					// Ignore
				}
			}
		}
		
		Message makeLoadStats(long now, int transfersPerInsert) {
			PeerLoadStats stats = node.nodeStats.createPeerLoadStats(PeerNode.this, realTimeFlag, transfersPerInsert);
			synchronized(this) {
				lastSentAllocationInput = (int) stats.inputBandwidthPeerLimit;
				lastSentAllocationOutput = (int) stats.outputBandwidthPeerLimit;
				if(lastFullStats != null && lastFullStats.equals(stats)) return null;
				lastFullStats = stats;
				timeLastSentAllocationNotice = now;
				countAllocationNotices++;
			}
			Message msg = DMT.createFNPPeerLoadStatus(stats);
			return msg;
		}
	}
	
	public void onSetPeerAllocation(boolean input, int thisAllocation, boolean realTime, int transfersPerInsert) {
		(realTime ? loadSenderRealTime : loadSenderBulk).onSetPeerAllocation(input, thisAllocation, transfersPerInsert);
	}

	public class IncomingLoadSummaryStats {
		public IncomingLoadSummaryStats(int totalRequests,
				double outputBandwidthPeerLimit,
				double inputBandwidthPeerLimit,
				double outputBandwidthTotalLimit,
				double inputBandwidthTotalLimit,
				double usedOutput,
				double usedInput,
				double othersUsedOutput,
				double othersUsedInput) {
			runningRequestsTotal = totalRequests;
			peerCapacityOutputBytes = (int)outputBandwidthPeerLimit;
			peerCapacityInputBytes = (int)inputBandwidthPeerLimit;
			totalCapacityOutputBytes = (int)outputBandwidthTotalLimit;
			totalCapacityInputBytes = (int)inputBandwidthTotalLimit;
			usedCapacityOutputBytes = (int) usedOutput;
			usedCapacityInputBytes = (int) usedInput;
			othersUsedCapacityOutputBytes = (int) othersUsedOutput;
			othersUsedCapacityInputBytes = (int) othersUsedInput;
		}
		
		public final int runningRequestsTotal;
		public final int peerCapacityOutputBytes;
		public final int peerCapacityInputBytes;
		public final int totalCapacityOutputBytes;
		public final int totalCapacityInputBytes;
		public final int usedCapacityOutputBytes;
		public final int usedCapacityInputBytes;
		public final int othersUsedCapacityOutputBytes;
		public final int othersUsedCapacityInputBytes;
	}
	
	enum RequestLikelyAcceptedState {
		GUARANTEED, // guaranteed to be accepted, under the per-peer guaranteed limit
		LIKELY, // likely to be accepted even though above the per-peer guaranteed limit, as overall is below the overall lower limit
		UNLIKELY, // not likely to be accepted; peer is over the per-peer guaranteed limit, and global is over the overall lower limit
		UNKNOWN // no data but accepting anyway
	}
	
	// FIXME add LOW_CAPACITY/BROKEN. Set this when the published capacity is way below the median.
	// FIXME will need to calculate the median first!
	
	/** This should be held while making changes to the number of requests routed to this peer. */
	private final Object routedToLock = new Object();
	
	public static class SlotWaiter {
		
		private final HashSet<PeerNode> waitingFor;
		private PeerNode acceptedBy;
		private RequestLikelyAcceptedState acceptedState;
		final UIDTag tag;
		final boolean offeredKey;
		final RequestType requestType;
		private boolean failed;
		final boolean realTime;
		
		// FIXME the counter is a quick hack to ensure that the original ordering is preserved
		// even after failures (transfer failures, backoffs).
		// The real solution, which would likely result in simpler code as well as saving 
		// a thread, is to make the wait loop in RequestSender asynchronous i.e. to not
		// block at all there, but process the waiters in order in a callback when we get
		// such a failure.
		
		final long counter;
		static private long waiterCounter;
		
		SlotWaiter(UIDTag tag, RequestType type, PeerNode initial, boolean offeredKey, boolean realTime) {
			this.tag = tag;
			this.requestType = type;
			this.offeredKey = offeredKey;
			this.waitingFor = new HashSet<PeerNode>();
			this.waitingFor.add(initial);
			this.realTime = realTime;
			synchronized(SlotWaiter.class) {
				counter = waiterCounter++;
			}
		}
		
		public void addWaitingFor(PeerNode peer) {
			synchronized(this) {
				if(acceptedBy != null) return;
				waitingFor.add(peer);
			}
			peer.outputLoadTracker(realTime).queueSlotWaiter(this);
		}
		
		void onWaited(PeerNode peer, RequestLikelyAcceptedState state) {
			if(logMINOR) Logger.minor(this, "Waking slot waiter "+this);
			PeerNode[] all;
			synchronized(this) {
				if(acceptedBy != null) return;
				if(!waitingFor.contains(peer)) return;
				acceptedBy = peer;
				acceptedState = state;
				tag.addRoutedTo(peer, offeredKey);
				notifyAll();
				all = waitingFor.toArray(new PeerNode[waitingFor.size()]);
			}
			if(all.length == 1) return;
			for(PeerNode p : all)
				if(p != peer) p.outputLoadTracker(realTime).unqueueSlotWaiter(this);
		}
		
		/** Some sort of failure.
		 * @param reallyFailed If true, we can't route to the node, or should reconsider 
		 * routing to it, due to e.g. backoff or disconnection. If false, this is 
		 * something like the node is now regarded as low capacity so we should consider
		 * other nodes, but still allow this one.
		 */
		void onFailed(PeerNode peer, boolean reallyFailed) {
			synchronized(this) {
				if(acceptedBy != null) return;
				if(reallyFailed) {
					waitingFor.remove(peer);
					if(!waitingFor.isEmpty()) return;
				}
				failed = true;
				notifyAll();
			}
		}
		
		public HashSet<PeerNode> waitingForList() {
			synchronized(this) {
				return new HashSet<PeerNode>(waitingFor);
			}
		}
		
		public PeerNode waitForAny() {
			PeerNode[] all;
			synchronized(this) {
				if(!(acceptedBy == null && (!waitingFor.isEmpty()) && !failed)) {
					if(logMINOR) Logger.minor(this, "Returning in first check: accepted by "+acceptedBy+" waiting for "+waitingFor.size()+" failed "+failed);
					failed = false;
					PeerNode got = acceptedBy;
					acceptedBy = null; // Allow for it to wait again if necessary
					return got;
				}
				all = waitingFor.toArray(new PeerNode[waitingFor.size()]);
			}
			// Double-check before blocking, prevent race condition.
			for(PeerNode p : all) {
				RequestLikelyAcceptedState accept = p.outputLoadTracker(realTime).tryRouteTo(tag, RequestLikelyAcceptedState.LIKELY, offeredKey);
				if(accept != null) {
					if(logMINOR) Logger.minor(this, "tryRouteTo() pre-wait check returned "+accept);
					return p;
				}
			}
			synchronized(this) {
				while(acceptedBy == null && (!waitingFor.isEmpty()) && !failed) {
					try {
						wait();
					} catch (InterruptedException e) {
						// Ignore
					}
				}
				if(logMINOR) Logger.minor(this, "Returning after waiting: accepted by "+acceptedBy+" waiting for "+waitingFor.size()+" failed "+failed);
				failed = false;
				PeerNode got = acceptedBy;
				acceptedBy = null; // Allow for it to wait again if necessary
				return got;
			}
		}
		
		public synchronized RequestLikelyAcceptedState getAcceptedState() {
			return acceptedState;
		}
		
	}
	
	OutputLoadTracker outputLoadTrackerRealTime = new OutputLoadTracker(true);
	OutputLoadTracker outputLoadTrackerBulk = new OutputLoadTracker(false);
	
	public OutputLoadTracker outputLoadTracker(boolean realTime) {
		return realTime ? outputLoadTrackerRealTime : outputLoadTrackerBulk;
	}

	public void reportLoadStatus(PeerLoadStats stat) {
		outputLoadTracker(stat.realTime).reportLoadStatus(stat);
	}
	
	/** Uses the information we receive on the load on the target node to determine whether
	 * we can route to it and when we can route to it.
	 */
	class OutputLoadTracker {
		
		final boolean realTime;
		
		private PeerLoadStats lastIncomingLoadStats;
		
		private boolean dontSendUnlessGuaranteed;
		
		public void reportLoadStatus(PeerLoadStats stat) {
			if(logMINOR) Logger.minor(this, "Got load status : "+stat);
			synchronized(routedToLock) {
				lastIncomingLoadStats = stat;
				maybeNotifySlotWaiter();
			}
		}
		
		public synchronized PeerLoadStats getLastIncomingLoadStats(boolean realTime) {
			return lastIncomingLoadStats;
		}
		
		OutputLoadTracker(boolean realTime) {
			this.realTime = realTime;
		}
		
		public IncomingLoadSummaryStats getIncomingLoadStats() {
			PeerLoadStats loadStats;
			synchronized(routedToLock) {
				if(lastIncomingLoadStats == null) return null;
				loadStats = lastIncomingLoadStats;
			}
			ByteCountersSnapshot byteCountersOutput = node.nodeStats.getByteCounters(false);
			ByteCountersSnapshot byteCountersInput = node.nodeStats.getByteCounters(true);
			RunningRequestsSnapshot runningRequests = node.nodeStats.getRunningRequestsTo(PeerNode.this, realTime, loadStats.averageTransfersOutPerInsert);
			RunningRequestsSnapshot otherRunningRequests = loadStats.getOtherRunningRequests();
			boolean ignoreLocalVsRemoteBandwidthLiability = node.nodeStats.ignoreLocalVsRemoteBandwidthLiability();
			return new IncomingLoadSummaryStats(runningRequests.totalRequests(), 
					loadStats.outputBandwidthPeerLimit, loadStats.inputBandwidthPeerLimit,
					loadStats.outputBandwidthUpperLimit, loadStats.inputBandwidthUpperLimit,
					runningRequests.calculate(ignoreLocalVsRemoteBandwidthLiability, byteCountersOutput, false),
					runningRequests.calculate(ignoreLocalVsRemoteBandwidthLiability, byteCountersInput, true),
					otherRunningRequests.calculate(ignoreLocalVsRemoteBandwidthLiability, byteCountersOutput, false),
					otherRunningRequests.calculate(ignoreLocalVsRemoteBandwidthLiability, byteCountersInput, true));
		}
		
		public RequestLikelyAcceptedState tryRouteTo(UIDTag tag,
				RequestLikelyAcceptedState worstAcceptable, boolean offeredKey) {
			ByteCountersSnapshot byteCountersOutput = node.nodeStats.getByteCounters(false);
			ByteCountersSnapshot byteCountersInput = node.nodeStats.getByteCounters(true);
			PeerLoadStats loadStats;
			synchronized(this) {
				loadStats = lastIncomingLoadStats;
			}
			boolean ignoreLocalVsRemote = node.nodeStats.ignoreLocalVsRemoteBandwidthLiability();
			synchronized(routedToLock) {
				if(loadStats == null) {
					Logger.error(this, "Accepting because no load stats from "+this);
					tag.addRoutedTo(PeerNode.this, offeredKey);
					// FIXME maybe wait a bit, check the other side's version first???
					return RequestLikelyAcceptedState.UNKNOWN;
				}
				// Requests already running to this node
				RunningRequestsSnapshot runningRequests = node.nodeStats.getRunningRequestsTo(PeerNode.this, realTime, loadStats.averageTransfersOutPerInsert);
				runningRequests.log(PeerNode.this);
				// Requests running from its other peers
				RunningRequestsSnapshot otherRunningRequests = loadStats.getOtherRunningRequests();
				RequestLikelyAcceptedState acceptState = getRequestLikelyAcceptedState(byteCountersOutput, byteCountersInput, runningRequests, otherRunningRequests, ignoreLocalVsRemote, loadStats);
				if(logMINOR) Logger.minor(this, "Predicted acceptance state for request: "+acceptState);
				if(acceptState.ordinal() > worstAcceptable.ordinal()) return null;
				tag.addRoutedTo(PeerNode.this, offeredKey);
				return acceptState;
			}
		}
		
		// FIXME on capacity changing so that we should add another node???
		// FIXME on backoff so that we should add another node???
		
		private final EnumMap<RequestType,TreeMap<Long,SlotWaiter>> slotWaiters = new EnumMap<RequestType,TreeMap<Long,SlotWaiter>>(RequestType.class);
		
		void queueSlotWaiter(SlotWaiter waiter) {
			boolean noLoadStats = false;
			synchronized(routedToLock) {
				noLoadStats = (this.lastIncomingLoadStats == null);
				if(!noLoadStats) {
					TreeMap<Long,SlotWaiter> list = makeSlotWaiters(waiter.requestType);
					list.put(waiter.counter, waiter);
					if(logMINOR) Logger.minor(this, "Queued slot "+waiter+" waiter for "+waiter.requestType+" size is now "+list.size());
					return;
				}
			}
			if(logMINOR) Logger.minor(this, "Not waiting for "+this+" as no load stats");
			waiter.onWaited(PeerNode.this, RequestLikelyAcceptedState.UNKNOWN);
		}
		
		private TreeMap<Long,SlotWaiter> makeSlotWaiters(RequestType requestType) {
			TreeMap<Long,SlotWaiter> slots = slotWaiters.get(requestType);
			if(slots == null) {
				slots = new TreeMap<Long,SlotWaiter>();
				slotWaiters.put(requestType, slots);
			}
			return slots;
		}
		
		void unqueueSlotWaiter(SlotWaiter waiter) {
			synchronized(routedToLock) {
				slotWaiters.remove(waiter);
			}
		}
		
		private void failSlotWaiters(boolean reallyFailed) {
			for(RequestType type : RequestType.values()) {
				TreeMap<Long,SlotWaiter> slots; 
				synchronized(routedToLock) {
					slots = slotWaiters.get(type);
					if(slots == null) continue;
					slotWaiters.remove(type);
				}
				for(SlotWaiter w : slots.values())
					w.onFailed(PeerNode.this, reallyFailed);
			}
		}
		
		private int slotWaiterTypeCounter = 0;
		
		private void maybeNotifySlotWaiter() {
			ByteCountersSnapshot byteCountersOutput = null;
			ByteCountersSnapshot byteCountersInput = null;
			boolean ignoreLocalVsRemote = false;
			if(logMINOR) Logger.minor(this, "Maybe waking up slot waiters for "+this+" realtime="+realTime);
			boolean foundNever = true;
			while(true) {
				synchronized(routedToLock) {
					if(slotWaiters.isEmpty()) {
						if(logMINOR) Logger.minor(this, "No slot waiters for "+this);
						return;
					}
				}
				boolean foundNone = true;
				RequestType type;
				int typeNum;
				synchronized(this) {
					typeNum = slotWaiterTypeCounter;
				}
				for(int i=0;i<RequestType.values().length;i++) {
					TreeMap<Long,SlotWaiter> list;
					type = RequestType.values()[typeNum];
					if(logMINOR) Logger.minor(this, "Checking slot waiter list for "+type);
					synchronized(routedToLock) {
						list = slotWaiters.get(type);
						if(list == null) {
							if(logMINOR) Logger.minor(this, "No list");
							continue;
						}
						if(list.isEmpty()) {
							if(logMINOR) Logger.minor(this, "List empty");
							continue;
						}
					}
					if(logMINOR) Logger.minor(this, "Checking slot waiters for "+type);
					foundNone = false;
					foundNever = false;
					// Should be safe to collect these here, just a little expensive.
					if(byteCountersOutput == null) {
						ignoreLocalVsRemote = node.nodeStats.ignoreLocalVsRemoteBandwidthLiability();
						byteCountersOutput = node.nodeStats.getByteCounters(false);
						byteCountersInput = node.nodeStats.getByteCounters(true);
					}
					PeerLoadStats loadStats = lastIncomingLoadStats;
					// Requests already running to this node
					RunningRequestsSnapshot runningRequests = node.nodeStats.getRunningRequestsTo(PeerNode.this, realTime, loadStats.averageTransfersOutPerInsert);
					runningRequests.log(PeerNode.this);
					// Requests running from its other peers
					RunningRequestsSnapshot otherRunningRequests = loadStats.getOtherRunningRequests();
					RequestLikelyAcceptedState acceptState = getRequestLikelyAcceptedState(byteCountersOutput, byteCountersInput, runningRequests, otherRunningRequests, ignoreLocalVsRemote, loadStats);
					if(acceptState == null || acceptState == RequestLikelyAcceptedState.UNLIKELY) {
						if(logMINOR) Logger.minor(this, "Accept state is "+acceptState+" - not waking up - type is "+type);
						return;
					}
					SlotWaiter slot;
					synchronized(routedToLock) {
						if(dontSendUnlessGuaranteed && acceptState != RequestLikelyAcceptedState.GUARANTEED) {
							if(logMINOR) Logger.minor(this, "Not accepting until guaranteed for "+PeerNode.this+" realtime="+realTime);
							return;
						}
						Iterator<SlotWaiter> it = list.values().iterator();
						slot = it.next();
						it.remove();
					}
					if(logMINOR) Logger.minor(this, "Accept state is "+acceptState+" for "+slot+" - waking up");
					slot.onWaited(PeerNode.this, acceptState);
					typeNum++;
					if(typeNum == RequestType.values().length)
						typeNum = 0;
				}
				if(foundNone) {
					if(!foundNever) {
						synchronized(this) {
							slotWaiterTypeCounter = typeNum;
						}
					}
					return;
				}
			}
		}
		
		/** LOCKING: Call inside routedToLock 
		 * @param otherRunningRequests 
		 * @param runningRequests 
		 * @param byteCountersInput 
		 * @param byteCountersOutput */
		private RequestLikelyAcceptedState getRequestLikelyAcceptedState(ByteCountersSnapshot byteCountersOutput, ByteCountersSnapshot byteCountersInput, RunningRequestsSnapshot runningRequests, RunningRequestsSnapshot otherRunningRequests, boolean ignoreLocalVsRemote, PeerLoadStats stats) {
			RequestLikelyAcceptedState outputState = getRequestLikelyAcceptedState(byteCountersOutput, false, runningRequests, otherRunningRequests, ignoreLocalVsRemote, stats);
			RequestLikelyAcceptedState inputState = getRequestLikelyAcceptedState(byteCountersInput, true, runningRequests, otherRunningRequests, ignoreLocalVsRemote, stats);
			if(inputState.ordinal() > outputState.ordinal())
				return inputState;
			else
				return outputState;
		}
		
		private RequestLikelyAcceptedState getRequestLikelyAcceptedState(
				ByteCountersSnapshot byteCounters, boolean input,
				RunningRequestsSnapshot runningRequests,
				RunningRequestsSnapshot otherRunningRequests, boolean ignoreLocalVsRemote, 
				PeerLoadStats stats) {
			double ourUsage = runningRequests.calculate(ignoreLocalVsRemote, byteCounters, input);
			if(logMINOR) Logger.minor(this, "Our usage is "+ourUsage+" peer limit is "+stats.peerLimit(input)+" lower limit is "+stats.lowerLimit(input)+" realtime "+realTime+" input "+input);
			if(ourUsage < stats.peerLimit(input))
				return RequestLikelyAcceptedState.GUARANTEED;
			double theirUsage = otherRunningRequests.calculate(ignoreLocalVsRemote, byteCounters, input);
			if(logMINOR) Logger.minor(this, "Their usage is "+theirUsage);
			if(ourUsage + theirUsage < stats.lowerLimit(input))
				return RequestLikelyAcceptedState.LIKELY;
			else
				return RequestLikelyAcceptedState.UNLIKELY;
		}

		public void setDontSendUnlessGuaranteed() {
			synchronized(routedToLock) {
				if(!dontSendUnlessGuaranteed) {
					Logger.error(this, "Setting don't-send-unless-guaranteed for "+PeerNode.this+" realtime="+realTime);
					dontSendUnlessGuaranteed = true;
				}
			}
		}

		public void clearDontSendUnlessGuaranteed() {
			synchronized(routedToLock) {
				if(dontSendUnlessGuaranteed) {
					Logger.error(this, "Clearing don't-send-unless-guaranteed for "+PeerNode.this+" realtime="+realTime);
					dontSendUnlessGuaranteed = false;
				}
			}
		}
	
	}
	
	public void noLongerRoutingTo(UIDTag tag, boolean offeredKey) {
		synchronized(routedToLock) {
			if(offeredKey)
				tag.removeFetchingOfferedKeyFrom(this);
			else
				tag.removeRoutingTo(this);
			if(logMINOR) Logger.minor(this, "No longer routing to "+tag);
			outputLoadTracker(tag.realTimeFlag).maybeNotifySlotWaiter();
		}
	}
	
	public void postUnlock(UIDTag tag) {
		synchronized(routedToLock) {
			if(logMINOR) Logger.minor(this, "Unlocked "+tag);
			outputLoadTracker(tag.realTimeFlag).maybeNotifySlotWaiter();
		}
	}
	
	SlotWaiter createSlotWaiter(RequestTag tag, RequestType type, boolean offeredKey, boolean realTime) {
		return new SlotWaiter(tag, type, this, offeredKey, realTime);
	}

	public IncomingLoadSummaryStats getIncomingLoadStats(boolean realTime) {
		return outputLoadTracker(realTime).getIncomingLoadStats();
	}

	/** After a fatal timeout - that is, a timeout that we reasonably believe originated
	 * on the node rather than downstream - we do not know whether or not the node thinks
	 * the request is still running. Hence load management will get really confused and 
	 * likely start to send requests over and over, which are repeatedly rejected.
	 * 
	 * So we have some alternatives: 
	 * 1) Lock the slot forever (or at least until the node reconnects). So every time a
	 * node times out, it loses a slot, and gradually it becomes completely catatonic.
	 * 2) Wait forever for an acknowledgement of the timeout. This may be worth 
	 * investigating. One problem with this is that the slot would still count towards our
	 * overall load management, which is surely a bad thing, although we could make it 
	 * only count towards this node. Also, if it doesn't arrive in a reasonable time maybe
	 * there has been a severe problem e.g. out of memory, bug etc; in that case, waiting
	 * forever may not be sensible.
	 * 3) Disconnect the node. This makes perfect sense for opennet. For darknet it's a 
	 * bit more problematic.
	 * 4) Turn off routing to the node, possibly for a limited period. This would need to
	 * include the effects of disconnection. It might open up some cheapish local DoS's.
	 * 
	 * For all nodes, at present, we disconnect. For darknet nodes, we log an error, and 
	 * allow them to reconnect. */
	public abstract void fatalTimeout();
	
}<|MERGE_RESOLUTION|>--- conflicted
+++ resolved
@@ -4134,24 +4134,7 @@
 	public MessageItem sendThrottledMessage(Message msg, int packetSize, ByteCounter ctr, int timeout, boolean blockForSend, AsyncMessageCallback callback) throws NotConnectedException, WaitedTooLongException, SyncSendWaitedTooLongException, PeerRestartedException {
 		long deadline = System.currentTimeMillis() + timeout;
 		if(logMINOR) Logger.minor(this, "Sending throttled message with timeout "+timeout+" packet size "+packetSize+" to "+shortToString());
-<<<<<<< HEAD
 		return getThrottle().sendThrottledMessage(msg, this, packetSize, ctr, deadline, blockForSend, callback);
-=======
-		for(int i=0;i<100;i++) {
-			try {
-				getThrottle().sendThrottledMessage(msg, this, packetSize, ctr, deadline, blockForSend, callback);
-				return;
-			} catch (ThrottleDeprecatedException e) {
-				// Try with the new throttle. We don't need it, we'll get it from getThrottle().
-				continue;
-			}
-		}
-		Logger.error(this, "Peer constantly changes its IP address!!: "+shortToString());
-		forceDisconnect(true);
-		if(callback != null)
-			callback.disconnected();
-		throw new NotConnectedException();
->>>>>>> 7bc70124
 	}
 
 	/**
