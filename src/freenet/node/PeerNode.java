--- conflicted
+++ resolved
@@ -1769,23 +1769,12 @@
 		@Override
 		public void acknowledged() {
 			synchronized(this) {
-<<<<<<< HEAD
-				if(!done)
-				{
-					if (!sent) {
-					// Can happen due to lag.
-					Logger.normal(this, "Acknowledged but not sent?! on " + this + " for " + PeerNode.this+" - lag ???");
-					}
-				}
-				else
-=======
 				if(!done) {
 					if (!sent) {
 						// Can happen due to lag.
 						Logger.normal(this, "Acknowledged but not sent?! on " + this + " for " + PeerNode.this+" - lag ???");
 					}
 				} else
->>>>>>> 56d50906
 					return;
 				done = true;
 				notifyAll();
