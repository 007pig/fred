--- conflicted
+++ resolved
@@ -996,15 +996,14 @@
 					Logger.minor(this, "Skipping (not connected): " + p.getPeer());
 				continue;
 			}
-<<<<<<< HEAD
 			if(p.outputLoadTracker(realTime).getLastIncomingLoadStats() == null) {
 				if(logMINOR)
 					Logger.minor(this, "Skipping (no load stats): "+p.getPeer());
-=======
+				continue;
+			}
 			if(p.isDisconnecting()) {
 				if(logMINOR)
 					Logger.minor(this, "Skipping (disconnecting): "+p.getPeer());
->>>>>>> 6abebdd8
 				continue;
 			}
 			if(minVersion > 0 && Version.getArbitraryBuildNumber(p.getVersion(), -1) < minVersion) {
