/* This code is part of Freenet. It is distributed under the GNU General
 * Public License, version 2 (or at your option any later version). See
 * http://www.gnu.org/ for further details of the GPL. */
package freenet.node;

import java.util.HashSet;
import java.util.Vector;

import freenet.io.comm.AsyncMessageFilterCallback;
import freenet.io.comm.ByteCounter;
import freenet.io.comm.DMT;
import freenet.io.comm.DisconnectedException;
import freenet.io.comm.Message;
import freenet.io.comm.MessageFilter;
import freenet.io.comm.NotConnectedException;
import freenet.io.comm.PeerContext;
import freenet.io.xfer.AbortedException;
import freenet.io.xfer.BlockTransmitter;
import freenet.io.xfer.BlockTransmitter.BlockTransmitterCompletion;
import freenet.io.xfer.PartiallyReceivedBlock;
import freenet.keys.CHKBlock;
import freenet.keys.CHKVerifyException;
import freenet.keys.NodeCHK;
import freenet.support.Logger;
import freenet.support.OOMHandler;
import freenet.support.Logger.LogLevel;
import freenet.support.io.NativeThread;

public final class CHKInsertSender implements PrioRunnable, AnyInsertSender, ByteCounter {
	
	private class BackgroundTransfer implements PrioRunnable, AsyncMessageFilterCallback {
		private final long uid;
		/** Node we are waiting for response from */
		final PeerNode pn;
		/** We may be sending data to that node */
		BlockTransmitter bt;
		/** Have we received notice of the downstream success
		 * or failure of dependant transfers from that node?
		 * Includes timing out. */
		boolean receivedCompletionNotice;

		/** Was the notification of successful transfer? */
		boolean completionSucceeded;
		
		/** Have we completed the immediate transfer? */
		boolean completedTransfer;
		/** Did it succeed? */
		boolean transferSucceeded;
		
		BackgroundTransfer(final PeerNode pn, PartiallyReceivedBlock prb) {
			this.pn = pn;
			this.uid = CHKInsertSender.this.uid;
<<<<<<< HEAD
			bt = new BlockTransmitter(node.usm, pn, uid, prb, CHKInsertSender.this, BlockTransmitter.NEVER_CASCADE, realTimeFlag);
=======
			bt = new BlockTransmitter(node.usm, node.getTicker(), pn, uid, prb, CHKInsertSender.this, BlockTransmitter.NEVER_CASCADE, 
					new BlockTransmitterCompletion() {

				public void blockTransferFinished(boolean success) {
					BackgroundTransfer.this.completedTransfer(success);
					// Double-check that the node is still connected. Pointless to wait otherwise.
					if (pn.isConnected() && transferSucceeded) {
						//synch-version: this.receivedNotice(waitForReceivedNotification(this));
						//Add ourselves as a listener for the longterm completion message of this transfer, then gracefully exit.
						try {
							node.usm.addAsyncFilter(getNotificationMessageFilter(), BackgroundTransfer.this, null);
						} catch (DisconnectedException e) {
							// Normal
							if(logMINOR)
								Logger.minor(this, "Disconnected while adding filter");
							BackgroundTransfer.this.completedTransfer(false);
							BackgroundTransfer.this.receivedNotice(false);
						}
					} else {
						BackgroundTransfer.this.receivedNotice(false);
						pn.localRejectedOverload("TransferFailedInsert");
					}
				}
				
			});
>>>>>>> b687a0e4
		}
		
		void start() {
			node.executor.execute(this, "CHKInsert-BackgroundTransfer for "+uid+" to "+pn.getPeer());
		}
		
		public void run() {
			freenet.support.Logger.OSThread.logPID(this);
			try {
				this.realRun();
			} catch (Throwable t) {
				this.completedTransfer(false);
				this.receivedNotice(false);
				Logger.error(this, "Caught "+t, t);
			}
		}
		
		private void realRun() {
<<<<<<< HEAD
			this.completedTransfer(bt.send(node.executor));
			// Double-check that the node is still connected. Pointless to wait otherwise.
			if (pn.isConnected() && transferSucceeded) {
				//synch-version: this.receivedNotice(waitForReceivedNotification(this));
				//Add ourselves as a listener for the longterm completion message of this transfer, then gracefully exit.
				try {
					node.usm.addAsyncFilter(getNotificationMessageFilter(), this);
				} catch (DisconnectedException e) {
					// Normal
					if(logMINOR)
						Logger.minor(this, "Disconnected while adding filter");
					this.completedTransfer(false);
					this.receivedNotice(false);
				}
			} else {
				this.receivedNotice(false);
				pn.localRejectedOverload("TransferFailedInsert");
			}
			// REDFLAG: Load limiting:
			// No confirmation that it has finished, and it won't finish immediately on the transfer finishing.
			// So don't try to thisTag.removeRoutingTo(next), just assume it keeps running until the whole insert finishes.
=======
			bt.sendAsync();
>>>>>>> b687a0e4
		}
		
		private void completedTransfer(boolean success) {
			synchronized(this) {
				transferSucceeded = success;
				completedTransfer = true;
				notifyAll();
			}
			synchronized(backgroundTransfers) {
				backgroundTransfers.notifyAll();
			}
			if(!success) {
				setTransferTimedOut();
			}
		}
		
		/** @return True unless we had already received a notice. */
		private boolean receivedNotice(boolean success) {
			synchronized(this) {
				if (receivedCompletionNotice) {
					if(logMINOR) Logger.minor(this, "receivedNotice("+success+"), already had receivedNotice("+completionSucceeded+")");
					return false;
				} else {
				completionSucceeded = success;
				receivedCompletionNotice = true;
				notifyAll();
				}
			}
			synchronized(backgroundTransfers) {
				backgroundTransfers.notifyAll();
			}
			if(!success) {
				setTransferTimedOut();
			}
			return true;
		}
		
		public void onMatched(Message m) {
			pn.successNotOverload();
			PeerNode pn = (PeerNode) m.getSource();
			// pn cannot be null, because the filters will prevent garbage collection of the nodes
			
			if(this.pn.equals(pn)) {
				boolean anyTimedOut = m.getBoolean(DMT.ANY_TIMED_OUT);
				if(anyTimedOut) {
					CHKInsertSender.this.setTransferTimedOut();
				}
				receivedNotice(!anyTimedOut);
			} else {
				Logger.error(this, "received completion notice for wrong node: "+pn+" != "+this.pn);
			}			
		}
		
		public boolean shouldTimeout() {
			//AFIACS, this will still let the filter timeout, but not call onMatched() twice.
			return receivedCompletionNotice;
		}
		
		private MessageFilter getNotificationMessageFilter() {
			return MessageFilter.create().setField(DMT.UID, uid).setType(DMT.FNPInsertTransfersCompleted).setSource(pn).setTimeout(TRANSFER_COMPLETION_ACK_TIMEOUT);
		}

		public void onTimeout() {
			/* FIXME: Cascading timeout...
			   if this times out, we don't have any time to report to the node of origin the timeout notification (anyTimedOut?).
			 */
			// NORMAL priority because it is normally caused by a transfer taking too long downstream, and that doesn't usually indicate a bug.
			Logger.normal(this, "Timed out waiting for a final ack from: "+pn+" on "+this);
			if(receivedNotice(false)) {
				pn.localRejectedOverload("InsertTimeoutNoFinalAck");
				// First timeout. Wait for second timeout.
				try {
					node.usm.addAsyncFilter(getNotificationMessageFilter(), this);
				} catch (DisconnectedException e) {
					// Normal
					if(logMINOR)
						Logger.minor(this, "Disconnected while adding filter after first timeout");
				}
			} else {
				Logger.error(this, "Second timeout waiting for final ack from "+pn+" on "+this);
				pn.fatalTimeout();
			}
		}

		public void onDisconnect(PeerContext ctx) {
			Logger.normal(this, "Disconnected "+ctx+" for "+this);
			receivedNotice(true); // as far as we know
		}

		public void onRestarted(PeerContext ctx) {
			Logger.normal(this, "Restarted "+ctx+" for "+this);
			receivedNotice(true);
		}

		public int getPriority() {
			return NativeThread.HIGH_PRIORITY;
		}
		
		public String toString() {
			return super.toString()+":"+uid+":"+pn;
		}
	}
	
	CHKInsertSender(NodeCHK myKey, long uid, InsertTag tag, byte[] headers, short htl, 
            PeerNode source, Node node, PartiallyReceivedBlock prb, boolean fromStore,
            boolean canWriteClientCache, boolean forkOnCacheable, boolean preferInsert, boolean ignoreLowBackoff, boolean realTimeFlag) {
        this.myKey = myKey;
        this.target = myKey.toNormalizedDouble();
        this.origUID = uid;
        this.uid = uid;
        this.origTag = tag;
        this.headers = headers;
        this.htl = htl;
        this.source = source;
        this.node = node;
        this.prb = prb;
        this.fromStore = fromStore;
        this.startTime = System.currentTimeMillis();
        this.backgroundTransfers = new Vector<BackgroundTransfer>();
        this.forkOnCacheable = forkOnCacheable;
        this.preferInsert = preferInsert;
        this.ignoreLowBackoff = ignoreLowBackoff;
        this.realTimeFlag = realTimeFlag;
        logMINOR = Logger.shouldLog(LogLevel.MINOR, this);
    }

	void start() {
		node.executor.execute(this, "CHKInsertSender for UID "+uid+" on "+node.getDarknetPortNumber()+" at "+System.currentTimeMillis());
	}

	static boolean logMINOR;
	
    // Constants
    static final int ACCEPTED_TIMEOUT = 10000;
    static final int SEARCH_TIMEOUT = 120000;
    static final int TRANSFER_COMPLETION_ACK_TIMEOUT = 120000;

    // Basics
    final NodeCHK myKey;
    final double target;
    final long origUID;
    final InsertTag origTag;
    long uid;
    private InsertTag forkedRequestTag;
    short htl;
    final PeerNode source;
    final Node node;
    final byte[] headers; // received BEFORE creation => we handle Accepted elsewhere
    final PartiallyReceivedBlock prb;
    final boolean fromStore;
    private boolean receiveFailed;
    final long startTime;
    private boolean sentRequest;
    private final boolean forkOnCacheable;
    private final boolean preferInsert;
    private final boolean ignoreLowBackoff;
    private final boolean realTimeFlag;
    private HashSet<PeerNode> nodesRoutedTo = new HashSet<PeerNode>();

    
    /** List of nodes we are waiting for either a transfer completion
     * notice or a transfer completion from. Also used as a sync object for waiting for transfer completion. */
    private Vector<BackgroundTransfer> backgroundTransfers;
    
    /** Have all transfers completed and all nodes reported completion status? */
    private boolean allTransfersCompleted;
    
    /** Has a transfer timed out, either directly or downstream? */
    private volatile boolean transferTimedOut;
    
    private int status = -1;
    /** Still running */
    static final int NOT_FINISHED = -1;
    /** Successful insert */
    static final int SUCCESS = 0;
    /** Route not found */
    static final int ROUTE_NOT_FOUND = 1;
    /** Internal error */
    static final int INTERNAL_ERROR = 3;
    /** Timed out waiting for response */
    static final int TIMED_OUT = 4;
    /** Locally Generated a RejectedOverload */
    static final int GENERATED_REJECTED_OVERLOAD = 5;
    /** Could not get off the node at all! */
    static final int ROUTE_REALLY_NOT_FOUND = 6;
    /** Receive failed. Not used internally; only used by CHKInsertHandler. */
    static final int RECEIVE_FAILED = 7;
    
    @Override
	public String toString() {
        return super.toString()+" for "+uid;
    }
    
    public void run() {
	    freenet.support.Logger.OSThread.logPID(this);
        short origHTL;
    	synchronized (this) {
            origHTL = htl;
		}

        try {
        	realRun();
		} catch (OutOfMemoryError e) {
			OOMHandler.handleOOM(e);
        } catch (Throwable t) {
            Logger.error(this, "Caught "+t, t);
        } finally {
        	// Always check: we ALWAYS set status, even if receiveFailed.
            int myStatus;
            synchronized (this) {
				myStatus = status;
			}
            if(myStatus == NOT_FINISHED)
            	finish(INTERNAL_ERROR, null);
        	if(forkedRequestTag != null)
            	node.unlockUID(uid, false, true, false, false, false, realTimeFlag, forkedRequestTag);
        }
    }
    
	static final int MAX_HIGH_HTL_FAILURES = 5;
	
    private void realRun() {
        
        PeerNode next = null;
        // While in no-cache mode, we don't decrement HTL on a RejectedLoop or similar, but we only allow a limited number of such failures before RNFing.
        int highHTLFailureCount = 0;
        boolean starting = true;
        while(true) {
        	synchronized(backgroundTransfers) {
        		if(receiveFailed) {
        			return; // don't need to set status as killed by CHKInsertHandler
        		}
        	}
            
            /*
             * If we haven't routed to any node yet, decrement according to the source.
             * If we have, decrement according to the node which just failed.
             * Because:
             * 1) If we always decrement according to source then we can be at max or min HTL
             * for a long time while we visit *every* peer node. This is BAD!
             * 2) The node which just failed can be seen as the requestor for our purposes.
             */
            // Decrement at this point so we can DNF immediately on reaching HTL 0.
            boolean canWriteStorePrev = node.canWriteDatastoreInsert(htl);
            if((!starting) && (!canWriteStorePrev)) {
            	// We always decrement on starting a sender.
            	// However, after that, if our HTL is above the no-cache threshold,
            	// we do not want to decrement the HTL for trivial rejections (e.g. RejectedLoop),
            	// because we would end up caching data too close to the originator.
            	// So allow 5 failures and then RNF.
            	if(highHTLFailureCount++ >= MAX_HIGH_HTL_FAILURES) {
            		if(logMINOR) Logger.minor(this, "Too many failures at non-cacheable HTL");
                    finish(ROUTE_NOT_FOUND, null);
                    return;
            	}
            	if(logMINOR) Logger.minor(this, "Allowing failure "+highHTLFailureCount+" htl is still "+htl);
            } else {
                htl = node.decrementHTL(sentRequest ? next : source, htl);
                if(logMINOR) Logger.minor(this, "Decremented HTL to "+htl);
            }
            starting = false;
            synchronized (this) {
            	if(htl == 0) {
            		// Send an InsertReply back
            		if(!sentRequest)
            			origTag.setNotRoutedOnwards();
            		finish(SUCCESS, null);
            		return;
            	}
            }
            
            if( node.canWriteDatastoreInsert(htl) && (!canWriteStorePrev) && forkOnCacheable) {
            	// FORK! We are now cacheable, and it is quite possible that we have already gone over the ideal sink nodes,
            	// in which case if we don't fork we will miss them, and greatly reduce the insert's reachability.
            	// So we fork: Create a new UID so we can go over the previous hops again if they happen to be good places to store the data.
            	
            	// Existing transfers will keep their existing UIDs, since they copied the UID in the constructor.
            	
<<<<<<< HEAD
            	forkedRequestTag = new InsertTag(false, InsertTag.START.REMOTE, source, realTimeFlag);
            	uid = node.random.nextLong();
=======
            	forkedRequestTag = new InsertTag(false, InsertTag.START.REMOTE);
            	uid = node.clientCore.makeUID();
>>>>>>> b687a0e4
            	Logger.normal(this, "FORKING CHK INSERT "+origUID+" to "+uid);
            	nodesRoutedTo.clear();
            	node.lockUID(uid, false, true, false, false, realTimeFlag, forkedRequestTag);
            }
            
            // Route it
            // Can backtrack, so only route to nodes closer than we are to target.
            next = node.peers.closerPeer(forkedRequestTag == null ? source : null, nodesRoutedTo, target, true, node.isAdvancedModeEnabled(), -1, null,
			        null, htl, ignoreLowBackoff ? Node.LOW_BACKOFF : 0, source == null);
			
            if(next == null) {
                // Backtrack
        		if(!sentRequest)
        			origTag.setNotRoutedOnwards();
                finish(ROUTE_NOT_FOUND, null);
                return;
            }
			
            if(logMINOR) Logger.minor(this, "Routing insert to "+next);
            nodesRoutedTo.add(next);
            
            Message req;
            
            req = DMT.createFNPInsertRequest(uid, htl, myKey);
            if(forkOnCacheable != Node.FORK_ON_CACHEABLE_DEFAULT) {
            	req.addSubMessage(DMT.createFNPSubInsertForkControl(forkOnCacheable));
            }
            if(ignoreLowBackoff != Node.IGNORE_LOW_BACKOFF_DEFAULT) {
            	req.addSubMessage(DMT.createFNPSubInsertIgnoreLowBackoff(ignoreLowBackoff));
            }
            if(preferInsert != Node.PREFER_INSERT_DEFAULT) {
            	req.addSubMessage(DMT.createFNPSubInsertPreferInsert(preferInsert));
            }
        	req.addSubMessage(DMT.createFNPRealTimeFlag(realTimeFlag));
            
            InsertTag thisTag = forkedRequestTag;
            if(forkedRequestTag == null) thisTag = origTag;
            
            thisTag.addRoutedTo(next, false);
            
            // Send to next node
            
            try {
				/*
				 When using sendSync(), this send can often timeout (it is the first request we are sending to this node).
				 -If sendSync blocks here (message queue is full, node down, etc.) it can take up to 10 minutes,
				  if this occurs at even two nodes in any given insert (at any point in the path), the entire insert chain
				  will fatally timeout.
				 -We cannot be informed if sendSync() does timeout. A message will be logged, but this thread will simply continue
				   to the waitFor() and spend another timeout period there.
				 -The timeout on the waitFor() is 10 seconds (ACCEPTED_TIMEOUT).
				 -The interesting case is when this next node is temporarily busy, in which case we might skip a busy node if they
				   don't respond in ten seconds (ACCEPTED_TIMEOUT). Or, if the length of the send queue to them is greater than
				   ACCEPTED_TIMEOUT, using sendAsync() will skip them before they get the request. This would be a need for retuning
				   ACCEPTED_TIMEOUT.
				 */
				next.sendAsync(req, null, this);
			} catch (NotConnectedException e1) {
				if(logMINOR) Logger.minor(this, "Not connected to "+next);
				next.noLongerRoutingTo(thisTag, false);
				continue;
			}
			synchronized (this) {
				sentRequest = true;				
			}
            
			synchronized(backgroundTransfers) {
				if(receiveFailed) return; // don't need to set status as killed by CHKInsertHandler
			}
            Message msg = null;
            
            if(!waitAccepted(next, thisTag)) {
            	
				synchronized(backgroundTransfers) {
					if (receiveFailed)
						return; // don't need to set status as killed by CHKInsertHandler
				}
				
				continue; // Try another node
            }
            
            if(logMINOR) Logger.minor(this, "Got Accepted on "+this);
            
            // Send them the data.
            // Which might be the new data resulting from a collision...

            Message dataInsert;
            dataInsert = DMT.createFNPDataInsert(uid, headers);
            /** What are we waiting for now??:
             * - FNPRouteNotFound - couldn't exhaust HTL, but send us the 
             *   data anyway please
             * - FNPInsertReply - used up all HTL, yay
             * - FNPRejectOverload - propagating an overload error :(
             * - FNPRejectTimeout - we took too long to send the DataInsert
             * - FNPDataInsertRejected - the insert was invalid
             */
            
            MessageFilter mfInsertReply = MessageFilter.create().setSource(next).setField(DMT.UID, uid).setTimeout(SEARCH_TIMEOUT).setType(DMT.FNPInsertReply);
            MessageFilter mfRejectedOverload = MessageFilter.create().setSource(next).setField(DMT.UID, uid).setTimeout(SEARCH_TIMEOUT).setType(DMT.FNPRejectedOverload);
            MessageFilter mfRouteNotFound = MessageFilter.create().setSource(next).setField(DMT.UID, uid).setTimeout(SEARCH_TIMEOUT).setType(DMT.FNPRouteNotFound);
            MessageFilter mfDataInsertRejected = MessageFilter.create().setSource(next).setField(DMT.UID, uid).setTimeout(SEARCH_TIMEOUT).setType(DMT.FNPDataInsertRejected);
            MessageFilter mfTimeout = MessageFilter.create().setSource(next).setField(DMT.UID, uid).setTimeout(SEARCH_TIMEOUT).setType(DMT.FNPRejectedTimeout);
            
            MessageFilter mf = mfInsertReply.or(mfRouteNotFound.or(mfDataInsertRejected.or(mfTimeout.or(mfRejectedOverload))));

            if(logMINOR) Logger.minor(this, "Sending DataInsert");
            synchronized(backgroundTransfers) {
            	if(receiveFailed) return;
            }
            try {
				next.sendSync(dataInsert, this);
			} catch (NotConnectedException e1) {
				if(logMINOR) Logger.minor(this, "Not connected sending DataInsert: "+next+" for "+uid);
				continue;
			}

			if(logMINOR) Logger.minor(this, "Sending data");
			startBackgroundTransfer(next, prb);
			
            while (true) {

            	synchronized(backgroundTransfers) {
            		if (receiveFailed)
            			return;
            	}
				
				try {
					msg = node.usm.waitFor(mf, this);
				} catch (DisconnectedException e) {
					Logger.normal(this, "Disconnected from " + next
							+ " while waiting for InsertReply on " + this);
					break;
				}
				synchronized(backgroundTransfers) {
					if (receiveFailed)
						return;
				}
				
				if (msg == null) {
					
					Logger.error(this, "Timeout on insert "+this+" to "+next);
					
					// First timeout.
					// Could be caused by the next node, or could be caused downstream.
					next.localRejectedOverload("AfterInsertAcceptedTimeout2");
					forwardRejectedOverload();

					synchronized(this) {
						status = TIMED_OUT;
						notifyAll();
					}
					
					// Wait for second timeout.
					
		            while (true) {

		            	synchronized(backgroundTransfers) {
		            		if (receiveFailed)
		            			return;
		            	}
						
						try {
							msg = node.usm.waitFor(mf, this);
						} catch (DisconnectedException e) {
							Logger.normal(this, "Disconnected from " + next
									+ " while waiting for InsertReply on " + this);
							return;
						}
						synchronized(backgroundTransfers) {
							if (receiveFailed)
								return;
						}
						
						if(msg == null) {
							// Second timeout.
							// Definitely caused by the next node, fatal.
							Logger.error(this, "Got second (local) timeout on "+this+" from "+next);
							next.fatalTimeout();
							return;
						}
						
						if (msg.getSpec() == DMT.FNPRejectedTimeout) {
							// Next node timed out awaiting our DataInsert.
							// But we already sent it, so something is wrong. :(
							handleRejectedTimeout(msg, next);
							return;
						}

						if (msg.getSpec() == DMT.FNPRejectedOverload) {
							if(handleRejectedOverload(msg, next)) return; // Don't try another node.
							else continue;
						}

						if (msg.getSpec() == DMT.FNPRouteNotFound) {
							return; // Don't try another node.
						}
						
						if (msg.getSpec() == DMT.FNPDataInsertRejected) {
							handleDataInsertRejected(msg, next);
							return; // Don't try another node.
						}
						
						if (msg.getSpec() != DMT.FNPInsertReply) {
							Logger.error(this, "Unknown reply: " + msg);
							finish(INTERNAL_ERROR, next);
							return;
						} else {
							// Our task is complete, one node (quite deep), has accepted the insert.
							// The request will not be routed to any other nodes, this is where the data *should* be.
							finish(SUCCESS, next);
							return;
						}
		            }
				}

				if (msg.getSpec() == DMT.FNPRejectedTimeout) {
					// Next node timed out awaiting our DataInsert.
					// But we already sent it, so something is wrong. :(
					handleRejectedTimeout(msg, next);
					return;
				}

				if (msg.getSpec() == DMT.FNPRejectedOverload) {
					if(handleRejectedOverload(msg, next)) break;
					else continue;
				}

				if (msg.getSpec() == DMT.FNPRouteNotFound) {
					//RNF means that the HTL was not exhausted, but that the data will still be stored.
					handleRNF(msg, next);
					break;
				}

				//Can occur after reception of the entire chk block
				if (msg.getSpec() == DMT.FNPDataInsertRejected) {
					handleDataInsertRejected(msg, next);
					break;
				}
				
				if (msg.getSpec() != DMT.FNPInsertReply) {
					Logger.error(this, "Unknown reply: " + msg);
					finish(INTERNAL_ERROR, next);
					return;
				} else {
					// Our task is complete, one node (quite deep), has accepted the insert.
					// The request will not be routed to any other nodes, this is where the data *should* be.
					finish(SUCCESS, next);
					return;
				}
			}
			if (logMINOR) Logger.debug(this, "Trying alternate node for insert");
		}
	}

    private void handleRejectedTimeout(Message msg, PeerNode next) {
		// Timeout :(
		// Fairly serious problem
		Logger.error(this, "Node timed out waiting for our DataInsert (" + msg
				+ ") after Accepted in insert - treating as fatal timeout");
		// Terminal overload
		// Try to propagate back to source
		next.localRejectedOverload("AfterInsertAcceptedRejectedTimeout");
		
		// Since we definitely sent the DataInsert, this is definitely the fault of the next node.
		next.fatalTimeout();
		
		finish(TIMED_OUT, next);
	}

	/** @return True if fatal i.e. we should try another node. */
	private boolean handleRejectedOverload(Message msg, PeerNode next) {
		// Probably non-fatal, if so, we have time left, can try next one
		if (msg.getBoolean(DMT.IS_LOCAL)) {
			next.localRejectedOverload("ForwardRejectedOverload6");
			if(logMINOR) Logger.minor(this,
					"Local RejectedOverload, moving on to next peer");
			// Give up on this one, try another
			return true;
		} else {
			forwardRejectedOverload();
		}
		return false; // Wait for any further response
	}

	private void handleRNF(Message msg, PeerNode next) {
		if(logMINOR) Logger.minor(this, "Rejected: RNF");
		short newHtl = msg.getShort(DMT.HTL);
		synchronized (this) {
			if (htl > newHtl)
				htl = newHtl;						
		}
		// Finished as far as this node is concerned
		next.successNotOverload();
	}

	private void handleDataInsertRejected(Message msg, PeerNode next) {
		next.successNotOverload();
		short reason = msg
				.getShort(DMT.DATA_INSERT_REJECTED_REASON);
		if(logMINOR) Logger.minor(this, "DataInsertRejected: " + reason);
		if (reason == DMT.DATA_INSERT_REJECTED_VERIFY_FAILED) {
			if (fromStore) {
				// That's odd...
				Logger.error(this,"Verify failed on next node "
						+ next + " for DataInsert but we were sending from the store!");
			} else {
				try {
					if (!prb.allReceived())
						Logger.error(this,
								"Did not receive all packets but next node says invalid anyway!");
					else {
						// Check the data
						new CHKBlock(prb.getBlock(), headers,
								myKey);
						Logger.error(this,
								"Verify failed on " + next
								+ " but data was valid!");
					}
				} catch (CHKVerifyException e) {
					Logger.normal(this,
									"Verify failed because data was invalid");
				} catch (AbortedException e) {
					receiveFailed();
				}
			}
		} else if (reason == DMT.DATA_INSERT_REJECTED_RECEIVE_FAILED) {
			boolean recvFailed;
			synchronized(backgroundTransfers) {
				recvFailed = receiveFailed;
			}
			if (recvFailed) {
				if(logMINOR) Logger.minor(this, "Failed to receive data, so failed to send data");
			} else {
				try {
					if (prb.allReceived()) {
						Logger.error(this, "Received all data but send failed to " + next);
					} else {
						if (prb.isAborted()) {
							Logger.normal(this, "Send failed: aborted: " + prb.getAbortReason() + ": " + prb.getAbortDescription());
						} else
							Logger.normal(this, "Send failed; have not yet received all data but not aborted: " + next);
					}
				} catch (AbortedException e) {
					receiveFailed();
				}
			}
		}
		Logger.error(this, "DataInsert rejected! Reason="
				+ DMT.getDataInsertRejectedReason(reason));
	}

	/** @return True if accepted, false if we should try another node. */
	private boolean waitAccepted(PeerNode next, InsertTag thisTag) {
		
		Message msg = null;
		
        // Wait for ack or reject... will come before even a locally generated DataReply
        
        MessageFilter mfAccepted = MessageFilter.create().setSource(next).setField(DMT.UID, uid).setTimeout(ACCEPTED_TIMEOUT).setType(DMT.FNPAccepted);
        MessageFilter mfRejectedLoop = MessageFilter.create().setSource(next).setField(DMT.UID, uid).setTimeout(ACCEPTED_TIMEOUT).setType(DMT.FNPRejectedLoop);
        MessageFilter mfRejectedOverload = MessageFilter.create().setSource(next).setField(DMT.UID, uid).setTimeout(ACCEPTED_TIMEOUT).setType(DMT.FNPRejectedOverload);
        
        // mfRejectedOverload must be the last thing in the or
        // So its or pointer remains null
        // Otherwise we need to recreate it below
        mfRejectedOverload.clearOr();
        MessageFilter mf = mfAccepted.or(mfRejectedLoop.or(mfRejectedOverload));
        
        /*
         * Because messages may be re-ordered, it is
         * entirely possible that we get a non-local RejectedOverload,
         * followed by an Accepted. So we must loop here.
         */
        
        while ((msg==null) || (msg.getSpec() != DMT.FNPAccepted)) {
        	
			try {
				msg = node.usm.waitFor(mf, this);
			} catch (DisconnectedException e) {
				Logger.normal(this, "Disconnected from " + next
						+ " while waiting for Accepted");
				next.noLongerRoutingTo(thisTag, false);
				break;
			}
			
			synchronized(backgroundTransfers) {
				if (receiveFailed)
					return false; // don't need to set status as killed by CHKInsertHandler
			}
			
			if (msg == null) {
				// Terminal overload
				// Try to propagate back to source
				if(logMINOR) Logger.minor(this, "Timeout");
				next.localRejectedOverload("Timeout3");
				// Try another node.
				forwardRejectedOverload();
				// It could still be running. So the timeout is fatal to the node.
    			Logger.error(this, "Timeout awaiting Accepted/Rejected "+this+" to "+next);
    			next.fatalTimeout();
				break;
			}
			
			if (msg.getSpec() == DMT.FNPRejectedOverload) {
				// Non-fatal - probably still have time left
				if (msg.getBoolean(DMT.IS_LOCAL)) {
					next.localRejectedOverload("ForwardRejectedOverload5");
					if(logMINOR) Logger.minor(this,
									"Local RejectedOverload, moving on to next peer");
					// Give up on this one, try another
					next.noLongerRoutingTo(thisTag, false);
					break;
				} else {
					forwardRejectedOverload();
				}
				continue;
			}
			
			if (msg.getSpec() == DMT.FNPRejectedLoop) {
				next.successNotOverload();
				// Loop - we don't want to send the data to this one
				next.noLongerRoutingTo(thisTag, false);
				break;
			}
			
			if (msg.getSpec() != DMT.FNPAccepted) {
				Logger.error(this,
						"Unexpected message waiting for Accepted: "
								+ msg);
				break;
			}
			// Otherwise is an FNPAccepted
		}
        
        if((msg == null) || (msg.getSpec() != DMT.FNPAccepted)) return false;
        return true;
        
	}

	private void startBackgroundTransfer(PeerNode node, PartiallyReceivedBlock prb) {
		BackgroundTransfer ac = new BackgroundTransfer(node, prb);
		synchronized(backgroundTransfers) {
			backgroundTransfers.add(ac);
			backgroundTransfers.notifyAll();
		}
		ac.start();
	}
	
	private boolean hasForwardedRejectedOverload;
    
    synchronized boolean receivedRejectedOverload() {
    	return hasForwardedRejectedOverload;
    }
    
    /** Forward RejectedOverload to the request originator.
     * DO NOT CALL if have a *local* RejectedOverload.
     */
    private synchronized void forwardRejectedOverload() {
    	if(hasForwardedRejectedOverload) return;
    	hasForwardedRejectedOverload = true;
   		notifyAll();
	}
	
	private void setTransferTimedOut() {
		if (transferTimedOut) return;
		synchronized(this) {
			if(!transferTimedOut) {
				transferTimedOut = true;
				notifyAll();
			}
		}
	}
    
    /**
     * Finish the insert process. Will set status, wait for underlings to complete, and report success
     * if appropriate.
     * @param code The status code to set. 
     * @param next The node we successfully inserted to.
     */
    private void finish(int code, PeerNode next) {
    	if(logMINOR) Logger.minor(this, "Finished: "+code+" on "+this, new Exception("debug"));
     
        synchronized(this) {   
        	if((code == ROUTE_NOT_FOUND) && !sentRequest)
        		code = ROUTE_REALLY_NOT_FOUND;

        	if(status != NOT_FINISHED) {
        		if(status == RECEIVE_FAILED) {
        			if(code == SUCCESS)
        				Logger.error(this, "Request succeeded despite receive failed?! on "+this);
        		} else if(status != TIMED_OUT)
        			throw new IllegalStateException("finish() called with "+code+" when was already "+status);
        	} else {
                status = code;
        	}
        	
        	notifyAll();
        	if(logMINOR) Logger.minor(this, "Set status code: "+getStatusString()+" on "+uid);
        }
		
        boolean failedRecv; // receiveFailed is protected by backgroundTransfers but status by this
        // Now wait for transfers, or for downstream transfer notifications.
        // Note that even the data receive may not have completed by this point.
		synchronized(backgroundTransfers) {
			if (!backgroundTransfers.isEmpty()) {
				waitForBackgroundTransferCompletions();
			} else {
				if(logMINOR) Logger.minor(this, "No background transfers");
			}
			failedRecv = receiveFailed;
		}
        
        	synchronized(this) {
        		if(failedRecv)
        			status = RECEIVE_FAILED;
        		allTransfersCompleted = true;
        		notifyAll();
        	}
        	
        if(status == SUCCESS && next != null)
        	next.onSuccess(true, false);
        
        if(logMINOR) Logger.minor(this, "Returning from finish()");
    }

    public synchronized int getStatus() {
        return status;
    }
    
    public synchronized short getHTL() {
        return htl;
    }

    /**
     * Called by CHKInsertHandler to notify that the receive has
     * failed.
     */
    public void receiveFailed() {
    	synchronized(backgroundTransfers) {
    		receiveFailed = true;
    		backgroundTransfers.notifyAll();
    	}
    	// Set status immediately.
    	// The code (e.g. waitForStatus()) relies on a status eventually being set,
    	// so we may as well set it here. The alternative is to set it in realRun()
    	// when we notice that receiveFailed = true.
    	synchronized(this) {
    		status = RECEIVE_FAILED;
    		allTransfersCompleted = true;
    		notifyAll();
    	}
    	// Do not call finish(), that can only be called on the main thread and it will block.
    }

    /**
     * @return The current status as a string
     */
    public synchronized String getStatusString() {
        if(status == SUCCESS)
            return "SUCCESS";
        if(status == ROUTE_NOT_FOUND)
            return "ROUTE NOT FOUND";
        if(status == NOT_FINISHED)
            return "NOT FINISHED";
        if(status == INTERNAL_ERROR)
        	return "INTERNAL ERROR";
        if(status == TIMED_OUT)
        	return "TIMED OUT";
        if(status == GENERATED_REJECTED_OVERLOAD)
        	return "GENERATED REJECTED OVERLOAD";
        if(status == ROUTE_REALLY_NOT_FOUND)
        	return "ROUTE REALLY NOT FOUND";
        return "UNKNOWN STATUS CODE: "+status;
    }

	public synchronized boolean sentRequest() {
		return sentRequest;
	}
		
		private void waitForBackgroundTransferCompletions() {
			try {
		    freenet.support.Logger.OSThread.logPID(this);
			if(logMINOR) Logger.minor(this, "Waiting for background transfer completions: "+this);
			
			// We must presently be at such a stage that no more background transfers will be added.
			
			BackgroundTransfer[] transfers;
			synchronized(backgroundTransfers) {
				transfers = new BackgroundTransfer[backgroundTransfers.size()];
				transfers = backgroundTransfers.toArray(transfers);
			}
			
			// Wait for the outgoing transfers to complete.
			if(!waitForBackgroundTransfers(transfers)) {
				setTransferTimedOut();
				return;
			}
			} finally {
				synchronized(CHKInsertSender.this) {
					allTransfersCompleted = true;
					CHKInsertSender.this.notifyAll();
				}
			}
		}

		/**
		 * Block until all transfers have reached a final-terminal state (success/failure). On success this means that a
		 * successful 'received-notification' has been received.
		 * @return True if all background transfers were successful.
		 */
		private boolean waitForBackgroundTransfers(BackgroundTransfer[] transfers) {
			long start = System.currentTimeMillis();
			// Generous deadline so we catch bugs more obviously
			long deadline = start + TRANSFER_COMPLETION_ACK_TIMEOUT * 3;
			// MAYBE all done
			while(true) {
				if(System.currentTimeMillis() > deadline) {
					// NORMAL priority because it is normally caused by a transfer taking too long downstream, and that doesn't usually indicate a bug.
					Logger.normal(this, "Timed out waiting for background transfers! Probably caused by async filter not getting a timeout notification! DEBUG ME!");
					return false;
				}
				//If we want to be sure to exit as-soon-as the transfers are done, then we must hold the lock while we check.
				synchronized(backgroundTransfers) {
					if(receiveFailed) return false;
					
					boolean noneRouteable = true;
					boolean completedTransfers = true;
					boolean completedNotifications = true;
					for(int i=0;i<transfers.length;i++) {
						if(!transfers[i].pn.isRoutable()) continue;
						noneRouteable = false;
						if(!transfers[i].completedTransfer) {
							if(logMINOR)
								Logger.minor(this, "Waiting for transfer completion to "+transfers[i].pn+" : "+transfers[i]);
							//must wait
							completedTransfers = false;
							break;
						}
						if (!transfers[i].receivedCompletionNotice) {
							if(logMINOR)
								Logger.minor(this, "Waiting for completion notice from "+transfers[i].pn+" : "+transfers[i]);
							//must wait
							completedNotifications = false;
							break;
						}
						if (!transfers[i].completionSucceeded)
							return false;
					}
					if(noneRouteable) return false;
					if(completedTransfers && completedNotifications) return true;
					
					if(logMINOR) Logger.minor(this, "Waiting: transfer completion=" + completedTransfers + " notification="+completedNotifications); 
					try {
						backgroundTransfers.wait(100*1000);
					} catch (InterruptedException e) {
						// Ignore
					}
				}				
			}
		}


	public synchronized boolean completed() {
		return allTransfersCompleted;
	}

	/** Block until status has been set to something other than NOT_FINISHED */
	public synchronized void waitForStatus() {
		while(status == NOT_FINISHED) {
			try {
				CHKInsertSender.this.wait(100*1000);
			} catch (InterruptedException e) {
				// Ignore
			}
		}
	}

	public boolean anyTransfersFailed() {
		return transferTimedOut;
	}

	public byte[] getPubkeyHash() {
		return headers;
	}

	public byte[] getHeaders() {
		return headers;
	}

	public long getUID() {
		return uid;
	}

	private final Object totalBytesSync = new Object();
	private int totalBytesSent;
	
	public void sentBytes(int x) {
		synchronized(totalBytesSync) {
			totalBytesSent += x;
		}
		node.nodeStats.insertSentBytes(false, x);
	}
	
	public int getTotalSentBytes() {
		synchronized(totalBytesSync) {
			return totalBytesSent;
		}
	}
	
	private int totalBytesReceived;
	
	public void receivedBytes(int x) {
		synchronized(totalBytesSync) {
			totalBytesReceived += x;
		}
		node.nodeStats.insertReceivedBytes(false, x);
	}
	
	public int getTotalReceivedBytes() {
		synchronized(totalBytesSync) {
			return totalBytesReceived;
		}
	}

	public void sentPayload(int x) {
		node.sentPayload(x);
		node.nodeStats.insertSentBytes(false, -x);
	}

	public boolean failedReceive() {
		return receiveFailed;
	}

	public synchronized boolean startedSendingData() {
		return !backgroundTransfers.isEmpty();
	}

	public int getPriority() {
		return NativeThread.HIGH_PRIORITY;
	}

	public PeerNode[] getRoutedTo() {
		return this.nodesRoutedTo.toArray(new PeerNode[nodesRoutedTo.size()]);
	}
}<|MERGE_RESOLUTION|>--- conflicted
+++ resolved
@@ -50,10 +50,7 @@
 		BackgroundTransfer(final PeerNode pn, PartiallyReceivedBlock prb) {
 			this.pn = pn;
 			this.uid = CHKInsertSender.this.uid;
-<<<<<<< HEAD
-			bt = new BlockTransmitter(node.usm, pn, uid, prb, CHKInsertSender.this, BlockTransmitter.NEVER_CASCADE, realTimeFlag);
-=======
-			bt = new BlockTransmitter(node.usm, node.getTicker(), pn, uid, prb, CHKInsertSender.this, BlockTransmitter.NEVER_CASCADE, 
+			bt = new BlockTransmitter(node.usm, node.getTicker(), pn, uid, prb, CHKInsertSender.this, BlockTransmitter.NEVER_CASCADE, realTimeFlag, 
 					new BlockTransmitterCompletion() {
 
 				public void blockTransferFinished(boolean success) {
@@ -78,7 +75,6 @@
 				}
 				
 			});
->>>>>>> b687a0e4
 		}
 		
 		void start() {
@@ -97,31 +93,10 @@
 		}
 		
 		private void realRun() {
-<<<<<<< HEAD
-			this.completedTransfer(bt.send(node.executor));
-			// Double-check that the node is still connected. Pointless to wait otherwise.
-			if (pn.isConnected() && transferSucceeded) {
-				//synch-version: this.receivedNotice(waitForReceivedNotification(this));
-				//Add ourselves as a listener for the longterm completion message of this transfer, then gracefully exit.
-				try {
-					node.usm.addAsyncFilter(getNotificationMessageFilter(), this);
-				} catch (DisconnectedException e) {
-					// Normal
-					if(logMINOR)
-						Logger.minor(this, "Disconnected while adding filter");
-					this.completedTransfer(false);
-					this.receivedNotice(false);
-				}
-			} else {
-				this.receivedNotice(false);
-				pn.localRejectedOverload("TransferFailedInsert");
-			}
 			// REDFLAG: Load limiting:
 			// No confirmation that it has finished, and it won't finish immediately on the transfer finishing.
 			// So don't try to thisTag.removeRoutingTo(next), just assume it keeps running until the whole insert finishes.
-=======
 			bt.sendAsync();
->>>>>>> b687a0e4
 		}
 		
 		private void completedTransfer(boolean success) {
@@ -194,7 +169,7 @@
 				pn.localRejectedOverload("InsertTimeoutNoFinalAck");
 				// First timeout. Wait for second timeout.
 				try {
-					node.usm.addAsyncFilter(getNotificationMessageFilter(), this);
+					node.usm.addAsyncFilter(getNotificationMessageFilter(), this, CHKInsertSender.this);
 				} catch (DisconnectedException e) {
 					// Normal
 					if(logMINOR)
@@ -400,13 +375,8 @@
             	
             	// Existing transfers will keep their existing UIDs, since they copied the UID in the constructor.
             	
-<<<<<<< HEAD
             	forkedRequestTag = new InsertTag(false, InsertTag.START.REMOTE, source, realTimeFlag);
-            	uid = node.random.nextLong();
-=======
-            	forkedRequestTag = new InsertTag(false, InsertTag.START.REMOTE);
             	uid = node.clientCore.makeUID();
->>>>>>> b687a0e4
             	Logger.normal(this, "FORKING CHK INSERT "+origUID+" to "+uid);
             	nodesRoutedTo.clear();
             	node.lockUID(uid, false, true, false, false, realTimeFlag, forkedRequestTag);
