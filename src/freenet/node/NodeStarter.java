--- conflicted
+++ resolved
@@ -40,11 +40,7 @@
 	/** Freenet will function best with this build of freenet-ext.jar.
 	 * It may be required in the near future. The node will try to download it.
 	 * The node will not update to a later ext version than this, because that might be incompatible. */
-<<<<<<< HEAD
-	public final static int RECOMMENDED_EXT_BUILD_NUMBER = 28;
-=======
 	public final static int RECOMMENDED_EXT_BUILD_NUMBER = 29;
->>>>>>> 6b64d7dd
 	/*
 	(File.separatorChar == '\\') &&
 	(System.getProperty("os.arch").toLowerCase().matches("(i?[x0-9]86_64|amd64)")) ? 6 : 2;
