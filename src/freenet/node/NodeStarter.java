--- conflicted
+++ resolved
@@ -401,8 +401,6 @@
 
 		return node;
 	}
-<<<<<<< HEAD
-=======
 
 	// experimental osgi support
 	public static void start_osgi(String[] args) {
@@ -415,5 +413,4 @@
 		nodestarter_osgi.stop(exitCode);
 		nodestarter_osgi = null;
 	}
->>>>>>> 672fb67c
 }