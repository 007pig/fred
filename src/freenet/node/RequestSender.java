--- conflicted
+++ resolved
@@ -187,11 +187,7 @@
      * @param realTimeFlag If enabled,  
      */
     public RequestSender(Key key, DSAPublicKey pubKey, short htl, long uid, RequestTag tag, Node n,
-<<<<<<< HEAD
             PeerNode source, boolean offersOnly, boolean canWriteClientCache, boolean canWriteDatastore, boolean realTimeFlag) {
-=======
-            PeerNode source, boolean offersOnly, boolean canWriteClientCache, boolean canWriteDatastore) {
->>>>>>> 7bc70124
     	if(key.getRoutingKey() == null) throw new NullPointerException();
     	startTime = System.currentTimeMillis();
     	this.realTimeFlag = realTimeFlag;
@@ -226,11 +222,6 @@
             Logger.error(this, "Caught "+t, t);
             finish(INTERNAL_ERROR, null, false);
         } finally {
-        	if(sentAbortDownstreamTransfers) {
-        		// We took on responsibility for unlocking.
-        		if(logMINOR) Logger.minor(this, "Unlocking after turtle");
-        		node.unlockUID(uid, key instanceof NodeSSK, false, false, false, source == null, origTag);
-        	}
         	if(logMINOR) Logger.minor(this, "Leaving RequestSender.run() for "+uid);
         	boolean mustUnlock;
         	synchronized(this) {
@@ -1692,32 +1683,6 @@
 		}
 	}
 
-	private int abortDownstreamTransfersReason;
-	private String abortDownstreamTransfersDesc;
-	
-<<<<<<< HEAD
-=======
-	private void sendAbortDownstreamTransfers(int reason, String desc) {
-		synchronized (listeners) {
-			abortDownstreamTransfersReason = reason;
-			abortDownstreamTransfersDesc = desc;
-			sentAbortDownstreamTransfers = true;
-			for (Listener l : listeners) {
-				try {
-					l.onAbortDownstreamTransfers(reason, desc);
-					l.onRequestSenderFinished(TRANSFER_FAILED, uid);
-				} catch (Throwable t) {
-					Logger.error(this, "Caught: "+t, t);
-				}
-			}
-			listeners.clear();
-		}
-		synchronized(this) {
-			notifyAll();
-		}
-	}
-	
->>>>>>> 7bc70124
 	public int getPriority() {
 		return NativeThread.HIGH_PRIORITY;
 	}
