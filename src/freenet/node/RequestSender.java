--- conflicted
+++ resolved
@@ -231,11 +231,7 @@
 					if(status != NOT_FINISHED) return;
 					if(transferringFrom != null) return;
 					reassignedToSelfDueToMultipleTimeouts = true;
-<<<<<<< HEAD
-					fromOfferedKey = (routeAttempts > 0);
-=======
 					fromOfferedKey = (routeAttempts == 0);
->>>>>>> 93b0f686
 				}
 				
 				// We are still routing, yet we have exceeded the per-peer timeout, probably due to routing to multiple nodes e.g. RNFs and accepted timeouts.
