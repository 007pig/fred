--- conflicted
+++ resolved
@@ -1757,12 +1757,8 @@
 			if(logMINOR)
 				Logger.minor(this, "Not connected sending ConnectReply on "+this+" to "+next);
     	} catch (WaitedTooLongForOpennetNoderefException e) {
-<<<<<<< HEAD
-    		Logger.error(this, "RequestSender timed out waiting for noderef from "+next+" for "+this);
-=======
     		// Not an error since it can be caused downstream.
     		Logger.warning(this, "RequestSender timed out waiting for noderef from "+next+" for "+this);
->>>>>>> 25c5be59
 			synchronized(this) {
 				opennetTimedOut = true;
 				opennetFinished = true;
