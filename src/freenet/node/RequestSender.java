/* This code is part of Freenet. It is distributed under the GNU General
 * Public License, version 2 (or at your option any later version). See
 * http://www.gnu.org/ for further details of the GPL. */
package freenet.node;

import java.util.ArrayList;
import java.util.HashSet;

import freenet.crypt.CryptFormatException;
import freenet.crypt.DSAPublicKey;
import freenet.io.comm.ByteCounter;
import freenet.io.comm.DMT;
import freenet.io.comm.DisconnectedException;
import freenet.io.comm.Message;
import freenet.io.comm.MessageFilter;
import freenet.io.comm.NotConnectedException;
import freenet.io.comm.NullAsyncMessageFilterCallback;
import freenet.io.comm.PeerContext;
import freenet.io.comm.PeerParseException;
import freenet.io.comm.ReferenceSignatureVerificationException;
import freenet.io.comm.RetrievalException;
import freenet.io.comm.SlowAsyncMessageFilterCallback;
import freenet.io.xfer.BlockReceiver;
import freenet.io.xfer.BlockReceiver.BlockReceiverCompletion;
import freenet.io.xfer.BlockReceiver.BlockReceiverTimeoutHandler;
import freenet.io.xfer.PartiallyReceivedBlock;
import freenet.keys.CHKBlock;
import freenet.keys.Key;
import freenet.keys.KeyVerifyException;
import freenet.keys.NodeCHK;
import freenet.keys.NodeSSK;
import freenet.keys.SSKBlock;
import freenet.keys.SSKVerifyException;
import freenet.node.FailureTable.BlockOffer;
import freenet.node.FailureTable.OfferList;
import freenet.node.OpennetManager.ConnectionType;
import freenet.node.OpennetManager.WaitedTooLongForOpennetNoderefException;
import freenet.node.PeerNode.OutputLoadTracker;
import freenet.node.PeerNode.RequestLikelyAcceptedState;
import freenet.node.PeerNode.SlotWaiter;
import freenet.store.KeyCollisionException;
import freenet.support.LogThresholdCallback;
import freenet.support.Logger;
import freenet.support.ShortBuffer;
import freenet.support.SimpleFieldSet;
import freenet.support.TimeUtil;
import freenet.support.Logger.LogLevel;
import freenet.support.io.NativeThread;
import freenet.support.math.MedianMeanRunningAverage;

/**
 * @author amphibian
 * 
 * Sends a request out onto the network, and deals with the 
 * consequences. Other half of the request functionality is provided
 * by RequestHandler.
 * 
 * Must put self onto node's list of senders on creation, and remove
 * self from it on destruction. Must put self onto node's list of
 * transferring senders when starts transferring, and remove from it
 * when finishes transferring.
 */
public final class RequestSender implements PrioRunnable, ByteCounter {

    // Constants
    static final int ACCEPTED_TIMEOUT = 10000;
    static final int GET_OFFER_TIMEOUT = 10000;
    static final int FETCH_TIMEOUT_BULK = 600*1000;
    static final int FETCH_TIMEOUT_REALTIME = 60*1000;
    final int fetchTimeout;
    /** Wait up to this long to get a path folding reply */
    static final int OPENNET_TIMEOUT = 120000;
    /** One in this many successful requests is randomly reinserted.
     * This is probably a good idea anyway but with the split store it's essential. */
    static final int RANDOM_REINSERT_INTERVAL = 200;
    
    // Basics
    final Key key;
    final double target;
    private short htl;
    private final short origHTL;
    final long uid;
    final RequestTag origTag;
    final Node node;
    /** The source of this request if any - purely so we can avoid routing to it */
    final PeerNode source;
    private PartiallyReceivedBlock prb;
    private byte[] finalHeaders;
    private byte[] finalSskData;
    private DSAPublicKey pubKey;
    private SSKBlock block;
    private boolean hasForwarded;
    private PeerNode transferringFrom;
    private boolean reassignedToSelfDueToMultipleTimeouts;
    private final boolean canWriteClientCache;
    private final boolean canWriteDatastore;
    private final boolean isSSK;
    
    private long timeSentRequest;
    private int rejectOverloads;
    private int gotMessages;
    private String lastMessage;
    private HashSet<PeerNode> nodesRoutedTo = new HashSet<PeerNode>();
    
    /** If true, only try to fetch the key from nodes which have offered it */
    private boolean tryOffersOnly;
    
	private ArrayList<Listener> listeners=new ArrayList<Listener>();
	
    // Terminal status
    // Always set finished AFTER setting the reason flag

    private int status = -1;
    static final int NOT_FINISHED = -1;
    static final int SUCCESS = 0;
    static final int ROUTE_NOT_FOUND = 1;
    static final int DATA_NOT_FOUND = 3;
    static final int TRANSFER_FAILED = 4;
    static final int VERIFY_FAILURE = 5;
    static final int TIMED_OUT = 6;
    static final int GENERATED_REJECTED_OVERLOAD = 7;
    static final int INTERNAL_ERROR = 8;
    static final int RECENTLY_FAILED = 9;
    static final int GET_OFFER_VERIFY_FAILURE = 10;
    static final int GET_OFFER_TRANSFER_FAILED = 11;
    private PeerNode successFrom;
    private PeerNode lastNode;
    private final long startTime;
    final boolean realTimeFlag;
    
    static String getStatusString(int status) {
    	switch(status) {
    	case NOT_FINISHED:
    		return "NOT FINISHED";
    	case SUCCESS:
    		return "SUCCESS";
    	case ROUTE_NOT_FOUND:
    		return "ROUTE NOT FOUND";
    	case DATA_NOT_FOUND:
    		return "DATA NOT FOUND";
    	case TRANSFER_FAILED:
    		return "TRANSFER FAILED";
    	case GET_OFFER_TRANSFER_FAILED:
    		return "GET OFFER TRANSFER FAILED";
    	case VERIFY_FAILURE:
    		return "VERIFY FAILURE";
    	case GET_OFFER_VERIFY_FAILURE:
    		return "GET OFFER VERIFY FAILURE";
    	case TIMED_OUT:
    		return "TIMED OUT";
    	case GENERATED_REJECTED_OVERLOAD:
    		return "GENERATED REJECTED OVERLOAD";
    	case INTERNAL_ERROR:
    		return "INTERNAL ERROR";
    	case RECENTLY_FAILED:
    		return "RECENTLY FAILED";
    	default:
    		return "UNKNOWN STATUS CODE: "+status;
    	}
    }
    
    String getStatusString() {
    	return getStatusString(getStatus());
    }
    
    private static volatile boolean logMINOR;
    static {
	Logger.registerLogThresholdCallback(new LogThresholdCallback(){
		@Override
		public void shouldUpdate(){
			logMINOR = Logger.shouldLog(LogLevel.MINOR, this);
		}
	});
    }
    
    @Override
	public String toString() {
        return super.toString()+" for "+uid;
    }

    /**
     * RequestSender constructor.
     * @param key The key to request. Its public key should have been looked up
     * already; RequestSender will not look it up.
     * @param realTimeFlag If enabled,  
     */
    public RequestSender(Key key, DSAPublicKey pubKey, short htl, long uid, RequestTag tag, Node n,
            PeerNode source, boolean offersOnly, boolean canWriteClientCache, boolean canWriteDatastore, boolean realTimeFlag) {
    	if(key.getRoutingKey() == null) throw new NullPointerException();
    	startTime = System.currentTimeMillis();
    	this.realTimeFlag = realTimeFlag;
    	if(realTimeFlag)
    		fetchTimeout = FETCH_TIMEOUT_REALTIME;
    	else
    		fetchTimeout = FETCH_TIMEOUT_BULK;
        this.key = key;
        this.pubKey = pubKey;
        this.htl = htl;
        this.origHTL = htl;
        this.uid = uid;
        this.origTag = tag;
        this.node = n;
        this.source = source;
        this.tryOffersOnly = offersOnly;
        this.canWriteClientCache = canWriteClientCache;
        this.canWriteDatastore = canWriteDatastore;
        this.isSSK = key instanceof NodeSSK;
        assert(isSSK || key instanceof NodeCHK);
        target = key.toNormalizedDouble();
    }

    public void start() {
    	node.executor.execute(this, "RequestSender for UID "+uid+" on "+node.getDarknetPortNumber());
    }
    
    public void run() {
    	node.getTicker().queueTimedJob(new Runnable() {
    		
    		public void run() {
    			// Because we can reroute, and we apply the same timeout for each peer,
    			// it is possible for us to exceed the timeout. In which case the downstream
				// node will get impatient. So we need to reassign to self when this happens,
				// so that we don't ourselves get blamed.
				
    			boolean fromOfferedKey;
    			
				synchronized(this) {
					if(status != NOT_FINISHED) return;
					if(transferringFrom != null) return;
					reassignedToSelfDueToMultipleTimeouts = true;
					fromOfferedKey = (routeAttempts == 0);
				}
				
				// We are still routing, yet we have exceeded the per-peer timeout, probably due to routing to multiple nodes e.g. RNFs and accepted timeouts.
				Logger.normal(this, "Reassigning to self on timeout: "+RequestSender.this);
				
				reassignToSelfOnTimeout(fromOfferedKey);
			}
    		
    	}, fetchTimeout);
        try {
        	realRun();
        } catch (Throwable t) {
            Logger.error(this, "Caught "+t, t);
            finish(INTERNAL_ERROR, null, false);
        } finally {
        	if(status == NOT_FINISHED && !receivingAsync) {
        		Logger.error(this, "Not finished: "+this);
        		finish(INTERNAL_ERROR, null, false);
        	}
        	if(logMINOR) Logger.minor(this, "Leaving RequestSender.run() for "+uid);
        }
    }

	static final int MAX_HIGH_HTL_FAILURES = 5;
	
    private void realRun() {
	    freenet.support.Logger.OSThread.logPID(this);
        if(isSSK && (pubKey == null)) {
        	pubKey = ((NodeSSK)key).getPubKey();
        }
        
        // First ask any nodes that have offered the data
        
        final OfferList offers = node.failureTable.getOffers(key);
        
        if(offers != null) {
        	if(tryOffers(offers)) return;
        }
        
        if(tryOffersOnly) {
        	if(logMINOR) Logger.minor(this, "Tried all offers, not doing a regular request for key");
        	finish(DATA_NOT_FOUND, null, true); // FIXME need a different error code?
        	return;
        }
        
		routeAttempts=0;
		starting = true;
        // While in no-cache mode, we don't decrement HTL on a RejectedLoop or similar, but we only allow a limited number of such failures before RNFing.
		highHTLFailureCount = 0;
        routeRequests();
    }
    
    private int routeAttempts = 0;
    private boolean starting;
    private int highHTLFailureCount = 0;
    
    private void routeRequests() {
    	
    	PeerNode next = null;
        
        peerLoop:
        while(true) {
            boolean canWriteStorePrev = node.canWriteDatastoreInsert(htl);
            if((!starting) && (!canWriteStorePrev)) {
            	// We always decrement on starting a sender.
            	// However, after that, if our HTL is above the no-cache threshold,
            	// we do not want to decrement the HTL for trivial rejections (e.g. RejectedLoop),
            	// because we would end up caching data too close to the originator.
            	// So allow 5 failures and then RNF.
            	if(highHTLFailureCount++ >= MAX_HIGH_HTL_FAILURES) {
            		if(logMINOR) Logger.minor(this, "Too many failures at non-cacheable HTL");
            		finish(ROUTE_NOT_FOUND, null, false);
            		return;
            	}
            	if(logMINOR) Logger.minor(this, "Allowing failure "+highHTLFailureCount+" htl is still "+htl);
            } else {
            	/*
            	 * If we haven't routed to any node yet, decrement according to the source.
            	 * If we have, decrement according to the node which just failed.
            	 * Because:
            	 * 1) If we always decrement according to source then we can be at max or min HTL
            	 * for a long time while we visit *every* peer node. This is BAD!
            	 * 2) The node which just failed can be seen as the requestor for our purposes.
            	 */
            	// Decrement at this point so we can DNF immediately on reaching HTL 0.
            	htl = node.decrementHTL((hasForwarded ? next : source), htl);
            	if(logMINOR) Logger.minor(this, "Decremented HTL to "+htl);
            }
            starting = false;

            if(logMINOR) Logger.minor(this, "htl="+htl);
            if(htl == 0) {
            	// This used to be RNF, I dunno why
				//???: finish(GENERATED_REJECTED_OVERLOAD, null);
                finish(DATA_NOT_FOUND, null, false);
                node.failureTable.onFinalFailure(key, null, htl, origHTL, FailureTable.REJECT_TIME, source);
                return;
            }
            
            // If we are unable to reply in a reasonable time, and we haven't started a 
            // transfer, we should not route further. There are other cases e.g. we 
            // reassign to self (due to external timeout) while waiting for the data, then
            // get a transfer without timing out on the node. In that case we will get the
            // data, but just for ourselves.
            boolean failed;
            synchronized(this) {
            	failed = reassignedToSelfDueToMultipleTimeouts;
            	if(!failed) routeAttempts++;
            }
            if(failed) {
            	finish(TIMED_OUT, null, false);
            	return;
            }

            // Route it
            next = node.peers.closerPeer(source, nodesRoutedTo, target, true, node.isAdvancedModeEnabled(), -1, null,
			        key, htl, 0, source == null, realTimeFlag);
            
            if(next == null) {
				if (logMINOR && rejectOverloads>0)
					Logger.minor(this, "no more peers, but overloads ("+rejectOverloads+"/"+routeAttempts+" overloaded)");
                // Backtrack
                finish(ROUTE_NOT_FOUND, null, false);
                node.failureTable.onFinalFailure(key, null, htl, origHTL, -1, source);
                return;
            }
            
            synchronized(this) {
            	lastNode = next;
            }
			
            if(logMINOR) Logger.minor(this, "Routing request to "+next);
            nodesRoutedTo.add(next);
            
            Message req = createDataRequest();
            
            // Not possible to get an accurate time for sending, guaranteed to be not later than the time of receipt.
            // Why? Because by the time the sent() callback gets called, it may already have been acked, under heavy load.
            // So take it from when we first started to try to send the request.
            // See comments below when handling FNPRecentlyFailed for why we need this.
            synchronized(this) {
            	timeSentRequest = System.currentTimeMillis();
            }
			
            origTag.addRoutedTo(next, false);
            
            try {
            	//This is the first contact to this node, it is more likely to timeout
				/*
				 * using sendSync could:
				 *   make ACCEPTED_TIMEOUT more accurate (as it is measured from the send-time),
				 *   use a lot of our time that we have to fulfill this request (simply waiting on the send queue, or longer if the node just went down),
				 * using sendAsync could:
				 *   make ACCEPTED_TIMEOUT much more likely,
				 *   leave many hanging-requests/unclaimedFIFO items,
				 *   potentially make overloaded peers MORE overloaded (we make a request and promptly forget about them).
				 * 
				 * Don't use sendAsync().
				 */
            	next.sendSync(req, this, realTimeFlag);
            } catch (NotConnectedException e) {
            	Logger.minor(this, "Not connected");
	        	origTag.removeRoutingTo(next);
            	continue;
            }
            
            synchronized(this) {
            	hasForwarded = true;
            }
            
loadWaiterLoop:
            while(true) {
            	
            	DO action = waitForAccepted(next);
            	// Here FINISHED means accepted, WAIT means try again (soft reject).
            	if(action == DO.WAIT) {
					//retriedForLoadManagement = true;
            		continue loadWaiterLoop;
            	} else if(action == DO.NEXT_PEER) {
            		continue peerLoop;
            	} else { // FINISHED => accepted
            		break;
            	}
            } // loadWaiterLoop
            
            if(logMINOR) Logger.minor(this, "Got Accepted");
            
            // Otherwise, must be Accepted
            
            gotMessages = 0;
            lastMessage = null;
            
            synchronized(this) {
            	receivingAsync = true;
            }
            MainLoopCallback cb = new MainLoopCallback(lastNode, false);
            cb.schedule();
            return;
        }
	}
    
    private synchronized int timeSinceSentForTimeout() {
    	int time = timeSinceSent();
    	if(time > FailureTable.REJECT_TIME) {
    		if(time < fetchTimeout + 10*1000) return time;
    		Logger.error(this, "Very long time since sent: "+time+" ("+TimeUtil.formatTime(time, 2, true)+")");
    		return FailureTable.REJECT_TIME;
    	}
    	return time;
    }
    
    private synchronized int timeSinceSent() {
    	return (int) (System.currentTimeMillis() - timeSentRequest);
    }
    
    private class MainLoopCallback implements SlowAsyncMessageFilterCallback {
    	
    	// Needs to be a separate class so it can check whether the main loop has moved on to another peer.
    	// If it has
    	
    	private final PeerNode waitingFor;
    	private final boolean noReroute;
    	private final long deadline;
		public byte[] sskData;
		public byte[] headers;

		public MainLoopCallback(PeerNode source, boolean noReroute) {
			waitingFor = source;
			this.noReroute = noReroute;
			deadline = System.currentTimeMillis() + fetchTimeout;
		}

		public void onMatched(Message msg) {
			
			assert(waitingFor == msg.getSource());
			
        	DO action = handleMessage(msg, noReroute, waitingFor, this);
        	
        	if(action == DO.FINISHED)
        		return;
        	else if(action == DO.NEXT_PEER) {
        		if(!noReroute) {
        			// Try another peer
        			routeRequests();
        		}
        	} else /*if(action == DO.WAIT)*/ {
        		// Try again.
        		schedule();
        	}
		}
		
		public void schedule() {
        	long now = System.currentTimeMillis();
        	int timeout = (int)(Math.min(Integer.MAX_VALUE, deadline - now));
        	if(timeout >= 0) {
        		MessageFilter mf = createMessageFilter(timeout, waitingFor);
        		try {
        			node.usm.addAsyncFilter(mf, this, RequestSender.this);
        		} catch (DisconnectedException e) {
        			onDisconnect(lastNode);
        		}
        	} else {
        		onTimeout();
        	}
		}

		public boolean shouldTimeout() {
			if(noReroute) return false;
			return false;
		}

		public void onTimeout() {
			// This is probably a downstream timeout.
			// It's not a serious problem until we have a second (fatal) timeout.
			Logger.warning(this, "Timed out after waiting "+fetchTimeout+" on "+uid+" from "+waitingFor+" ("+gotMessages+" messages; last="+lastMessage+") for "+uid+" noReroute="+noReroute);
			if(noReroute) {
				waitingFor.localRejectedOverload("FatalTimeoutForked", realTimeFlag);
			} else {
				// Fatal timeout
				waitingFor.localRejectedOverload("FatalTimeout", realTimeFlag);
				forwardRejectedOverload();
				finish(TIMED_OUT, waitingFor, false);
				node.failureTable.onFinalFailure(key, waitingFor, htl, origHTL, FailureTable.REJECT_TIME, source);
			}
    		
			// Wait for second timeout.
    		// FIXME make this async.
    		long deadline = System.currentTimeMillis() + fetchTimeout;
			while(true) {
				
				Message msg;
				try {
		        	int timeout = (int)(Math.min(Integer.MAX_VALUE, deadline - System.currentTimeMillis()));
					msg = node.usm.waitFor(createMessageFilter(timeout, waitingFor), RequestSender.this);
				} catch (DisconnectedException e) {
					Logger.normal(this, "Disconnected from " + waitingFor
							+ " while waiting for reply on " + this);
					origTag.removeRoutingTo(waitingFor);
					return;
				}
				
				if(msg == null) {
					// Second timeout.
					Logger.error(this, "Fatal timeout waiting for reply after Accepted on "+this+" from "+waitingFor);
					waitingFor.fatalTimeout();
					origTag.removeRoutingTo(waitingFor);
					return;
				}
				
				DO action = handleMessage(msg, noReroute, waitingFor, this);
				
				if(action == DO.FINISHED)
					return;
				else if(action == DO.NEXT_PEER) {
					origTag.removeRoutingTo(waitingFor);
					return; // Don't try others
				}
				// else if(action == DO.WAIT) continue;
			}
		}

		public void onDisconnect(PeerContext ctx) {
			Logger.normal(this, "Disconnected from "+waitingFor+" while waiting for data on "+uid);
			waitingFor.noLongerRoutingTo(origTag, false);
			if(noReroute) return;
			// Try another peer.
			routeRequests();
		}

		public void onRestarted(PeerContext ctx) {
			onDisconnect(ctx);
		}

		public int getPriority() {
			return NativeThread.NORM_PRIORITY;
		}
		
		public String toString() {
			return super.toString()+":"+waitingFor+":"+noReroute+":"+RequestSender.this;
		}
    	
    };
    
	/** @return True if we successfully fetched an offered key or failed fatally. False
     * if we should proceed to a normal fetch. */
    private boolean tryOffers(final OfferList offers) {
    	
        while(true) {
        	// Fetches valid offers, then expired ones. Expired offers don't count towards failures,
        	// but they're still worth trying.
        	BlockOffer offer = offers.getFirstOffer();
        	if(offer == null) {
        		if(logMINOR) Logger.minor(this, "No more offers");
        		break;
        	}
        	PeerNode pn = offer.getPeerNode();
        	if(pn == null) {
        		offers.deleteLastOffer();
        		if(logMINOR) Logger.minor(this, "Null offer");
        		continue;
        	}
        	if(pn.getBootID() != offer.bootID) {
        		offers.deleteLastOffer();
        		if(logMINOR) Logger.minor(this, "Restarted node");
        		continue;
        	}
        	origTag.addRoutedTo(pn, true);
        	Message msg = DMT.createFNPGetOfferedKey(key, offer.authenticator, pubKey == null, uid);
        	msg.addSubMessage(DMT.createFNPRealTimeFlag(realTimeFlag));
        	try {
				pn.sendAsync(msg, null, this);
			} catch (NotConnectedException e2) {
				if(logMINOR)
					Logger.minor(this, "Disconnected: "+pn+" getting offer for "+key);
				offers.deleteLastOffer();
	        	origTag.removeFetchingOfferedKeyFrom(pn);
				continue;
			}
        	MessageFilter mfRO = MessageFilter.create().setSource(pn).setField(DMT.UID, uid).setTimeout(GET_OFFER_TIMEOUT).setType(DMT.FNPRejectedOverload);
        	MessageFilter mfGetInvalid = MessageFilter.create().setSource(pn).setField(DMT.UID, uid).setTimeout(GET_OFFER_TIMEOUT).setType(DMT.FNPGetOfferedKeyInvalid);
        	// Wait for a response.
        	if(!isSSK) {
        		// Headers first, then block transfer.
        		MessageFilter mfDF = MessageFilter.create().setSource(pn).setField(DMT.UID, uid).setTimeout(GET_OFFER_TIMEOUT).setType(DMT.FNPCHKDataFound);
        		Message reply;
				try {
					reply = node.usm.waitFor(mfDF.or(mfRO.or(mfGetInvalid)), this);
				} catch (DisconnectedException e2) {
					if(logMINOR)
						Logger.minor(this, "Disconnected: "+pn+" getting offer for "+key);
					offers.deleteLastOffer();
		        	origTag.removeFetchingOfferedKeyFrom(pn);
					continue;
				}
        		if(reply == null) {
        			// We gave it a chance, don't give it another.
        			offers.deleteLastOffer();
        			Logger.error(this, "Timeout awaiting reply to offer request on "+this+" to "+pn);
        			// FIXME bug #4613 consider two-stage timeout.
        			pn.fatalTimeout();
    	        	origTag.removeFetchingOfferedKeyFrom(pn);
        			continue;
        		} else {
        			if(handleCHKOfferReply(reply, pn, offer, offers)) return true;
        		}
        	} else {
        		// Data, possibly followed by pubkey
        		MessageFilter mfAltDF = MessageFilter.create().setSource(pn).setField(DMT.UID, uid).setTimeout(GET_OFFER_TIMEOUT).setType(DMT.FNPSSKDataFoundHeaders);
        		Message reply;
				try {
					reply = node.usm.waitFor(mfRO.or(mfGetInvalid.or(mfAltDF)), this);
				} catch (DisconnectedException e) {
					if(logMINOR)
						Logger.minor(this, "Disconnected: "+pn+" getting offer for "+key);
					offers.deleteLastOffer();
		        	origTag.removeFetchingOfferedKeyFrom(pn);
					continue;
				}
        		if(reply == null) {
        			// We gave it a chance, don't give it another.
            		offers.deleteLastOffer();
        			Logger.error(this, "Timeout awaiting reply to offer request on "+this+" to "+pn);
        			// FIXME bug #4613 consider two-stage timeout.
        			pn.fatalTimeout();
    	        	origTag.removeFetchingOfferedKeyFrom(pn);
        			continue;
        		} else {
        			if(handleSSKOfferReply(reply, pn, offer, offers)) return true;
        		}
        	}
        	// RejectedOverload is possible - but we need to include it in the statistics.
        	// We don't remove the offer in that case. Otherwise we do, even if it fails.
        	// FNPGetOfferedKeyInvalid is also possible.
        }
        return false;
    }

    private boolean handleSSKOfferReply(Message reply, PeerNode pn,
			BlockOffer offer, OfferList offers) {
    	if(reply.getSpec() == DMT.FNPRejectedOverload) {
			// Non-fatal, keep it.
			if(logMINOR)
				Logger.minor(this, "Node "+pn+" rejected FNPGetOfferedKey for "+key+" (expired="+offer.isExpired());
			offers.keepLastOffer();
        	origTag.removeFetchingOfferedKeyFrom(pn);
			return false;
		} else if(reply.getSpec() == DMT.FNPGetOfferedKeyInvalid) {
			// Fatal, delete it.
			if(logMINOR)
				Logger.minor(this, "Node "+pn+" rejected FNPGetOfferedKey as invalid with reason "+reply.getShort(DMT.REASON));
			offers.deleteLastOffer();
        	origTag.removeFetchingOfferedKeyFrom(pn);
			return false;
		} else if(reply.getSpec() == DMT.FNPSSKDataFoundHeaders) {
			byte[] headers = ((ShortBuffer) reply.getObject(DMT.BLOCK_HEADERS)).getData();
			// Wait for the data
			MessageFilter mfData = MessageFilter.create().setSource(pn).setField(DMT.UID, uid).setTimeout(GET_OFFER_TIMEOUT).setType(DMT.FNPSSKDataFoundData);
			Message dataMessage;
			try {
				dataMessage = node.usm.waitFor(mfData, this);
			} catch (DisconnectedException e) {
				if(logMINOR)
					Logger.minor(this, "Disconnected: "+pn+" getting data for offer for "+key);
				offers.deleteLastOffer();
	        	origTag.removeFetchingOfferedKeyFrom(pn);
	        	return false;
			}
			if(dataMessage == null) {
				Logger.error(this, "Got headers but not data from "+pn+" for offer for "+key);
				offers.deleteLastOffer();
	        	origTag.removeFetchingOfferedKeyFrom(pn);
				return false;
			}
			byte[] sskData = ((ShortBuffer) dataMessage.getObject(DMT.DATA)).getData();
			if(pubKey == null) {
				MessageFilter mfPK = MessageFilter.create().setSource(pn).setField(DMT.UID, uid).setTimeout(GET_OFFER_TIMEOUT).setType(DMT.FNPSSKPubKey);
				Message pk;
				try {
					pk = node.usm.waitFor(mfPK, this);
				} catch (DisconnectedException e) {
					if(logMINOR)
						Logger.minor(this, "Disconnected: "+pn+" getting pubkey for offer for "+key);
					offers.deleteLastOffer();
		        	origTag.removeFetchingOfferedKeyFrom(pn);
					return false;
				}
				if(pk == null) {
					Logger.error(this, "Got data but not pubkey from "+pn+" for offer for "+key);
					offers.deleteLastOffer();
		        	origTag.removeFetchingOfferedKeyFrom(pn);
					return false;
				}
				try {
					pubKey = DSAPublicKey.create(((ShortBuffer)pk.getObject(DMT.PUBKEY_AS_BYTES)).getData());
				} catch (CryptFormatException e) {
					Logger.error(this, "Bogus pubkey from "+pn+" for offer for "+key+" : "+e, e);
					offers.deleteLastOffer();
		        	origTag.removeFetchingOfferedKeyFrom(pn);
					return false;
				}
				
				try {
					((NodeSSK)key).setPubKey(pubKey);
				} catch (SSKVerifyException e) {
					Logger.error(this, "Bogus SSK data from "+pn+" for offer for "+key+" : "+e, e);
					offers.deleteLastOffer();
		        	origTag.removeFetchingOfferedKeyFrom(pn);
					return false;
				}
			}
			
			if(finishSSKFromGetOffer(pn, headers, sskData)) {
				if(logMINOR) Logger.minor(this, "Successfully fetched SSK from offer from "+pn+" for "+key);
				return true;
			} else {
        		offers.deleteLastOffer();
	        	origTag.removeFetchingOfferedKeyFrom(pn);
        		return false;
			}
		} else {
        	origTag.removeFetchingOfferedKeyFrom(pn);
			return false;
		}
	}

	/** @return True if we successfully received the offer or failed fatally. False if we
     * should try the next offer and/or normal fetches. */
	private boolean handleCHKOfferReply(Message reply, PeerNode pn, final BlockOffer offer, final OfferList offers) {
		if(reply.getSpec() == DMT.FNPRejectedOverload) {
			// Non-fatal, keep it.
			if(logMINOR)
				Logger.minor(this, "Node "+pn+" rejected FNPGetOfferedKey for "+key+" (expired="+offer.isExpired());
			offers.keepLastOffer();
        	origTag.removeFetchingOfferedKeyFrom(pn);
        	return false;
		} else if(reply.getSpec() == DMT.FNPGetOfferedKeyInvalid) {
			// Fatal, delete it.
			if(logMINOR)
				Logger.minor(this, "Node "+pn+" rejected FNPGetOfferedKey as invalid with reason "+reply.getShort(DMT.REASON));
			offers.deleteLastOffer();
        	origTag.removeFetchingOfferedKeyFrom(pn);
        	return false;
		} else if(reply.getSpec() == DMT.FNPCHKDataFound) {
			finalHeaders = ((ShortBuffer)reply.getObject(DMT.BLOCK_HEADERS)).getData();
			// Receive the data
			
        	// FIXME: Validate headers
        	
        	node.addTransferringSender((NodeCHK)key, this);
        	
        	try {
        		
        		prb = new PartiallyReceivedBlock(Node.PACKETS_IN_BLOCK, Node.PACKET_SIZE);
        		
        		synchronized(this) {
        			notifyAll();
        		}
        		fireCHKTransferBegins();
				
        		BlockReceiver br = new BlockReceiver(node.usm, pn, uid, prb, this, node.getTicker(), true, realTimeFlag, myTimeoutHandler);
        		
       			if(logMINOR) Logger.minor(this, "Receiving data");
       			final PeerNode p = pn;
       			receivingAsync = true;
       			br.receive(new BlockReceiverCompletion() {
       				
					public void blockReceived(byte[] data) {
        				synchronized(RequestSender.this) {
        					transferringFrom = null;
        				}
        				node.removeTransferringSender((NodeCHK)key, RequestSender.this);
                		try {
	                		// Received data
	               			p.transferSuccess(realTimeFlag);
	                		if(logMINOR) Logger.minor(this, "Received data");
                			verifyAndCommit(finalHeaders, data);
	                		finish(SUCCESS, p, true);
	                		node.nodeStats.successfulBlockReceive(realTimeFlag, source == null);
                		} catch (KeyVerifyException e1) {
                			Logger.normal(this, "Got data but verify failed: "+e1, e1);
                			finish(GET_OFFER_VERIFY_FAILURE, p, true);
                       		offers.deleteLastOffer();
                		} catch (Throwable t) {
                			Logger.error(this, "Failed on "+this, t);
                			finish(INTERNAL_ERROR, p, true);
                		}
					}

					public void blockReceiveFailed(
							RetrievalException e) {
        				synchronized(RequestSender.this) {
        					transferringFrom = null;
        				}
        				node.removeTransferringSender((NodeCHK)key, RequestSender.this);
						try {
							if (e.getReason()==RetrievalException.SENDER_DISCONNECTED)
								Logger.normal(this, "Transfer failed (disconnect): "+e, e);
							else
								// A certain number of these are normal, it's better to track them through statistics than call attention to them in the logs.
								Logger.normal(this, "Transfer for offer failed ("+e.getReason()+"/"+RetrievalException.getErrString(e.getReason())+"): "+e+" from "+p, e);
							finish(GET_OFFER_TRANSFER_FAILED, p, true);
							// Backoff here anyway - the node really ought to have it!
							p.transferFailed("RequestSenderGetOfferedTransferFailed", realTimeFlag);
							offers.deleteLastOffer();
		    				if(!prb.abortedLocally())
		    					node.nodeStats.failedBlockReceive(false, false, realTimeFlag, source == null);
                		} catch (Throwable t) {
                			Logger.error(this, "Failed on "+this, t);
                			finish(INTERNAL_ERROR, p, true);
                		}
					}
        				
        		});
        		return true;
        	} finally {
        		node.removeTransferringSender((NodeCHK)key, this);
        	}
		} else return false;
	}

	/** Here FINISHED means accepted, WAIT means try again (soft reject). */
    private DO waitForAccepted(PeerNode next) {
    	while(true) {
    		
    		Message msg;
    		
    		MessageFilter mf = makeAcceptedRejectedFilter(next, ACCEPTED_TIMEOUT);
    		
    		try {
    			msg = node.usm.waitFor(mf, this);
    			if(logMINOR) Logger.minor(this, "first part got "+msg);
    		} catch (DisconnectedException e) {
    			Logger.normal(this, "Disconnected from "+next+" while waiting for Accepted on "+uid);
    			next.noLongerRoutingTo(origTag, false);
    			return DO.NEXT_PEER;
    		}
    		
    		if(msg == null) {
    			if(logMINOR) Logger.minor(this, "Timeout waiting for Accepted");
    			// Timeout waiting for Accepted
    			next.localRejectedOverload("AcceptedTimeout", realTimeFlag);
    			forwardRejectedOverload();
    			node.failureTable.onFailed(key, next, htl, timeSinceSent());
    			// Try next node
    			handleAcceptedRejectedTimeout(next, origTag);
    			return DO.NEXT_PEER;
    		}
    		
    		if(msg.getSpec() == DMT.FNPRejectedLoop) {
    			if(logMINOR) Logger.minor(this, "Rejected loop");
    			next.successNotOverload(realTimeFlag);
    			node.failureTable.onFailed(key, next, htl, timeSinceSent());
    			// Find another node to route to
    			next.noLongerRoutingTo(origTag, false);
    			return DO.NEXT_PEER;
    		}
    		
    		if(msg.getSpec() == DMT.FNPRejectedOverload) {
    			if(logMINOR) Logger.minor(this, "Rejected: overload");
    			// Non-fatal - probably still have time left
    			forwardRejectedOverload();
    			if (msg.getBoolean(DMT.IS_LOCAL)) {
    				
    				if(logMINOR) Logger.minor(this, "Is local");
    				
    				// FIXME new load management introduces soft rejects and waiting.
//    				if(msg.getSubMessage(DMT.FNPRejectIsSoft) != null) {
//    					if(logMINOR) Logger.minor(this, "Soft rejection, waiting to resend");
//    					nodesRoutedTo.remove(next);
//    					origTag.removeRoutingTo(next);
//    					return DO.WAIT;
//    				} else {
    					next.localRejectedOverload("ForwardRejectedOverload", realTimeFlag);
    					node.failureTable.onFailed(key, next, htl, timeSinceSent());
    					if(logMINOR) Logger.minor(this, "Local RejectedOverload, moving on to next peer");
    					// Give up on this one, try another
    					next.noLongerRoutingTo(origTag, false);
    					return DO.NEXT_PEER;
//    				}
    			}
    			//Could be a previous rejection, the timeout to incur another ACCEPTED_TIMEOUT is minimal...
    			continue;
    		}
    		
    		if(msg.getSpec() != DMT.FNPAccepted) {
    			Logger.error(this, "Unrecognized message: "+msg);
    			return DO.NEXT_PEER;
    		}
    		
    		return DO.FINISHED;
    		
    	}
	}

	private void handleAcceptedRejectedTimeout(final PeerNode next,
			final RequestTag origTag) {
		
		origTag.handlingTimeout(next);
		
		int timeout = 60*1000;
		
		MessageFilter mf = makeAcceptedRejectedFilter(next, timeout);
		try {
			node.usm.addAsyncFilter(mf, new SlowAsyncMessageFilterCallback() {

				public void onMatched(Message m) {
					if(m.getSpec() == DMT.FNPRejectedLoop ||
							m.getSpec() == DMT.FNPRejectedOverload) {
						// Ok.
						origTag.removeRoutingTo(next);
					} else {
						// Accepted. May as well wait for the data, if any.
						MainLoopCallback cb = new MainLoopCallback(next, true);
						cb.schedule();
					}
				}
				
				public boolean shouldTimeout() {
					return false;
				}

				public void onTimeout() {
					Logger.error(this, "Fatal timeout waiting for Accepted/Rejected from "+next+" on "+RequestSender.this);
					origTag.removeRoutingTo(next);
					next.fatalTimeout();
				}

				public void onDisconnect(PeerContext ctx) {
					origTag.removeRoutingTo(next);
				}

				public void onRestarted(PeerContext ctx) {
					origTag.removeRoutingTo(next);
				}

				public int getPriority() {
					return NativeThread.NORM_PRIORITY;
				}
				
			}, this);
		} catch (DisconnectedException e) {
			origTag.removeRoutingTo(next);
		}
	}

	private MessageFilter makeAcceptedRejectedFilter(PeerNode next,
			int acceptedTimeout) {
		/**
		 * What are we waiting for?
		 * FNPAccepted - continue
		 * FNPRejectedLoop - go to another node
		 * FNPRejectedOverload - propagate back to source, go to another node if local
		 */
		
		MessageFilter mfAccepted = MessageFilter.create().setSource(next).setField(DMT.UID, uid).setTimeout(acceptedTimeout).setType(DMT.FNPAccepted);
		MessageFilter mfRejectedLoop = MessageFilter.create().setSource(next).setField(DMT.UID, uid).setTimeout(acceptedTimeout).setType(DMT.FNPRejectedLoop);
		MessageFilter mfRejectedOverload = MessageFilter.create().setSource(next).setField(DMT.UID, uid).setTimeout(acceptedTimeout).setType(DMT.FNPRejectedOverload);
		
		// mfRejectedOverload must be the last thing in the or
		// So its or pointer remains null
		// Otherwise we need to recreate it below
		return mfAccepted.or(mfRejectedLoop.or(mfRejectedOverload));
	}

	private MessageFilter createMessageFilter(int timeout, PeerNode next) {
		MessageFilter mfDNF = MessageFilter.create().setSource(next).setField(DMT.UID, uid).setTimeout(timeout).setType(DMT.FNPDataNotFound);
		MessageFilter mfRF = MessageFilter.create().setSource(next).setField(DMT.UID, uid).setTimeout(timeout).setType(DMT.FNPRecentlyFailed);
		MessageFilter mfRouteNotFound = MessageFilter.create().setSource(next).setField(DMT.UID, uid).setTimeout(timeout).setType(DMT.FNPRouteNotFound);
		MessageFilter mfRejectedOverload = MessageFilter.create().setSource(next).setField(DMT.UID, uid).setTimeout(timeout).setType(DMT.FNPRejectedOverload);
		
		MessageFilter mf = mfDNF.or(mfRF.or(mfRouteNotFound.or(mfRejectedOverload)));
		if(!isSSK) {
			MessageFilter mfRealDFCHK = MessageFilter.create().setSource(next).setField(DMT.UID, uid).setTimeout(timeout).setType(DMT.FNPCHKDataFound);
			mf = mfRealDFCHK.or(mf);
		} else {
			MessageFilter mfPubKey = MessageFilter.create().setSource(next).setField(DMT.UID, uid).setTimeout(timeout).setType(DMT.FNPSSKPubKey);
			MessageFilter mfDFSSKHeaders = MessageFilter.create().setSource(next).setField(DMT.UID, uid).setTimeout(timeout).setType(DMT.FNPSSKDataFoundHeaders);
			MessageFilter mfDFSSKData = MessageFilter.create().setSource(next).setField(DMT.UID, uid).setTimeout(timeout).setType(DMT.FNPSSKDataFoundData);
			mf = mfPubKey.or(mfDFSSKHeaders.or(mfDFSSKData.or(mf)));
		}
		return mf;
	}

	private DO handleMessage(Message msg, boolean wasFork, PeerNode source, MainLoopCallback waiter) {
		//For debugging purposes, remember the number of responses AFTER the insert, and the last message type we received.
		gotMessages++;
		lastMessage=msg.getSpec().getName();
    	
    	if(msg.getSpec() == DMT.FNPDataNotFound) {
    		handleDataNotFound(msg, wasFork, source);
    		return DO.FINISHED;
    	}
    	
    	if(msg.getSpec() == DMT.FNPRecentlyFailed) {
    		handleRecentlyFailed(msg, wasFork, source);
    		return DO.FINISHED;
    	}
    	
    	if(msg.getSpec() == DMT.FNPRouteNotFound) {
    		handleRouteNotFound(msg, source);
    		return DO.NEXT_PEER;
    	}
    	
    	if(msg.getSpec() == DMT.FNPRejectedOverload) {
    		if(handleRejectedOverload(msg, source)) return DO.WAIT;
    		else return DO.NEXT_PEER;
    	}

    	if((!isSSK) && msg.getSpec() == DMT.FNPCHKDataFound) {
    		handleCHKDataFound(msg, wasFork, source, waiter);
    		return DO.FINISHED;
    	}
    	
    	if(isSSK && msg.getSpec() == DMT.FNPSSKPubKey) {
    		
    		if(!handleSSKPubKey(msg, source)) return DO.NEXT_PEER;
			if(waiter.sskData != null && waiter.headers != null) {
				finishSSK(source, wasFork, waiter.headers, waiter.sskData);
				return DO.FINISHED;
			}
			return DO.WAIT;
    	}
    	            	
    	if(isSSK && msg.getSpec() == DMT.FNPSSKDataFoundData) {
    		
    		if(logMINOR) Logger.minor(this, "Got data on "+uid);
    		
        	waiter.sskData = ((ShortBuffer)msg.getObject(DMT.DATA)).getData();
        	
        	if(pubKey != null && waiter.headers != null) {
        		finishSSK(source, wasFork, waiter.headers, waiter.sskData);
        		return DO.FINISHED;
        	}
        	return DO.WAIT;

    	}
    	
    	if(isSSK && msg.getSpec() == DMT.FNPSSKDataFoundHeaders) {
    		
    		if(logMINOR) Logger.minor(this, "Got headers on "+uid);
    		
        	waiter.headers = ((ShortBuffer)msg.getObject(DMT.BLOCK_HEADERS)).getData();
    		
        	if(pubKey != null && waiter.sskData != null) {
        		finishSSK(source, wasFork, waiter.headers, waiter.sskData);
        		return DO.FINISHED;
        	}
        	return DO.WAIT;

    	}
    	
   		Logger.error(this, "Unexpected message: "+msg);
   		node.failureTable.onFailed(key, source, htl, timeSinceSent());
		origTag.removeRoutingTo(source);
   		return DO.NEXT_PEER;
    	
	}
    
	private static enum DO {
    	FINISHED,
    	WAIT,
    	NEXT_PEER
    }

    /** @return True unless the pubkey is broken and we should try another node */
    private boolean handleSSKPubKey(Message msg, PeerNode next) {
		if(logMINOR) Logger.minor(this, "Got pubkey on "+uid);
		byte[] pubkeyAsBytes = ((ShortBuffer)msg.getObject(DMT.PUBKEY_AS_BYTES)).getData();
		try {
			if(pubKey == null)
				pubKey = DSAPublicKey.create(pubkeyAsBytes);
			((NodeSSK)key).setPubKey(pubKey);
			return true;
		} catch (SSKVerifyException e) {
			pubKey = null;
			Logger.error(this, "Invalid pubkey from "+source+" on "+uid+" ("+e.getMessage()+ ')', e);
    		node.failureTable.onFailed(key, next, htl, timeSinceSent());
			origTag.removeRoutingTo(next);
			return false; // try next node
		} catch (CryptFormatException e) {
			Logger.error(this, "Invalid pubkey from "+source+" on "+uid+" ("+e+ ')');
    		node.failureTable.onFailed(key, next, htl, timeSinceSent());
			origTag.removeRoutingTo(next);
			return false; // try next node
		}
	}

	private void handleCHKDataFound(Message msg, final boolean wasFork, final PeerNode next, final MainLoopCallback waiter) {
    	// Found data
    	
    	// First get headers
    	
    	waiter.headers = ((ShortBuffer)msg.getObject(DMT.BLOCK_HEADERS)).getData();
    	
    	// FIXME: Validate headers
    	
    	if(!wasFork)
    		node.addTransferringSender((NodeCHK)key, this);
    	
    	final PartiallyReceivedBlock prb = new PartiallyReceivedBlock(Node.PACKETS_IN_BLOCK, Node.PACKET_SIZE);
    	
    	boolean failNow = false;
    	
    	synchronized(this) {
        	finalHeaders = waiter.headers;
    		if(this.status == SUCCESS || this.prb != null && transferringFrom != null)
    			failNow = true;
    		if((!wasFork) && (this.prb == null || !this.prb.allReceivedAndNotAborted())) 
    			this.prb = prb;
    		notifyAll();
    	}
    	if(!wasFork)
    		// Don't fire transfer begins on a fork since we have not set headers or prb.
    		// If we find the data we will offer it to the requester.
    		fireCHKTransferBegins();
    	
    	final long tStart = System.currentTimeMillis();
    	final BlockReceiver br = new BlockReceiver(node.usm, next, uid, prb, this, node.getTicker(), true, realTimeFlag, myTimeoutHandler);
    	
    	if(failNow) {
    		if(logMINOR) Logger.minor(this, "Terminating forked transfer on "+this+" from "+next);
    		prb.abort(RetrievalException.CANCELLED_BY_RECEIVER, "Cancelling fork", true);
    		br.receive(new BlockReceiverCompletion() {

				public void blockReceived(byte[] buf) {
					next.noLongerRoutingTo(origTag, false);
				}

				public void blockReceiveFailed(RetrievalException e) {
					next.noLongerRoutingTo(origTag, false);
				}
    			
    		});
    		return;
    	}
    	
    	if(logMINOR) Logger.minor(this, "Receiving data");
    	final PeerNode from = next;
    	if(!wasFork) {
    		synchronized(this) {
    			transferringFrom = next;
    		}
    	}
    	final PeerNode sentTo = next;
			receivingAsync = true;
    	br.receive(new BlockReceiverCompletion() {
    		
    		public void blockReceived(byte[] data) {
    			try {
    				long tEnd = System.currentTimeMillis();
    				transferTime = tEnd - tStart;
    				synchronized(RequestSender.this) {
    					transferringFrom = null;
    					if(RequestSender.this.prb == null || !RequestSender.this.prb.allReceivedAndNotAborted())
    						RequestSender.this.prb = prb;
    				}
    				if(!wasFork)
    					node.removeTransferringSender((NodeCHK)key, RequestSender.this);
   					sentTo.transferSuccess(realTimeFlag);
    				sentTo.successNotOverload(realTimeFlag);
   					node.nodeStats.successfulBlockReceive(realTimeFlag, source == null);
    				if(logMINOR) Logger.minor(this, "Received data");
    				// Received data
    				try {
    					verifyAndCommit(waiter.headers, data);
    				} catch (KeyVerifyException e1) {
    					Logger.normal(this, "Got data but verify failed: "+e1, e1);
    					if(!wasFork)
    						finish(VERIFY_FAILURE, sentTo, false);
    					else
    						origTag.removeRoutingTo(sentTo);
    					node.failureTable.onFinalFailure(key, sentTo, htl, origHTL, FailureTable.REJECT_TIME, source);
    					return;
    				}
    				finish(SUCCESS, sentTo, false);
    			} catch (Throwable t) {
        			Logger.error(this, "Failed on "+this, t);
        			if(!wasFork)
        				finish(INTERNAL_ERROR, sentTo, true);
    			} finally {
    				if(wasFork)
    					next.noLongerRoutingTo(origTag, false);
    			}
    		}
    		
    		public void blockReceiveFailed(
    				RetrievalException e) {
    			try {
    				synchronized(RequestSender.this) {
    					transferringFrom = null;
    				}
    				node.removeTransferringSender((NodeCHK)key, RequestSender.this);
    				if (e.getReason()==RetrievalException.SENDER_DISCONNECTED)
    					Logger.normal(this, "Transfer failed (disconnect): "+e, e);
    				else
    					// A certain number of these are normal, it's better to track them through statistics than call attention to them in the logs.
    					Logger.normal(this, "Transfer failed ("+e.getReason()+"/"+RetrievalException.getErrString(e.getReason())+"): "+e+" from "+sentTo, e);
    				if(RequestSender.this.source == null)
    					Logger.normal(this, "Local transfer failed: "+e.getReason()+" : "+RetrievalException.getErrString(e.getReason())+"): "+e+" from "+sentTo, e);
    				// We do an ordinary backoff in all cases.
    				if(!prb.abortedLocally())
    					sentTo.localRejectedOverload("TransferFailedRequest"+e.getReason(), realTimeFlag);
    				if(!wasFork)
    					finish(TRANSFER_FAILED, sentTo, false);
    				node.failureTable.onFinalFailure(key, sentTo, htl, origHTL, FailureTable.REJECT_TIME, source);
    				int reason = e.getReason();
    				boolean timeout = (!br.senderAborted()) &&
    				(reason == RetrievalException.SENDER_DIED || reason == RetrievalException.RECEIVER_DIED || reason == RetrievalException.TIMED_OUT
    						|| reason == RetrievalException.UNABLE_TO_SEND_BLOCK_WITHIN_TIMEOUT);
    				// But we only do a transfer backoff (which is separate, and starts at a higher threshold) if we timed out.
    				if(timeout) {
    					// Looks like a timeout. Backoff.
    					if(logMINOR) Logger.minor(this, "Timeout transferring data : "+e, e);
    					sentTo.transferFailed(e.getErrString(), realTimeFlag);
    				} else {
    					// Quick failure (in that we didn't have to timeout). Don't backoff.
    					// Treat as a DNF.
    					node.failureTable.onFinalFailure(key, sentTo, htl, origHTL, FailureTable.REJECT_TIME, source);
    				}
    				if(!prb.abortedLocally())
    					node.nodeStats.failedBlockReceive(true, timeout, realTimeFlag, source == null);
    			} catch (Throwable t) {
        			Logger.error(this, "Failed on "+this, t);
        			if(!wasFork)
        				finish(INTERNAL_ERROR, sentTo, true);
    			} finally {
    				if(wasFork)
    					next.noLongerRoutingTo(origTag, false);
    			}
    		}
    		
    	});
	}

	/** @param next 
	 * @return True to continue waiting for this node, false to move on to another. */
	private boolean handleRejectedOverload(Message msg, PeerNode next) {
		
		// Non-fatal - probably still have time left
		forwardRejectedOverload();
		rejectOverloads++;
		if (msg.getBoolean(DMT.IS_LOCAL)) {
			//NB: IS_LOCAL means it's terminal. not(IS_LOCAL) implies that the rejection message was forwarded from a downstream node.
			//"Local" from our peers perspective, this has nothing to do with local requests (source==null)
    		node.failureTable.onFailed(key, next, htl, timeSinceSentForTimeout());
			next.localRejectedOverload("ForwardRejectedOverload2", realTimeFlag);
			// Node in trouble suddenly??
			Logger.normal(this, "Local RejectedOverload after Accepted, moving on to next peer");
			// Give up on this one, try another
			origTag.removeRoutingTo(next);
			return false;
		}
		//so long as the node does not send a (IS_LOCAL) message. Interestingly messages can often timeout having only received this message.
		return true;
	}

	private void handleRouteNotFound(Message msg, PeerNode next) {
		// Backtrack within available hops
		short newHtl = msg.getShort(DMT.HTL);
		if(newHtl < htl) htl = newHtl;
		next.successNotOverload(realTimeFlag);
		node.failureTable.onFailed(key, next, htl, timeSinceSent());
		origTag.removeRoutingTo(next);
	}

	private void handleDataNotFound(Message msg, boolean wasFork, PeerNode next) {
		next.successNotOverload(realTimeFlag);
		if(!wasFork)
			finish(DATA_NOT_FOUND, next, false);
		else
			this.origTag.removeRoutingTo(next);
		node.failureTable.onFinalFailure(key, next, htl, origHTL, FailureTable.REJECT_TIME, source);
	}

	private void handleRecentlyFailed(Message msg, boolean wasFork, PeerNode next) {
		next.successNotOverload(realTimeFlag);
		/*
		 * Must set a correct recentlyFailedTimeLeft before calling this finish(), because it will be
		 * passed to the handler.
		 * 
		 * It is *VITAL* that the TIME_LEFT we pass on is not larger than it should be.
		 * It is somewhat less important that it is not too much smaller than it should be.
		 * 
		 * Why? Because:
		 * 1) We have to use FNPRecentlyFailed to create failure table entries. Because otherwise,
		 * the failure table is of little value: A request is routed through a node, which gets a DNF,
		 * and adds a failure table entry. Other requests then go through that node via other paths.
		 * They are rejected with FNPRecentlyFailed - not with DataNotFound. If this does not create
		 * failure table entries, more requests will be pointlessly routed through that chain.
		 * 
		 * 2) If we use a fixed timeout on receiving FNPRecentlyFailed, they can be self-seeding. 
		 * What this means is A sends a request to B, which DNFs. This creates a failure table entry 
		 * which lasts for 10 minutes. 5 minutes later, A sends another request to B, which is killed
		 * with FNPRecentlyFailed because of the failure table entry. B's failure table lasts for 
		 * another 5 minutes, but A's lasts for the full 10 minutes i.e. until 5 minutes after B's. 
		 * After B's failure table entry has expired, but before A's expires, B sends a request to A. 
		 * A replies with FNPRecentlyFailed. Repeat ad infinitum: A reinforces B's blocks, and B 
		 * reinforces A's blocks!
		 * 
		 * 3) This can still happen even if we check where the request is coming from. A loop could 
		 * very easily form: A - B - C - A. A requests from B, DNFs (assume the request comes in from 
		 * outside, there are more nodes. C requests from A, sets up a block. B's block expires, C's 
		 * is still active. A requests from B which requests from C ... and it goes round again.
		 * 
		 * 4) It is exactly the same if we specify a timeout, unless the timeout can be guaranteed to 
		 * not increase the expiry time.
		 */
		
		// First take the original TIME_LEFT. This will start at 10 minutes if we get rejected in
		// the same millisecond as the failure table block was added.
		int timeLeft = msg.getInt(DMT.TIME_LEFT);
		int origTimeLeft = timeLeft;
		
		if(timeLeft <= 0) {
			Logger.error(this, "Impossible: timeLeft="+timeLeft);
			origTimeLeft = 0;
			timeLeft=1000; // arbitrary default...
		}
		
		// This is in theory relative to when the request was received by the node. Lets make it relative
		// to a known event before that: the time when we sent the request.
		
		long timeSinceSent = Math.max(0, timeSinceSent());
		timeLeft -= timeSinceSent;
		
		// Subtract 1% for good measure / to compensate for dodgy clocks
		timeLeft -= origTimeLeft / 100;
		
		//Store the timeleft so that the requestHandler can get at it.
		recentlyFailedTimeLeft = timeLeft;
		
			// Kill the request, regardless of whether there is timeout left.
		// If there is, we will avoid sending requests for the specified period.
		// FIXME we need to create the FT entry.
		if(!wasFork)
			finish(RECENTLY_FAILED, next, false);
		else
			this.origTag.removeRoutingTo(next);
		
			node.failureTable.onFinalFailure(key, next, htl, origHTL, timeLeft, source);
	}

	/**
     * Finish fetching an SSK. We must have received the data, the headers and the pubkey by this point.
     * @param next The node we received the data from.
	 * @param wasFork 
     */
	private void finishSSK(PeerNode next, boolean wasFork, byte[] headers, byte[] sskData) {
    	try {
			block = new SSKBlock(sskData, headers, (NodeSSK)key, false);
			node.storeShallow(block, canWriteClientCache, canWriteDatastore, false);
			if(node.random.nextInt(RANDOM_REINSERT_INTERVAL) == 0)
				node.queueRandomReinsert(block);
			synchronized(this) {
				finalHeaders = headers;
				finalSskData = sskData;
			}
			finish(SUCCESS, next, false);
		} catch (SSKVerifyException e) {
			Logger.error(this, "Failed to verify: "+e+" from "+next, e);
			if(!wasFork)
				finish(VERIFY_FAILURE, next, false);
			else
				this.origTag.removeRoutingTo(next);
			return;
		} catch (KeyCollisionException e) {
			Logger.normal(this, "Collision on "+this);
			finish(SUCCESS, next, false);
		}
	}

    /**
     * Finish fetching an SSK. We must have received the data, the headers and the pubkey by this point.
     * @param next The node we received the data from.
     * @return True if the request has completed. False if we need to look elsewhere.
     */
	private boolean finishSSKFromGetOffer(PeerNode next, byte[] headers, byte[] sskData) {
    	try {
			block = new SSKBlock(sskData, headers, (NodeSSK)key, false);
			synchronized(this) {
				finalHeaders = headers;
				finalSskData = sskData;
			}
			node.storeShallow(block, canWriteClientCache, canWriteDatastore, tryOffersOnly);
			if(node.random.nextInt(RANDOM_REINSERT_INTERVAL) == 0)
				node.queueRandomReinsert(block);
			finish(SUCCESS, next, true);
			return true;
		} catch (SSKVerifyException e) {
			Logger.error(this, "Failed to verify (from get offer): "+e+" from "+next, e);
			return false;
		} catch (KeyCollisionException e) {
			Logger.normal(this, "Collision (from get offer) on "+this);
			finish(SUCCESS, next, true);
			return false;
		}
	}

	private Message createDataRequest() {
		Message req;
    	if(!isSSK)
    		req = DMT.createFNPCHKDataRequest(uid, htl, (NodeCHK)key);
    	else// if(key instanceof NodeSSK)
    		req = DMT.createFNPSSKDataRequest(uid, htl, (NodeSSK)key, pubKey == null);
    	req.addSubMessage(DMT.createFNPRealTimeFlag(realTimeFlag));
    	return req;
	}

	private void verifyAndCommit(byte[] headers, byte[] data) throws KeyVerifyException {
    	if(!isSSK) {
    		CHKBlock block = new CHKBlock(data, headers, (NodeCHK)key);
    		synchronized(this) {
    			finalHeaders = headers;
    		}
    		// Cache only in the cache, not the store. The reason for this is that
    		// requests don't go to the full distance, and therefore pollute the 
    		// store; simulations it is best to only include data from requests
    		// which go all the way i.e. inserts.
    		node.storeShallow(block, canWriteClientCache, canWriteDatastore, tryOffersOnly);
			if(node.random.nextInt(RANDOM_REINSERT_INTERVAL) == 0)
				node.queueRandomReinsert(block);
    	} else /*if (key instanceof NodeSSK)*/ {
    		synchronized(this) {
    			finalHeaders = headers;
    			finalSskData = data;
    		}
    		try {
				node.storeShallow(new SSKBlock(data, headers, (NodeSSK)key, false), canWriteClientCache, canWriteDatastore, tryOffersOnly);
			} catch (KeyCollisionException e) {
				Logger.normal(this, "Collision on "+this);
			}
    	}
	}

	private volatile boolean hasForwardedRejectedOverload;
    
    /** Forward RejectedOverload to the request originator */
    private void forwardRejectedOverload() {
		synchronized (this) {
			if(hasForwardedRejectedOverload) return;
			hasForwardedRejectedOverload = true;
			notifyAll();
		}
		fireReceivedRejectOverload();
	}
    
    public PartiallyReceivedBlock getPRB() {
        return prb;
    }

    public boolean transferStarted() {
        return prb != null;
    }

    // these are bit-masks
    static final short WAIT_REJECTED_OVERLOAD = 1;
    static final short WAIT_TRANSFERRING_DATA = 2;
    static final short WAIT_FINISHED = 4;
    
    static final short WAIT_ALL = 
    	WAIT_REJECTED_OVERLOAD | WAIT_TRANSFERRING_DATA | WAIT_FINISHED;
    
    /**
     * Wait until either the transfer has started, we receive a 
     * RejectedOverload, or we get a terminal status code.
     * Must not return until we are finished - cannot timeout, because the caller will unlock
     * the UID!
     * @param mask Bitmask indicating what NOT to wait for i.e. the situation when this function
     * exited last time (see WAIT_ constants above). Bits can also be set true even though they
     * were not valid, to indicate that the caller doesn't care about that bit.
     * If zero, function will throw an IllegalArgumentException.
     * @return Bitmask indicating present situation. Can be fed back to this function,
     * if nonzero.
     */
    public synchronized short waitUntilStatusChange(short mask) {
    	if(mask == WAIT_ALL) throw new IllegalArgumentException("Cannot ignore all!");
    	while(true) {
    	long now = System.currentTimeMillis();
    	long deadline = now + (realTimeFlag ? 300 * 1000 : 1260 * 1000);
        while(true) {
        	short current = mask; // If any bits are set already, we ignore those states.
        	
       		if(hasForwardedRejectedOverload)
       			current |= WAIT_REJECTED_OVERLOAD;
        	
       		if(prb != null)
       			current |= WAIT_TRANSFERRING_DATA;
        	
        	if(status != NOT_FINISHED || sentAbortDownstreamTransfers)
        		current |= WAIT_FINISHED;
        	
        	if(current != mask) return current;
			
            try {
            	if(now >= deadline) {
            		Logger.error(this, "Waited more than 5 minutes for status change on " + this + " current = " + current + " and there was no change.");
            		break;
            	}
            	
            	if(logMINOR) Logger.minor(this, "Waiting for status change on "+this+" current is "+current+" status is "+status);
                wait(deadline - now);
                now = System.currentTimeMillis(); // Is used in the next iteration so needed even without the logging
                
                if(now >= deadline) {
                    Logger.error(this, "Waited more than 5 minutes for status change on " + this + " current = " + current + ", maybe nobody called notify()");
                    // Normally we would break; here, but we give the function a change to succeed
                    // in the next iteration and break in the above if(now >= deadline) if it
                    // did not succeed. This makes the function work if notify() is not called.
                }
            } catch (InterruptedException e) {
                // Ignore
            }
        }
    	}
    }
    
	private static MedianMeanRunningAverage avgTimeTaken = new MedianMeanRunningAverage();
	
	private static MedianMeanRunningAverage avgTimeTakenTransfer = new MedianMeanRunningAverage();
	
	private long transferTime;
	
	/** Complete the request. Note that if the request was forked (which unfortunately is
	 * possible because of timeouts awaiting Accepted/Rejected), it is *possible* that 
	 * there are other forks still running; UIDTag will wait for them. Hence a fork that 
	 * fails should NOT call this method, however a fork that succeeds SHOULD call it. 
	 * @param code The completion code.
	 * @param next The node being routed to.
	 * @param fromOfferedKey Whether this was the result of fetching an offered key.
	 */
    private void finish(int code, PeerNode next, boolean fromOfferedKey) {
    	if(logMINOR) Logger.minor(this, "finish("+code+ ") on "+this+" from "+next);
        
    	boolean doOpennet;
    	
        synchronized(this) {
        	if(status != NOT_FINISHED) {
        		if(logMINOR) Logger.minor(this, "Status already set to "+status+" - returning on "+this+" would be setting "+code+" from "+next);
            	if(next != null) next.noLongerRoutingTo(origTag, fromOfferedKey);
        		return;
        	}
            doOpennet = code == SUCCESS && !(fromOfferedKey || isSSK);
       		if(doOpennet)
       			origTag.waitingForOpennet(next); // Call this first so we don't unlock.
       		if(next != null) next.noLongerRoutingTo(origTag, fromOfferedKey);
       		// After calling both, THEN tell handler.
            status = code;
            if(status == SUCCESS)
            	successFrom = next;
            notifyAll();
        }
        
        if(status == SUCCESS) {
        	if((!isSSK) && transferTime > 0 && logMINOR) {
        		long timeTaken = System.currentTimeMillis() - startTime;
        		synchronized(avgTimeTaken) {
       				avgTimeTaken.report(timeTaken);
           			avgTimeTakenTransfer.report(transferTime);
       				if(logMINOR) Logger.minor(this, "Successful CHK request took "+timeTaken+" average "+avgTimeTaken);
           			if(logMINOR) Logger.minor(this, "Successful CHK request transfer "+transferTime+" average "+avgTimeTakenTransfer);
           			if(logMINOR) Logger.minor(this, "Search phase: median "+(avgTimeTaken.currentValue() - avgTimeTakenTransfer.currentValue())+"ms, mean "+(avgTimeTaken.meanValue() - avgTimeTakenTransfer.meanValue())+"ms");
        		}
        	}
        	if(next != null) {
        		next.onSuccess(false, isSSK);
        	}
        	// FIXME should this be called when fromOfferedKey??
       		node.nodeStats.requestCompleted(true, source != null, isSSK);
        	
<<<<<<< HEAD
       		boolean doOpennet = !(fromOfferedKey || isSSK);
       		
       		if(doOpennet)
       			origTag.waitingForOpennet(next);
       		
=======
>>>>>>> 4f90cbbf
       		try {
       			
       			//NOTE: because of the requesthandler implementation, this will block and wait
       			//      for downstream transfers on a CHK. The opennet stuff introduces
       			//      a delay of it's own if we don't get the expected message.
<<<<<<< HEAD
       			fireRequestSenderFinished(code);
=======
       			fireRequestSenderFinished(code, fromOfferedKey);
>>>>>>> 4f90cbbf
       			
       			if(doOpennet) {
       				finishOpennet(next);
       			}
       		} finally {
       			if(doOpennet)
       				origTag.finishedWaitingForOpennet(next);
       		}
        } else {
        	node.nodeStats.requestCompleted(false, source != null, isSSK);
			fireRequestSenderFinished(code, fromOfferedKey);
		}
        
    	if(doOpennet && next != null) next.noLongerRoutingTo(origTag, fromOfferedKey);
		
		synchronized(this) {
			opennetFinished = true;
			notifyAll();
		}
		
    }

	/** Acknowledge the opennet path folding attempt without sending a reference. Once
	 * the send completes (asynchronously), unlock everything. */
	private void ackOpennet(PeerNode next) {
		Message msg = DMT.createFNPOpennetCompletedAck(uid);
		// We probably should set opennetFinished after the send completes.
		try {
			next.sendAsync(msg, null, this);
		} catch (NotConnectedException e) {
			// Ignore.
		}
	}

	/**
     * Do path folding, maybe.
     * Wait for either a CompletedAck or a ConnectDestination.
     * If the former, exit.
     * If we want a connection, reply with a ConnectReply, otherwise send a ConnectRejected and exit.
     * Add the peer.
     */
    private void finishOpennet(PeerNode next) {
    	
    	OpennetManager om;
    	
    	try {
<<<<<<< HEAD
<<<<<<< HEAD:src/freenet/node/RequestSender.java
   			byte[] noderef = OpennetManager.waitForOpennetNoderef(false, next, uid, this, node);
=======
    		byte[] noderef;
   			noderef = OpennetManager.waitForOpennetNoderef(false, next, uid, this, node);
>>>>>>> build01334:src/freenet/node/RequestSender.java
=======
   			byte[] noderef = OpennetManager.waitForOpennetNoderef(false, next, uid, this, node);
>>>>>>> 4f90cbbf
        	
        	if(noderef == null) {
        		ackOpennet(next);
        		return;
        	}
        	
    		om = node.getOpennet();
    		
    		if(om == null) {
        		ackOpennet(next);
        		return;
    		}
    		
        	SimpleFieldSet ref = OpennetManager.validateNoderef(noderef, 0, noderef.length, next, false);
        	
        	if(ref == null) {
        		ackOpennet(next);
        		return;
        	}
        	
			if(node.addNewOpennetNode(ref, ConnectionType.PATH_FOLDING) == null) {
				// If we don't want it let somebody else have it
				synchronized(this) {
					opennetNoderef = noderef;
					// RequestHandler will send a noderef back up, eventually
				}
				return;
			} else {
				// opennetNoderef = null i.e. we want the noderef so we won't pass it further down.
				Logger.normal(this, "Added opennet noderef in "+this+" from "+next);
			}
			
	    	// We want the node: send our reference
    		om.sendOpennetRef(true, uid, next, om.crypto.myCompressedFullRef(), this);

		} catch (FSParseException e) {
			Logger.error(this, "Could not parse opennet noderef for "+this+" from "+next, e);
    		ackOpennet(next);
			return;
		} catch (PeerParseException e) {
			Logger.error(this, "Could not parse opennet noderef for "+this+" from "+next, e);
    		ackOpennet(next);
			return;
		} catch (ReferenceSignatureVerificationException e) {
			Logger.error(this, "Bad signature on opennet noderef for "+this+" from "+next+" : "+e, e);
    		ackOpennet(next);
			return;
		} catch (NotConnectedException e) {
			// Hmmm... let the LRU deal with it
			if(logMINOR)
				Logger.minor(this, "Not connected sending ConnectReply on "+this+" to "+next);
    	} catch (WaitedTooLongForOpennetNoderefException e) {
<<<<<<< HEAD
<<<<<<< HEAD:src/freenet/node/RequestSender.java
    		Logger.error(this, "RequestSender timed out waiting for noderef from "+next+" for "+this);
=======
>>>>>>> build01334:src/freenet/node/RequestSender.java
=======
    		// Not an error since it can be caused downstream.
    		origTag.reassignToSelf(); // Since we will tell downstream that we are finished.
    		Logger.warning(this, "RequestSender timed out waiting for noderef from "+next+" for "+this);
>>>>>>> 4f90cbbf
			synchronized(this) {
				opennetTimedOut = true;
				opennetFinished = true;
				notifyAll();
			}
<<<<<<< HEAD
<<<<<<< HEAD:src/freenet/node/RequestSender.java
=======
>>>>>>> 4f90cbbf
			// We need to wait.
			try {
				OpennetManager.waitForOpennetNoderef(false, next, uid, this, node);
			} catch (WaitedTooLongForOpennetNoderefException e1) {
	    		Logger.error(this, "RequestSender FATAL TIMEOUT out waiting for noderef from "+next+" for "+this);
				// Fatal timeout. Urgh.
				next.fatalTimeout();
			}
    		ackOpennet(next);
<<<<<<< HEAD
=======
			ackOpennet(next);
>>>>>>> build01334:src/freenet/node/RequestSender.java
=======
>>>>>>> 4f90cbbf
		} finally {
    		synchronized(this) {
    			opennetFinished = true;
    			notifyAll();
    		}
    	}
	}

    // Opennet stuff
    
    /** Have we finished all opennet-related activities? */
    private boolean opennetFinished;
    
    /** Did we timeout waiting for opennet noderef? */
    private boolean opennetTimedOut;
    
    /** Opennet noderef from next node */
    private byte[] opennetNoderef;
    
    public byte[] waitForOpennetNoderef() throws WaitedTooLongForOpennetNoderefException {
    	synchronized(this) {
    		while(true) {
    			if(opennetFinished) {
    				if(opennetTimedOut)
    					throw new WaitedTooLongForOpennetNoderefException();
    				// Only one RequestHandler may take the noderef
    				byte[] ref = opennetNoderef;
    				opennetNoderef = null;
    				return ref;
    			}
    			try {
					wait(OPENNET_TIMEOUT);
				} catch (InterruptedException e) {
					// Ignore
					continue;
				}
				return null;
    		}
    	}
    }

    public PeerNode successFrom() {
    	return successFrom;
    }
    
    public synchronized PeerNode routedLast() {
    	return lastNode;
    }
    
	public synchronized byte[] getHeaders() {
        return finalHeaders;
    }

    public int getStatus() {
        return status;
    }

    public short getHTL() {
        return htl;
    }
    
    final synchronized byte[] getSSKData() {
    	return finalSskData;
    }
    
    public SSKBlock getSSKBlock() {
    	return block;
    }

	private volatile Object totalBytesSync = new Object();
	private int totalBytesSent;
	
	public void sentBytes(int x) {
		synchronized(totalBytesSync) {
			totalBytesSent += x;
		}
		if(logMINOR) Logger.minor(this, "Sent bytes: "+x+" for "+this+" isSSK="+isSSK, new Exception("debug"));
		node.nodeStats.requestSentBytes(isSSK, x);
	}
	
	public int getTotalSentBytes() {
		synchronized(totalBytesSync) {
			return totalBytesSent;
		}
	}
	
	private int totalBytesReceived;
	
	public void receivedBytes(int x) {
		synchronized(totalBytesSync) {
			totalBytesReceived += x;
		}
		node.nodeStats.requestReceivedBytes(isSSK, x);
	}
	
	public int getTotalReceivedBytes() {
		synchronized(totalBytesSync) {
			return totalBytesReceived;
		}
	}
	
	synchronized boolean hasForwarded() {
		return hasForwarded;
	}

	public void sentPayload(int x) {
		node.sentPayload(x);
		node.nodeStats.requestSentBytes(isSSK, -x);
	}
	
	private int recentlyFailedTimeLeft;

	synchronized int getRecentlyFailedTimeLeft() {
		return recentlyFailedTimeLeft;
	}
	
	public boolean isLocalRequestSearch() {
		return (source==null);
	}
	
	/** All these methods should return quickly! */
	interface Listener {
		/** Should return quickly, allocate a thread if it needs to block etc */
		void onReceivedRejectOverload();
		/** Should return quickly, allocate a thread if it needs to block etc */
		void onCHKTransferBegins();
		/** Should return quickly, allocate a thread if it needs to block etc */
		void onRequestSenderFinished(int status, boolean fromOfferedKey);
		/** Abort downstream transfers (not necessarily upstream ones, so not via the PRB).
		 * Should return quickly, allocate a thread if it needs to block etc. */
		void onAbortDownstreamTransfers(int reason, String desc);
	}
	
	public void addListener(Listener l) {
		// Only call here if we've already called for the other listeners.
		// Therefore the callbacks will only be called once.
		boolean reject=false;
		boolean transfer=false;
		boolean sentFinished;
		boolean sentTransferCancel = false;
		boolean sentFinishedFromOfferedKey = false;
		int status;
		synchronized (this) {
			synchronized (listeners) {
				sentTransferCancel = sentAbortDownstreamTransfers;
				if(!sentTransferCancel) {
					listeners.add(l);
					if(logMINOR) Logger.minor(this, "Added listener "+l+" to "+this);
				}
				reject = sentReceivedRejectOverload;
				transfer = sentCHKTransferBegins;
				sentFinished = sentRequestSenderFinished;
				sentFinishedFromOfferedKey = completedFromOfferedKey;
			}
			reject=reject && hasForwardedRejectedOverload;
			transfer=transfer && transferStarted();
			status=this.status;
		}
		if (reject)
			l.onReceivedRejectOverload();
		if (transfer)
			l.onCHKTransferBegins();
		if(sentTransferCancel)
			l.onAbortDownstreamTransfers(abortDownstreamTransfersReason, abortDownstreamTransfersDesc);
		if (status!=NOT_FINISHED && sentFinished)
			l.onRequestSenderFinished(status, sentFinishedFromOfferedKey);
	}
	
	private boolean sentReceivedRejectOverload;
	
	private void fireReceivedRejectOverload() {
		synchronized (listeners) {
			if(sentReceivedRejectOverload) return;
			sentReceivedRejectOverload = true;
			for (Listener l : listeners) {
				try {
					l.onReceivedRejectOverload();
				} catch (Throwable t) {
					Logger.error(this, "Caught: "+t, t);
				}
			}
		}
	}
	
	private boolean sentCHKTransferBegins;
	
	private void fireCHKTransferBegins() {
		synchronized (listeners) {
			if(sentCHKTransferBegins) return;
			sentCHKTransferBegins = true;
			for (Listener l : listeners) {
				try {
					l.onCHKTransferBegins();
				} catch (Throwable t) {
					Logger.error(this, "Caught: "+t, t);
				}
			}
		}
	}
	
	private boolean sentRequestSenderFinished;
	private boolean completedFromOfferedKey;
	
	private void fireRequestSenderFinished(int status, boolean fromOfferedKey) {
		origTag.setRequestSenderFinished(status);
		synchronized (listeners) {
			if(sentRequestSenderFinished) {
				Logger.error(this, "Request sender finished twice: "+status+", "+fromOfferedKey+" on "+this);
				return;
			}
			sentRequestSenderFinished = true;
			completedFromOfferedKey = fromOfferedKey;
			if(logMINOR) Logger.minor(this, "Notifying "+listeners.size()+" listeners of status "+status);
			for (Listener l : listeners) {
				try {
					l.onRequestSenderFinished(status, fromOfferedKey);
				} catch (Throwable t) {
					Logger.error(this, "Caught: "+t, t);
				}
			}
		}
	}

	private boolean sentAbortDownstreamTransfers;
	private int abortDownstreamTransfersReason;
	private String abortDownstreamTransfersDesc;
	private boolean receivingAsync;
	
	private void reassignToSelfOnTimeout(boolean fromOfferedKey) {
		synchronized(listeners) {
			if(sentCHKTransferBegins) {
				Logger.error(this, "Transfer started, not dumping listeners when reassigning to self on timeout (race condition?) on "+this);
				return;
			}
			// Safe to call it here, tag is self-synched always last.
			origTag.reassignToSelf();
			for(Listener l : listeners) {
				l.onRequestSenderFinished(TIMED_OUT, fromOfferedKey);
			}
			listeners.clear();
		}
	}
	
	public int getPriority() {
		return NativeThread.HIGH_PRIORITY;
	}

	public PeerNode transferringFrom() {
		return transferringFrom;
	}

	public synchronized boolean abortedDownstreamTransfers() {
		return sentAbortDownstreamTransfers;
	}

	public long fetchTimeout() {
		return fetchTimeout;
	}

	BlockReceiverTimeoutHandler myTimeoutHandler = new BlockReceiverTimeoutHandler() {

		/** The data receive has failed. A block timed out. The PRB will be cancelled as
		 * soon as we return, and that will cause the source node to consider the request
		 * finished. Meantime we don't know whether the upstream node has finished or not.
		 * So we reassign the request to ourself, and then wait for the second timeout. */
		public void onFirstTimeout() {
			node.reassignTagToSelf(origTag);
		}

		/** The timeout appears to have been caused by the node we are directly connected
		 * to. So we need to disconnect the node, or take other fairly strong sanctions,
		 * to avoid load management problems. */
		public void onFatalTimeout(PeerContext receivingFrom) {
			Logger.error(this, "Fatal timeout receiving requested block on "+this+" from "+receivingFrom);
			((PeerNode)receivingFrom).fatalTimeout();
		}
		
	};
	
	// FIXME this should not be necessary, we should be able to ask our listeners.
	// However at the moment NodeClientCore's realGetCHK and realGetSSK (the blocking fetches)
	// do not register a Listener. Eventually they will be replaced with something that does.
	
	// Also we should consider whether a local Listener added *after* the request starts should
	// impact on the decision or whether that leaks too much information. It's probably safe
	// given the amount leaked anyway! (Note that if we start the request locally we will want
	// to finish it even if incoming RequestHandler's are coalesced with it and they fail their 
	// onward transfers).
	
	private boolean transferCoalesced;

	public synchronized void setTransferCoalesced() {
		transferCoalesced = true;
	}

	public synchronized boolean isTransferCoalesced() {
		return transferCoalesced;
	}
	
}<|MERGE_RESOLUTION|>--- conflicted
+++ resolved
@@ -1598,24 +1598,12 @@
         	// FIXME should this be called when fromOfferedKey??
        		node.nodeStats.requestCompleted(true, source != null, isSSK);
         	
-<<<<<<< HEAD
-       		boolean doOpennet = !(fromOfferedKey || isSSK);
-       		
-       		if(doOpennet)
-       			origTag.waitingForOpennet(next);
-       		
-=======
->>>>>>> 4f90cbbf
        		try {
        			
        			//NOTE: because of the requesthandler implementation, this will block and wait
        			//      for downstream transfers on a CHK. The opennet stuff introduces
        			//      a delay of it's own if we don't get the expected message.
-<<<<<<< HEAD
-       			fireRequestSenderFinished(code);
-=======
        			fireRequestSenderFinished(code, fromOfferedKey);
->>>>>>> 4f90cbbf
        			
        			if(doOpennet) {
        				finishOpennet(next);
@@ -1662,16 +1650,7 @@
     	OpennetManager om;
     	
     	try {
-<<<<<<< HEAD
-<<<<<<< HEAD:src/freenet/node/RequestSender.java
    			byte[] noderef = OpennetManager.waitForOpennetNoderef(false, next, uid, this, node);
-=======
-    		byte[] noderef;
-   			noderef = OpennetManager.waitForOpennetNoderef(false, next, uid, this, node);
->>>>>>> build01334:src/freenet/node/RequestSender.java
-=======
-   			byte[] noderef = OpennetManager.waitForOpennetNoderef(false, next, uid, this, node);
->>>>>>> 4f90cbbf
         	
         	if(noderef == null) {
         		ackOpennet(next);
@@ -1724,25 +1703,15 @@
 			if(logMINOR)
 				Logger.minor(this, "Not connected sending ConnectReply on "+this+" to "+next);
     	} catch (WaitedTooLongForOpennetNoderefException e) {
-<<<<<<< HEAD
-<<<<<<< HEAD:src/freenet/node/RequestSender.java
     		Logger.error(this, "RequestSender timed out waiting for noderef from "+next+" for "+this);
-=======
->>>>>>> build01334:src/freenet/node/RequestSender.java
-=======
     		// Not an error since it can be caused downstream.
     		origTag.reassignToSelf(); // Since we will tell downstream that we are finished.
     		Logger.warning(this, "RequestSender timed out waiting for noderef from "+next+" for "+this);
->>>>>>> 4f90cbbf
 			synchronized(this) {
 				opennetTimedOut = true;
 				opennetFinished = true;
 				notifyAll();
 			}
-<<<<<<< HEAD
-<<<<<<< HEAD:src/freenet/node/RequestSender.java
-=======
->>>>>>> 4f90cbbf
 			// We need to wait.
 			try {
 				OpennetManager.waitForOpennetNoderef(false, next, uid, this, node);
@@ -1752,12 +1721,6 @@
 				next.fatalTimeout();
 			}
     		ackOpennet(next);
-<<<<<<< HEAD
-=======
-			ackOpennet(next);
->>>>>>> build01334:src/freenet/node/RequestSender.java
-=======
->>>>>>> 4f90cbbf
 		} finally {
     		synchronized(this) {
     			opennetFinished = true;
