--- conflicted
+++ resolved
@@ -109,10 +109,7 @@
 	private ArrayList<Listener> listeners=new ArrayList<Listener>();
 	
 	private boolean mustUnlock;
-<<<<<<< HEAD
     private boolean receivingAsync;
-=======
->>>>>>> a7aa7288
     
     // Terminal status
     // Always set finished AFTER setting the reason flag
@@ -236,7 +233,7 @@
             		mustUnlock = this.mustUnlock;
             	}
             	if(mustUnlock)
-            		node.unlockUID(uid, key instanceof NodeSSK, false, false, false, false, origTag);
+            		node.unlockUID(uid, key instanceof NodeSSK, false, false, false, false, realTimeFlag, origTag);
         	}
             boolean mustUnlock;
             synchronized(this) {
@@ -254,13 +251,10 @@
 		mustUnlock = true;
 	}
 	
-<<<<<<< HEAD
 	synchronized boolean mustUnlock() {
 		return mustUnlock;
 	}
 	
-=======
->>>>>>> a7aa7288
     private void realRun() {
 	    freenet.support.Logger.OSThread.logPID(this);
         if(isSSK && (pubKey == null)) {
@@ -272,242 +266,7 @@
         final OfferList offers = node.failureTable.getOffers(key);
         
         if(offers != null) {
-<<<<<<< HEAD
         	if(tryOffers(offers)) return;
-=======
-        while(true) {
-        	// Fetches valid offers, then expired ones. Expired offers don't count towards failures,
-        	// but they're still worth trying.
-        	BlockOffer offer = offers.getFirstOffer();
-        	if(offer == null) {
-        		if(logMINOR) Logger.minor(this, "No more offers");
-        		break;
-        	}
-        	PeerNode pn = offer.getPeerNode();
-        	if(pn == null) {
-        		offers.deleteLastOffer();
-        		if(logMINOR) Logger.minor(this, "Null offer");
-        		continue;
-        	}
-        	if(pn.getBootID() != offer.bootID) {
-        		offers.deleteLastOffer();
-        		if(logMINOR) Logger.minor(this, "Restarted node");
-        		continue;
-        	}
-        	origTag.addRoutedTo(pn, true);
-        	Message msg = DMT.createFNPGetOfferedKey(key, offer.authenticator, pubKey == null, uid);
-        	try {
-				pn.sendAsync(msg, null, this);
-			} catch (NotConnectedException e2) {
-				if(logMINOR)
-					Logger.minor(this, "Disconnected: "+pn+" getting offer for "+key);
-				offers.deleteLastOffer();
-	        	origTag.removeFetchingOfferedKeyFrom(pn);
-				continue;
-			}
-        	MessageFilter mfRO = MessageFilter.create().setSource(pn).setField(DMT.UID, uid).setTimeout(GET_OFFER_TIMEOUT).setType(DMT.FNPRejectedOverload);
-        	MessageFilter mfGetInvalid = MessageFilter.create().setSource(pn).setField(DMT.UID, uid).setTimeout(GET_OFFER_TIMEOUT).setType(DMT.FNPGetOfferedKeyInvalid);
-        	// Wait for a response.
-        	if(key instanceof NodeCHK) {
-        		// Headers first, then block transfer.
-        		MessageFilter mfDF = MessageFilter.create().setSource(pn).setField(DMT.UID, uid).setTimeout(GET_OFFER_TIMEOUT).setType(DMT.FNPCHKDataFound);
-        		Message reply;
-				try {
-					reply = node.usm.waitFor(mfDF.or(mfRO.or(mfGetInvalid)), this);
-				} catch (DisconnectedException e2) {
-					if(logMINOR)
-						Logger.minor(this, "Disconnected: "+pn+" getting offer for "+key);
-					offers.deleteLastOffer();
-		        	origTag.removeFetchingOfferedKeyFrom(pn);
-					continue;
-				}
-        		if(reply == null) {
-        			// We gave it a chance, don't give it another.
-        			offers.deleteLastOffer();
-        			continue;
-        		} else if(reply.getSpec() == DMT.FNPRejectedOverload) {
-        			// Non-fatal, keep it.
-        			if(logMINOR)
-        				Logger.minor(this, "Node "+pn+" rejected FNPGetOfferedKey for "+key+" (expired="+offer.isExpired());
-        			offers.keepLastOffer();
-    	        	origTag.removeFetchingOfferedKeyFrom(pn);
-        			continue;
-        		} else if(reply.getSpec() == DMT.FNPGetOfferedKeyInvalid) {
-        			// Fatal, delete it.
-        			if(logMINOR)
-        				Logger.minor(this, "Node "+pn+" rejected FNPGetOfferedKey as invalid with reason "+reply.getShort(DMT.REASON));
-        			offers.deleteLastOffer();
-    	        	origTag.removeFetchingOfferedKeyFrom(pn);
-        			continue;
-        		} else if(reply.getSpec() == DMT.FNPCHKDataFound) {
-        			headers = ((ShortBuffer)reply.getObject(DMT.BLOCK_HEADERS)).getData();
-        			// Receive the data
-        			
-                	// FIXME: Validate headers
-                	
-                	node.addTransferringSender((NodeCHK)key, this);
-                	
-                	try {
-                		
-                		prb = new PartiallyReceivedBlock(Node.PACKETS_IN_BLOCK, Node.PACKET_SIZE);
-                		
-                		synchronized(this) {
-                			notifyAll();
-                		}
-                		fireCHKTransferBegins();
-						
-                		BlockReceiver br = new BlockReceiver(node.usm, pn, uid, prb, this, node.getTicker(), true);
-                		
-               			if(logMINOR) Logger.minor(this, "Receiving data");
-               			final PeerNode p = pn;
-               			receivingAsync = true;
-               			br.receive(new BlockReceiverCompletion() {
-               				
-							public void blockReceived(byte[] data) {
-                				synchronized(RequestSender.this) {
-                					transferringFrom = null;
-                				}
-                				node.removeTransferringSender((NodeCHK)key, RequestSender.this);
-		                		try {
-			                		// Received data
-			               			p.transferSuccess();
-			                		if(logMINOR) Logger.minor(this, "Received data");
-		                			verifyAndCommit(data);
-			                		finish(SUCCESS, p, true);
-			                		node.nodeStats.successfulBlockReceive();
-		                		} catch (KeyVerifyException e1) {
-		                			Logger.normal(this, "Got data but verify failed: "+e1, e1);
-		                			finish(GET_OFFER_VERIFY_FAILURE, p, true);
-		                       		offers.deleteLastOffer();
-		                		} catch (Throwable t) {
-		                			Logger.error(this, "Failed on "+this, t);
-		                			finish(INTERNAL_ERROR, p, true);
-		                		}
-							}
-
-							public void blockReceiveFailed(
-									RetrievalException e) {
-                				synchronized(RequestSender.this) {
-                					transferringFrom = null;
-                				}
-                				node.removeTransferringSender((NodeCHK)key, RequestSender.this);
-								try {
-									if (e.getReason()==RetrievalException.SENDER_DISCONNECTED)
-										Logger.normal(this, "Transfer failed (disconnect): "+e, e);
-									else
-										// A certain number of these are normal, it's better to track them through statistics than call attention to them in the logs.
-										Logger.normal(this, "Transfer for offer failed ("+e.getReason()+"/"+RetrievalException.getErrString(e.getReason())+"): "+e+" from "+p, e);
-									finish(GET_OFFER_TRANSFER_FAILED, p, true);
-									// Backoff here anyway - the node really ought to have it!
-									p.transferFailed("RequestSenderGetOfferedTransferFailed");
-									offers.deleteLastOffer();
-									node.nodeStats.failedBlockReceive(false, false, false);
-		                		} catch (Throwable t) {
-		                			Logger.error(this, "Failed on "+this, t);
-		                			finish(INTERNAL_ERROR, p, true);
-		                		}
-							}
-                				
-                		});
-                		return;
-                	} finally {
-                		node.removeTransferringSender((NodeCHK)key, this);
-                	}
-        		}
-        	} else {
-        		// Data, possibly followed by pubkey
-        		MessageFilter mfAltDF = MessageFilter.create().setSource(pn).setField(DMT.UID, uid).setTimeout(GET_OFFER_TIMEOUT).setType(DMT.FNPSSKDataFoundHeaders);
-        		Message reply;
-				try {
-					reply = node.usm.waitFor(mfRO.or(mfGetInvalid.or(mfAltDF)), this);
-				} catch (DisconnectedException e) {
-					if(logMINOR)
-						Logger.minor(this, "Disconnected: "+pn+" getting offer for "+key);
-					offers.deleteLastOffer();
-					continue;
-				}
-        		if(reply == null) {
-            		offers.deleteLastOffer();
-        			continue;
-        		} else if(reply.getSpec() == DMT.FNPRejectedOverload) {
-        			// Non-fatal, keep it.
-        			if(logMINOR)
-        				Logger.minor(this, "Node "+pn+" rejected FNPGetOfferedKey for "+key+" (expired="+offer.isExpired());
-        			offers.keepLastOffer();
-        			continue;
-        		} else if(reply.getSpec() == DMT.FNPGetOfferedKeyInvalid) {
-        			// Fatal, delete it.
-        			if(logMINOR)
-        				Logger.minor(this, "Node "+pn+" rejected FNPGetOfferedKey as invalid with reason "+reply.getShort(DMT.REASON));
-        			offers.deleteLastOffer();
-        			continue;
-        		} else if(reply.getSpec() == DMT.FNPSSKDataFoundHeaders) {
-        			headers = ((ShortBuffer) reply.getObject(DMT.BLOCK_HEADERS)).getData();
-        			// Wait for the data
-        			MessageFilter mfData = MessageFilter.create().setSource(pn).setField(DMT.UID, uid).setTimeout(GET_OFFER_TIMEOUT).setType(DMT.FNPSSKDataFoundData);
-        			Message dataMessage;
-        			try {
-						dataMessage = node.usm.waitFor(mfData, this);
-					} catch (DisconnectedException e) {
-						if(logMINOR)
-							Logger.minor(this, "Disconnected: "+pn+" getting data for offer for "+key);
-						offers.deleteLastOffer();
-			        	origTag.removeFetchingOfferedKeyFrom(pn);
-						continue;
-					}
-					if(dataMessage == null) {
-    					Logger.error(this, "Got headers but not data from "+pn+" for offer for "+key);
-    					offers.deleteLastOffer();
-    					continue;
-					}
-					sskData = ((ShortBuffer) dataMessage.getObject(DMT.DATA)).getData();
-					if(pubKey == null) {
-						MessageFilter mfPK = MessageFilter.create().setSource(pn).setField(DMT.UID, uid).setTimeout(GET_OFFER_TIMEOUT).setType(DMT.FNPSSKPubKey);
-						Message pk;
-						try {
-							pk = node.usm.waitFor(mfPK, this);
-						} catch (DisconnectedException e) {
-							if(logMINOR)
-								Logger.minor(this, "Disconnected: "+pn+" getting pubkey for offer for "+key);
-							offers.deleteLastOffer();
-							continue;
-						}
-						if(pk == null) {
-							Logger.error(this, "Got data but not pubkey from "+pn+" for offer for "+key);
-							offers.deleteLastOffer();
-							continue;
-						}
-						try {
-							pubKey = DSAPublicKey.create(((ShortBuffer)pk.getObject(DMT.PUBKEY_AS_BYTES)).getData());
-						} catch (CryptFormatException e) {
-							Logger.error(this, "Bogus pubkey from "+pn+" for offer for "+key+" : "+e, e);
-							offers.deleteLastOffer();
-							continue;
-						}
-						
-						try {
-							((NodeSSK)key).setPubKey(pubKey);
-						} catch (SSKVerifyException e) {
-							Logger.error(this, "Bogus SSK data from "+pn+" for offer for "+key+" : "+e, e);
-							offers.deleteLastOffer();
-							continue;
-						}
-					}
-        			
-        			if(finishSSKFromGetOffer(pn)) {
-        				if(logMINOR) Logger.minor(this, "Successfully fetched SSK from offer from "+pn+" for "+key);
-        				return;
-        			} else {
-                		offers.deleteLastOffer();
-        				continue;
-        			}
-        		}
-        	}
-        	// RejectedOverload is possible - but we need to include it in the statistics.
-        	// We don't remove the offer in that case. Otherwise we do, even if it fails.
-        	// FNPGetOfferedKeyInvalid is also possible.
-        }
->>>>>>> a7aa7288
         }
         
         if(tryOffersOnly) {
@@ -587,7 +346,6 @@
 	
 			long startedTryingPeer = System.currentTimeMillis();
 			
-<<<<<<< HEAD
 			boolean waitedForLoadManagement = false;
 			boolean retriedForLoadManagement = false;
 			
@@ -716,97 +474,6 @@
             		Logger.minor(this, "Not connected");
             		next.noLongerRoutingTo(origTag, false);
             		continue peerLoop;
-=======
-            origTag.addRoutedTo(next, false);
-            
-            try {
-            	//This is the first contact to this node, it is more likely to timeout
-				/*
-				 * using sendSync could:
-				 *   make ACCEPTED_TIMEOUT more accurate (as it is measured from the send-time),
-				 *   use a lot of our time that we have to fulfill this request (simply waiting on the send queue, or longer if the node just went down),
-				 * using sendAsync could:
-				 *   make ACCEPTED_TIMEOUT much more likely,
-				 *   leave many hanging-requests/unclaimedFIFO items,
-				 *   potentially make overloaded peers MORE overloaded (we make a request and promptly forget about them).
-				 * 
-				 * Don't use sendAsync().
-				 */
-            	next.sendSync(req, this);
-            } catch (NotConnectedException e) {
-            	Logger.minor(this, "Not connected");
-	        	origTag.removeRoutingTo(next);
-            	continue;
-            }
-            
-            synchronized(this) {
-            	hasForwarded = true;
-            }
-            
-            Message msg = null;
-            
-            while(true) {
-            	
-                /**
-                 * What are we waiting for?
-                 * FNPAccepted - continue
-                 * FNPRejectedLoop - go to another node
-                 * FNPRejectedOverload - propagate back to source, go to another node if local
-                 */
-                
-                MessageFilter mfAccepted = MessageFilter.create().setSource(next).setField(DMT.UID, uid).setTimeout(ACCEPTED_TIMEOUT).setType(DMT.FNPAccepted);
-                MessageFilter mfRejectedLoop = MessageFilter.create().setSource(next).setField(DMT.UID, uid).setTimeout(ACCEPTED_TIMEOUT).setType(DMT.FNPRejectedLoop);
-                MessageFilter mfRejectedOverload = MessageFilter.create().setSource(next).setField(DMT.UID, uid).setTimeout(ACCEPTED_TIMEOUT).setType(DMT.FNPRejectedOverload);
-
-                // mfRejectedOverload must be the last thing in the or
-                // So its or pointer remains null
-                // Otherwise we need to recreate it below
-                MessageFilter mf = mfAccepted.or(mfRejectedLoop.or(mfRejectedOverload));
-                
-                try {
-                    msg = node.usm.waitFor(mf, this);
-                    if(logMINOR) Logger.minor(this, "first part got "+msg);
-                } catch (DisconnectedException e) {
-                    Logger.normal(this, "Disconnected from "+next+" while waiting for Accepted on "+uid);
-                    origTag.removeRoutingTo(next);
-                    break;
-                }
-                
-            	if(msg == null) {
-            		if(logMINOR) Logger.minor(this, "Timeout waiting for Accepted");
-            		// Timeout waiting for Accepted
-            		next.localRejectedOverload("AcceptedTimeout");
-            		forwardRejectedOverload();
-            		node.failureTable.onFailed(key, next, htl, (int) (System.currentTimeMillis() - timeSentRequest));
-            		// Try next node
-            		break;
-            	}
-            	
-            	if(msg.getSpec() == DMT.FNPRejectedLoop) {
-            		if(logMINOR) Logger.minor(this, "Rejected loop");
-            		next.successNotOverload();
-            		node.failureTable.onFailed(key, next, htl, (int) (System.currentTimeMillis() - timeSentRequest));
-            		// Find another node to route to
-            		origTag.removeRoutingTo(next);
-            		break;
-            	}
-            	
-            	if(msg.getSpec() == DMT.FNPRejectedOverload) {
-            		if(logMINOR) Logger.minor(this, "Rejected: overload");
-					// Non-fatal - probably still have time left
-					forwardRejectedOverload();
-					if (msg.getBoolean(DMT.IS_LOCAL)) {
-						if(logMINOR) Logger.minor(this, "Is local");
-						next.localRejectedOverload("ForwardRejectedOverload");
-	            		node.failureTable.onFailed(key, next, htl, (int) (System.currentTimeMillis() - timeSentRequest));
-						if(logMINOR) Logger.minor(this, "Local RejectedOverload, moving on to next peer");
-						// Give up on this one, try another
-						origTag.removeRoutingTo(next);
-						break;
-					}
-					//Could be a previous rejection, the timeout to incur another ACCEPTED_TIMEOUT is minimal...
-					continue;
->>>>>>> a7aa7288
             	}
             	
             	synchronized(this) {
@@ -839,37 +506,11 @@
             long deadline = now + fetchTimeout;
             while(true) {
             	
-<<<<<<< HEAD
             	now = System.currentTimeMillis();
             	int timeout = (int)(Math.min(Integer.MAX_VALUE, deadline - now));
             	Message msg = null;
             	
             	if(timeout > 0) {
-=======
-                MessageFilter mfDNF = MessageFilter.create().setSource(next).setField(DMT.UID, uid).setTimeout(FETCH_TIMEOUT).setType(DMT.FNPDataNotFound);
-                MessageFilter mfRF = MessageFilter.create().setSource(next).setField(DMT.UID, uid).setTimeout(FETCH_TIMEOUT).setType(DMT.FNPRecentlyFailed);
-                MessageFilter mfRouteNotFound = MessageFilter.create().setSource(next).setField(DMT.UID, uid).setTimeout(FETCH_TIMEOUT).setType(DMT.FNPRouteNotFound);
-                MessageFilter mfRejectedOverload = MessageFilter.create().setSource(next).setField(DMT.UID, uid).setTimeout(FETCH_TIMEOUT).setType(DMT.FNPRejectedOverload);
-                
-                MessageFilter mfPubKey = MessageFilter.create().setSource(next).setField(DMT.UID, uid).setTimeout(FETCH_TIMEOUT).setType(DMT.FNPSSKPubKey);
-            	MessageFilter mfRealDFCHK = MessageFilter.create().setSource(next).setField(DMT.UID, uid).setTimeout(FETCH_TIMEOUT).setType(DMT.FNPCHKDataFound);
-            	MessageFilter mfAltDFSSKHeaders = MessageFilter.create().setSource(next).setField(DMT.UID, uid).setTimeout(FETCH_TIMEOUT).setType(DMT.FNPSSKDataFoundHeaders);
-            	MessageFilter mfAltDFSSKData = MessageFilter.create().setSource(next).setField(DMT.UID, uid).setTimeout(FETCH_TIMEOUT).setType(DMT.FNPSSKDataFoundData);
-                MessageFilter mf = mfDNF.or(mfRF.or(mfRouteNotFound.or(mfRejectedOverload)));
-                if(key instanceof NodeCHK) {
-                	mf = mfRealDFCHK.or(mf);
-                } else {
-                	mf = mfPubKey.or(mfAltDFSSKHeaders.or(mfAltDFSSKData.or(mf)));
-                }
-                
-            	try {
-            		msg = node.usm.waitFor(mf, this);
-            	} catch (DisconnectedException e) {
-            		Logger.normal(this, "Disconnected from "+next+" while waiting for data on "+uid);
-            		origTag.removeRoutingTo(next);
-            		break;
-            	}
->>>>>>> a7aa7288
             	
             		MessageFilter mf = createMessageFilter(timeout);
             		
@@ -933,7 +574,6 @@
             	
             	if(action == DO.FINISHED)
             		return;
-<<<<<<< HEAD
             	else if(action == DO.NEXT_PEER)
             		break;
 //            	else if(action == DO.WAIT)
@@ -990,101 +630,6 @@
 						Logger.minor(this, "Disconnected: "+pn+" getting offer for "+key);
 					offers.deleteLastOffer();
 					pn.noLongerRoutingTo(origTag, true);
-=======
-            	}
-            	
-            	if(msg.getSpec() == DMT.FNPRecentlyFailed) {
-            		next.successNotOverload();
-            		/*
-            		 * Must set a correct recentlyFailedTimeLeft before calling this finish(), because it will be
-            		 * passed to the handler.
-            		 * 
-            		 * It is *VITAL* that the TIME_LEFT we pass on is not larger than it should be.
-            		 * It is somewhat less important that it is not too much smaller than it should be.
-            		 * 
-            		 * Why? Because:
-            		 * 1) We have to use FNPRecentlyFailed to create failure table entries. Because otherwise,
-            		 * the failure table is of little value: A request is routed through a node, which gets a DNF,
-            		 * and adds a failure table entry. Other requests then go through that node via other paths.
-            		 * They are rejected with FNPRecentlyFailed - not with DataNotFound. If this does not create
-            		 * failure table entries, more requests will be pointlessly routed through that chain.
-            		 * 
-            		 * 2) If we use a fixed timeout on receiving FNPRecentlyFailed, they can be self-seeding. 
-            		 * What this means is A sends a request to B, which DNFs. This creates a failure table entry 
-            		 * which lasts for 10 minutes. 5 minutes later, A sends another request to B, which is killed
-            		 * with FNPRecentlyFailed because of the failure table entry. B's failure table lasts for 
-            		 * another 5 minutes, but A's lasts for the full 10 minutes i.e. until 5 minutes after B's. 
-            		 * After B's failure table entry has expired, but before A's expires, B sends a request to A. 
-            		 * A replies with FNPRecentlyFailed. Repeat ad infinitum: A reinforces B's blocks, and B 
-            		 * reinforces A's blocks!
-            		 * 
-            		 * 3) This can still happen even if we check where the request is coming from. A loop could 
-            		 * very easily form: A - B - C - A. A requests from B, DNFs (assume the request comes in from 
-            		 * outside, there are more nodes. C requests from A, sets up a block. B's block expires, C's 
-            		 * is still active. A requests from B which requests from C ... and it goes round again.
-            		 * 
-            		 * 4) It is exactly the same if we specify a timeout, unless the timeout can be guaranteed to 
-            		 * not increase the expiry time.
-            		 */
-            		
-            		// First take the original TIME_LEFT. This will start at 10 minutes if we get rejected in
-            		// the same millisecond as the failure table block was added.
-            		int timeLeft = msg.getInt(DMT.TIME_LEFT);
-            		int origTimeLeft = timeLeft;
-            		
-            		if(timeLeft <= 0) {
-            			Logger.error(this, "Impossible: timeLeft="+timeLeft);
-            			origTimeLeft = 0;
-            			timeLeft=1000; // arbitrary default...
-            		}
-            		
-            		// This is in theory relative to when the request was received by the node. Lets make it relative
-            		// to a known event before that: the time when we sent the request.
-            		
-            		long timeSinceSent = Math.max(0, (System.currentTimeMillis() - timeSentRequest));
-            		timeLeft -= timeSinceSent;
-            		
-            		// Subtract 1% for good measure / to compensate for dodgy clocks
-            		timeLeft -= origTimeLeft / 100;
-            		
-            		//Store the timeleft so that the requestHandler can get at it.
-            		recentlyFailedTimeLeft = timeLeft;
-            		
-           			// Kill the request, regardless of whether there is timeout left.
-            		// If there is, we will avoid sending requests for the specified period.
-            		// FIXME we need to create the FT entry.
-           			finish(RECENTLY_FAILED, next, false);
-           			node.failureTable.onFinalFailure(key, next, htl, origHTL, timeLeft, source);
-            		return;
-            	}
-            	
-            	if(msg.getSpec() == DMT.FNPRouteNotFound) {
-            		// Backtrack within available hops
-            		short newHtl = msg.getShort(DMT.HTL);
-            		if(newHtl < htl) htl = newHtl;
-            		next.successNotOverload();
-            		node.failureTable.onFailed(key, next, htl, (int) (System.currentTimeMillis() - timeSentRequest));
-            		origTag.removeRoutingTo(next);
-            		break;
-            	}
-            	
-            	if(msg.getSpec() == DMT.FNPRejectedOverload) {
-					// Non-fatal - probably still have time left
-					forwardRejectedOverload();
-					rejectOverloads++;
-					if (msg.getBoolean(DMT.IS_LOCAL)) {
-						//NB: IS_LOCAL means it's terminal. not(IS_LOCAL) implies that the rejection message was forwarded from a downstream node.
-						//"Local" from our peers perspective, this has nothing to do with local requests (source==null)
-	            		node.failureTable.onFailed(key, next, htl, (int) (System.currentTimeMillis() - timeSentRequest));
-						next.localRejectedOverload("ForwardRejectedOverload2");
-						// Node in trouble suddenly??
-						Logger.normal(this, "Local RejectedOverload after Accepted, moving on to next peer");
-						// Give up on this one, try another
-						origTag.removeRoutingTo(next);
-						break;
-					}
-					//so long as the node does not send a (IS_LOCAL) message. Interestingly messages can often timeout having only received this message.
->>>>>>> a7aa7288
 					continue;
 				}
         		if(reply == null) {
@@ -2228,7 +1773,6 @@
 		node.failureTable.onFinalFailure(key, transferringFrom(), htl, origHTL, FailureTable.REJECT_TIME, source);
 	}
 
-<<<<<<< HEAD
 	public long fetchTimeout() {
 		return fetchTimeout;
 	}
@@ -2253,14 +1797,4 @@
 		
 	};
 	
-=======
-	public synchronized boolean abortedDownstreamTransfers() {
-		return sentAbortDownstreamTransfers;
-	}
-
-	public synchronized boolean mustUnlock() {
-		return mustUnlock;
-	}
-
->>>>>>> a7aa7288
 }