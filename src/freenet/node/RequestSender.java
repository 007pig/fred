/* This code is part of Freenet. It is distributed under the GNU General
 * Public License, version 2 (or at your option any later version). See
 * http://www.gnu.org/ for further details of the GPL. */
package freenet.node;

import java.util.ArrayList;
import java.util.HashSet;

import freenet.crypt.CryptFormatException;
import freenet.crypt.DSAPublicKey;
import freenet.io.comm.ByteCounter;
import freenet.io.comm.DMT;
import freenet.io.comm.DisconnectedException;
import freenet.io.comm.Message;
import freenet.io.comm.MessageFilter;
import freenet.io.comm.NotConnectedException;
import freenet.io.comm.NullAsyncMessageFilterCallback;
import freenet.io.comm.PeerContext;
import freenet.io.comm.PeerParseException;
import freenet.io.comm.ReferenceSignatureVerificationException;
import freenet.io.comm.RetrievalException;
import freenet.io.comm.SlowAsyncMessageFilterCallback;
import freenet.io.xfer.BlockReceiver;
import freenet.io.xfer.BlockReceiver.BlockReceiverCompletion;
import freenet.io.xfer.BlockReceiver.BlockReceiverTimeoutHandler;
import freenet.io.xfer.PartiallyReceivedBlock;
import freenet.keys.CHKBlock;
import freenet.keys.Key;
import freenet.keys.KeyVerifyException;
import freenet.keys.NodeCHK;
import freenet.keys.NodeSSK;
import freenet.keys.SSKBlock;
import freenet.keys.SSKVerifyException;
import freenet.node.FailureTable.BlockOffer;
import freenet.node.FailureTable.OfferList;
import freenet.node.OpennetManager.ConnectionType;
import freenet.node.OpennetManager.WaitedTooLongForOpennetNoderefException;
import freenet.node.PeerNode.OutputLoadTracker;
import freenet.node.PeerNode.RequestLikelyAcceptedState;
import freenet.node.PeerNode.SlotWaiter;
import freenet.store.KeyCollisionException;
import freenet.support.LogThresholdCallback;
import freenet.support.Logger;
import freenet.support.ShortBuffer;
import freenet.support.SimpleFieldSet;
import freenet.support.TimeUtil;
import freenet.support.Logger.LogLevel;
import freenet.support.io.NativeThread;
import freenet.support.math.MedianMeanRunningAverage;

/**
 * @author amphibian
 * 
 * Sends a request out onto the network, and deals with the 
 * consequences. Other half of the request functionality is provided
 * by RequestHandler.
 * 
 * Must put self onto node's list of senders on creation, and remove
 * self from it on destruction. Must put self onto node's list of
 * transferring senders when starts transferring, and remove from it
 * when finishes transferring.
 */
public final class RequestSender implements PrioRunnable, ByteCounter {

    // Constants
    static final int ACCEPTED_TIMEOUT = 10000;
    static final int GET_OFFER_TIMEOUT = 10000;
    static final int FETCH_TIMEOUT_BULK = 600*1000;
    static final int FETCH_TIMEOUT_REALTIME = 60*1000;
    final int fetchTimeout;
    /** Wait up to this long to get a path folding reply */
    static final int OPENNET_TIMEOUT = 120000;
    /** One in this many successful requests is randomly reinserted.
     * This is probably a good idea anyway but with the split store it's essential. */
    static final int RANDOM_REINSERT_INTERVAL = 200;
    
    // Basics
    final Key key;
    final double target;
    private short htl;
    private final short origHTL;
    final long uid;
    final RequestTag origTag;
    final Node node;
    /** The source of this request if any - purely so we can avoid routing to it */
    final PeerNode source;
    private PartiallyReceivedBlock prb;
    private DSAPublicKey pubKey;
    private byte[] headers;
    private byte[] sskData;
    private SSKBlock block;
    private boolean hasForwarded;
    private PeerNode transferringFrom;
    private boolean turtleMode;
    private boolean reassignedToSelfDueToMultipleTimeouts;
    private boolean sentBackoffTurtle;
    /** Set when we start to think about going to turtle mode - not unset if we get cancelled instead. */
    private boolean tryTurtle;
    private final boolean canWriteClientCache;
    private final boolean canWriteDatastore;
    private final boolean isSSK;
    
    private long timeSentRequest;
    private int rejectOverloads;
    private int gotMessages;
    private String lastMessage;
    private HashSet<PeerNode> nodesRoutedTo = new HashSet<PeerNode>();
    
    /** If true, only try to fetch the key from nodes which have offered it */
    private boolean tryOffersOnly;
    
	private ArrayList<Listener> listeners=new ArrayList<Listener>();
	
    // Terminal status
    // Always set finished AFTER setting the reason flag

    private int status = -1;
    static final int NOT_FINISHED = -1;
    static final int SUCCESS = 0;
    static final int ROUTE_NOT_FOUND = 1;
    static final int DATA_NOT_FOUND = 3;
    static final int TRANSFER_FAILED = 4;
    static final int VERIFY_FAILURE = 5;
    static final int TIMED_OUT = 6;
    static final int GENERATED_REJECTED_OVERLOAD = 7;
    static final int INTERNAL_ERROR = 8;
    static final int RECENTLY_FAILED = 9;
    static final int GET_OFFER_VERIFY_FAILURE = 10;
    static final int GET_OFFER_TRANSFER_FAILED = 11;
    private PeerNode successFrom;
    private PeerNode lastNode;
    private final long startTime;
    final boolean realTimeFlag;
    
    static String getStatusString(int status) {
    	switch(status) {
    	case NOT_FINISHED:
    		return "NOT FINISHED";
    	case SUCCESS:
    		return "SUCCESS";
    	case ROUTE_NOT_FOUND:
    		return "ROUTE NOT FOUND";
    	case DATA_NOT_FOUND:
    		return "DATA NOT FOUND";
    	case TRANSFER_FAILED:
    		return "TRANSFER FAILED";
    	case GET_OFFER_TRANSFER_FAILED:
    		return "GET OFFER TRANSFER FAILED";
    	case VERIFY_FAILURE:
    		return "VERIFY FAILURE";
    	case GET_OFFER_VERIFY_FAILURE:
    		return "GET OFFER VERIFY FAILURE";
    	case TIMED_OUT:
    		return "TIMED OUT";
    	case GENERATED_REJECTED_OVERLOAD:
    		return "GENERATED REJECTED OVERLOAD";
    	case INTERNAL_ERROR:
    		return "INTERNAL ERROR";
    	case RECENTLY_FAILED:
    		return "RECENTLY FAILED";
    	default:
    		return "UNKNOWN STATUS CODE: "+status;
    	}
    }
    
    String getStatusString() {
    	return getStatusString(getStatus());
    }
    
    private static volatile boolean logMINOR;
    static {
	Logger.registerLogThresholdCallback(new LogThresholdCallback(){
		@Override
		public void shouldUpdate(){
			logMINOR = Logger.shouldLog(LogLevel.MINOR, this);
		}
	});
    }
    
    @Override
	public String toString() {
        return super.toString()+" for "+uid;
    }

    /**
     * RequestSender constructor.
     * @param key The key to request. Its public key should have been looked up
     * already; RequestSender will not look it up.
     * @param realTimeFlag If enabled,  
     */
    public RequestSender(Key key, DSAPublicKey pubKey, short htl, long uid, RequestTag tag, Node n,
            PeerNode source, boolean offersOnly, boolean canWriteClientCache, boolean canWriteDatastore, boolean realTimeFlag) {
    	if(key.getRoutingKey() == null) throw new NullPointerException();
    	startTime = System.currentTimeMillis();
    	this.realTimeFlag = realTimeFlag;
    	if(realTimeFlag)
    		fetchTimeout = FETCH_TIMEOUT_REALTIME;
    	else
    		fetchTimeout = FETCH_TIMEOUT_BULK;
        this.key = key;
        this.pubKey = pubKey;
        this.htl = htl;
        this.origHTL = htl;
        this.uid = uid;
        this.origTag = tag;
        this.node = n;
        this.source = source;
        this.tryOffersOnly = offersOnly;
        this.canWriteClientCache = canWriteClientCache;
        this.canWriteDatastore = canWriteDatastore;
        this.isSSK = key instanceof NodeSSK;
        assert(isSSK || key instanceof NodeCHK);
        target = key.toNormalizedDouble();
    }

    public void start() {
    	node.executor.execute(this, "RequestSender for UID "+uid+" on "+node.getDarknetPortNumber());
    }
    
    public void run() {
    	node.getTicker().queueTimedJob(new Runnable() {
    		
    		public void run() {
    			// Because we can reroute, and we apply the same timeout for each peer,
    			// it is possible for us to exceed the timeout. In which case the downstream
				// node will get impatient. So we need to reassign to self when this happens,
				// so that we don't ourselves get blamed.
				
				synchronized(this) {
					if(status != NOT_FINISHED) return;
					if(transferringFrom != null) return;
					reassignedToSelfDueToMultipleTimeouts = true;
				}
				
				// We are still routing, yet we have exceeded the per-peer timeout, probably due to routing to multiple nodes e.g. RNFs and accepted timeouts.
				Logger.normal(this, "Reassigning to self on timeout: "+RequestSender.this);
				
				reassignToSelfOnTimeout();
			}
    		
    	}, fetchTimeout);
        try {
        	realRun();
        } catch (Throwable t) {
            Logger.error(this, "Caught "+t, t);
            finish(INTERNAL_ERROR, null, false);
        } finally {
        	if(status == NOT_FINISHED && !receivingAsync) {
        		Logger.error(this, "Not finished: "+this);
        		finish(INTERNAL_ERROR, null, false);
        	}
        	if(logMINOR) Logger.minor(this, "Leaving RequestSender.run() for "+uid);
        }
    }

	static final int MAX_HIGH_HTL_FAILURES = 5;
	
    private void realRun() {
	    freenet.support.Logger.OSThread.logPID(this);
        if(isSSK && (pubKey == null)) {
        	pubKey = ((NodeSSK)key).getPubKey();
        }
        
        // First ask any nodes that have offered the data
        
        final OfferList offers = node.failureTable.getOffers(key);
        
        if(offers != null) {
        	if(tryOffers(offers)) return;
        }
        
        if(tryOffersOnly) {
        	if(logMINOR) Logger.minor(this, "Tried all offers, not doing a regular request for key");
        	finish(DATA_NOT_FOUND, null, true); // FIXME need a different error code?
        	return;
        }
        
		routeAttempts=0;
		starting = true;
        // While in no-cache mode, we don't decrement HTL on a RejectedLoop or similar, but we only allow a limited number of such failures before RNFing.
		highHTLFailureCount = 0;
        routeRequests();
    }
    
    private int routeAttempts;
    private boolean starting;
    private int highHTLFailureCount;
    
    private void routeRequests() {
    	
    	PeerNode next = null;
        
        peerLoop:
        while(true) {
            boolean canWriteStorePrev = node.canWriteDatastoreInsert(htl);
            if((!starting) && (!canWriteStorePrev)) {
            	// We always decrement on starting a sender.
            	// However, after that, if our HTL is above the no-cache threshold,
            	// we do not want to decrement the HTL for trivial rejections (e.g. RejectedLoop),
            	// because we would end up caching data too close to the originator.
            	// So allow 5 failures and then RNF.
            	if(highHTLFailureCount++ >= MAX_HIGH_HTL_FAILURES) {
            		if(logMINOR) Logger.minor(this, "Too many failures at non-cacheable HTL");
            		finish(ROUTE_NOT_FOUND, null, false);
            		return;
            	}
            	if(logMINOR) Logger.minor(this, "Allowing failure "+highHTLFailureCount+" htl is still "+htl);
            } else {
            	/*
            	 * If we haven't routed to any node yet, decrement according to the source.
            	 * If we have, decrement according to the node which just failed.
            	 * Because:
            	 * 1) If we always decrement according to source then we can be at max or min HTL
            	 * for a long time while we visit *every* peer node. This is BAD!
            	 * 2) The node which just failed can be seen as the requestor for our purposes.
            	 */
            	// Decrement at this point so we can DNF immediately on reaching HTL 0.
            	htl = node.decrementHTL((hasForwarded ? next : source), htl);
            	if(logMINOR) Logger.minor(this, "Decremented HTL to "+htl);
            }
            starting = false;

            if(logMINOR) Logger.minor(this, "htl="+htl);
            if(htl == 0) {
            	// This used to be RNF, I dunno why
				//???: finish(GENERATED_REJECTED_OVERLOAD, null);
                finish(DATA_NOT_FOUND, null, false);
                node.failureTable.onFinalFailure(key, null, htl, origHTL, FailureTable.REJECT_TIME, source);
                return;
            }
            
            // If we are unable to reply in a reasonable time, and we haven't started a 
            // transfer, we should not route further. There are other cases e.g. we 
            // reassign to self (due to external timeout) while waiting for the data, then
            // get a transfer without timing out on the node. In that case we will get the
            // data, but just for ourselves.
            boolean failed;
            synchronized(this) {
            	failed = reassignedToSelfDueToMultipleTimeouts;
            }
            if(failed) {
            	finish(TIMED_OUT, null, false);
            	return;
            }

			routeAttempts++;
            
            // Route it
            next = node.peers.closerPeer(source, nodesRoutedTo, target, true, node.isAdvancedModeEnabled(), -1, null,
			        key, htl, 0, source == null);
            
            if(next == null) {
				if (logMINOR && rejectOverloads>0)
					Logger.minor(this, "no more peers, but overloads ("+rejectOverloads+"/"+routeAttempts+" overloaded)");
                // Backtrack
                finish(ROUTE_NOT_FOUND, null, false);
                node.failureTable.onFinalFailure(key, null, htl, origHTL, -1, source);
                return;
            }
            
            synchronized(this) {
            	lastNode = next;
            }
			
            if(logMINOR) Logger.minor(this, "Routing request to "+next);
            nodesRoutedTo.add(next);
            
            Message req = createDataRequest();
            
            // Not possible to get an accurate time for sending, guaranteed to be not later than the time of receipt.
            // Why? Because by the time the sent() callback gets called, it may already have been acked, under heavy load.
            // So take it from when we first started to try to send the request.
            // See comments below when handling FNPRecentlyFailed for why we need this.
            synchronized(this) {
            	timeSentRequest = System.currentTimeMillis();
            }
			
            origTag.addRoutedTo(next, false);
            
            try {
            	//This is the first contact to this node, it is more likely to timeout
				/*
				 * using sendSync could:
				 *   make ACCEPTED_TIMEOUT more accurate (as it is measured from the send-time),
				 *   use a lot of our time that we have to fulfill this request (simply waiting on the send queue, or longer if the node just went down),
				 * using sendAsync could:
				 *   make ACCEPTED_TIMEOUT much more likely,
				 *   leave many hanging-requests/unclaimedFIFO items,
				 *   potentially make overloaded peers MORE overloaded (we make a request and promptly forget about them).
				 * 
				 * Don't use sendAsync().
				 */
            	next.sendSync(req, this);
            } catch (NotConnectedException e) {
            	Logger.minor(this, "Not connected");
	        	origTag.removeRoutingTo(next);
            	continue;
            }
            
            synchronized(this) {
            	hasForwarded = true;
            }
            
loadWaiterLoop:
            while(true) {
            	
            	DO action = waitForAccepted(next);
            	// Here FINISHED means accepted, WAIT means try again (soft reject).
            	if(action == DO.WAIT) {
					//retriedForLoadManagement = true;
            		continue loadWaiterLoop;
            	} else if(action == DO.NEXT_PEER) {
            		continue peerLoop;
            	} else { // FINISHED => accepted
            		break;
            	}
            } // loadWaiterLoop
            
            if(logMINOR) Logger.minor(this, "Got Accepted");
            
            // Otherwise, must be Accepted
            
            gotMessages = 0;
            lastMessage = null;
            
            synchronized(this) {
            	receivingAsync = true;
            }
            MainLoopCallback cb = new MainLoopCallback(lastNode, false);
            cb.schedule();
            return;
        }
	}
    
    private synchronized int timeSinceSent() {
    	return (int) (System.currentTimeMillis() - timeSentRequest);
    }
    
    private class MainLoopCallback implements SlowAsyncMessageFilterCallback {
    	
    	// Needs to be a separate class so it can check whether the main loop has moved on to another peer.
    	// If it has
    	
    	private final PeerNode waitingFor;
    	private final boolean noReroute;
    	private final long deadline;

		public MainLoopCallback(PeerNode source, boolean noReroute) {
			waitingFor = source;
			this.noReroute = noReroute;
			deadline = System.currentTimeMillis() + fetchTimeout;
		}

		public void onMatched(Message msg) {
			
			assert(waitingFor == msg.getSource());
			
        	DO action = handleMessage(msg, noReroute, waitingFor);
        	
        	if(action == DO.FINISHED)
        		return;
        	else if(action == DO.NEXT_PEER) {
        		if(!noReroute) {
        			// Try another peer
        			routeRequests();
        		}
        	} else /*if(action == DO.WAIT)*/ {
        		// Try again.
        		schedule();
        	}
		}
		
		public void schedule() {
        	long now = System.currentTimeMillis();
        	int timeout = (int)(Math.min(Integer.MAX_VALUE, deadline - now));
        	if(timeout >= 0) {
        		MessageFilter mf = createMessageFilter(timeout, waitingFor);
        		try {
        			node.usm.addAsyncFilter(mf, this, RequestSender.this);
        		} catch (DisconnectedException e) {
        			onDisconnect(lastNode);
        		}
        	} else {
        		onTimeout();
        	}
		}

		public boolean shouldTimeout() {
			if(noReroute) return false;
			synchronized(RequestSender.this) {
				if(lastNode != waitingFor) return true;
				if(status != -1) return true;
			}
			return false;
		}

		public void onTimeout() {
			synchronized(RequestSender.this) {
				if(!noReroute) {
					if(lastNode != waitingFor) {
						if(logMINOR) Logger.minor(this, "Timeout but has moved on: waiting for "+waitingFor+" but moved on to "+lastNode+" on "+uid);
						return;
					}
					if(status != -1) {
						if(logMINOR) Logger.minor(this, "Timed out but already set status to "+status);
						return;
					}
				}
			}
			Logger.error(this, "Timed out after waiting "+fetchTimeout+" on "+uid+" from "+waitingFor+" ("+gotMessages+" messages; last="+lastMessage+") for "+uid+" noReroute="+noReroute);
			if(noReroute) {
				waitingFor.localRejectedOverload("FatalTimeoutForked");
			} else {
				// Fatal timeout
				waitingFor.localRejectedOverload("FatalTimeout");
				forwardRejectedOverload();
				finish(TIMED_OUT, waitingFor, false);
				node.failureTable.onFinalFailure(key, waitingFor, htl, origHTL, FailureTable.REJECT_TIME, source);
			}
    		
			// Wait for second timeout.
    		// FIXME make this async.
    		long deadline = System.currentTimeMillis() + fetchTimeout;
			while(true) {
				
				Message msg;
				try {
		        	int timeout = (int)(Math.min(Integer.MAX_VALUE, deadline - System.currentTimeMillis()));
					msg = node.usm.waitFor(createMessageFilter(timeout, waitingFor), RequestSender.this);
				} catch (DisconnectedException e) {
					Logger.normal(this, "Disconnected from " + waitingFor
							+ " while waiting for reply on " + this);
					origTag.removeRoutingTo(waitingFor);
					return;
				}
				
				if(msg == null) {
					// Second timeout.
					Logger.error(this, "Fatal timeout waiting for reply after Accepted on "+this+" from "+waitingFor);
					waitingFor.fatalTimeout();
					origTag.removeRoutingTo(waitingFor);
					return;
				}
				
				DO action = handleMessage(msg, noReroute, waitingFor);
				
				if(action == DO.FINISHED)
					return;
				else if(action == DO.NEXT_PEER) {
					origTag.removeRoutingTo(waitingFor);
					return; // Don't try others
				}
				// else if(action == DO.WAIT) continue;
			}
		}

		public void onDisconnect(PeerContext ctx) {
			Logger.normal(this, "Disconnected from "+waitingFor+" while waiting for data on "+uid);
			waitingFor.noLongerRoutingTo(origTag, false);
			if(noReroute) return;
			// Try another peer.
			routeRequests();
		}

		public void onRestarted(PeerContext ctx) {
			onDisconnect(ctx);
		}

		public int getPriority() {
			return NativeThread.NORM_PRIORITY;
		}
		
		public String toString() {
			return super.toString()+":"+waitingFor+":"+noReroute+":"+RequestSender.this;
		}
    	
    };
    
	/** @return True if we successfully fetched an offered key or failed fatally. False
     * if we should proceed to a normal fetch. */
    private boolean tryOffers(final OfferList offers) {
    	
        while(true) {
        	// Fetches valid offers, then expired ones. Expired offers don't count towards failures,
        	// but they're still worth trying.
        	BlockOffer offer = offers.getFirstOffer();
        	if(offer == null) {
        		if(logMINOR) Logger.minor(this, "No more offers");
        		break;
        	}
        	PeerNode pn = offer.getPeerNode();
        	if(pn == null) {
        		offers.deleteLastOffer();
        		if(logMINOR) Logger.minor(this, "Null offer");
        		continue;
        	}
        	if(pn.getBootID() != offer.bootID) {
        		offers.deleteLastOffer();
        		if(logMINOR) Logger.minor(this, "Restarted node");
        		continue;
        	}
        	origTag.addRoutedTo(pn, true);
        	Message msg = DMT.createFNPGetOfferedKey(key, offer.authenticator, pubKey == null, uid);
        	msg.addSubMessage(DMT.createFNPRealTimeFlag(realTimeFlag));
        	try {
				pn.sendAsync(msg, null, this);
			} catch (NotConnectedException e2) {
				if(logMINOR)
					Logger.minor(this, "Disconnected: "+pn+" getting offer for "+key);
				offers.deleteLastOffer();
	        	origTag.removeFetchingOfferedKeyFrom(pn);
				continue;
			}
        	MessageFilter mfRO = MessageFilter.create().setSource(pn).setField(DMT.UID, uid).setTimeout(GET_OFFER_TIMEOUT).setType(DMT.FNPRejectedOverload);
        	MessageFilter mfGetInvalid = MessageFilter.create().setSource(pn).setField(DMT.UID, uid).setTimeout(GET_OFFER_TIMEOUT).setType(DMT.FNPGetOfferedKeyInvalid);
        	// Wait for a response.
        	if(!isSSK) {
        		// Headers first, then block transfer.
        		MessageFilter mfDF = MessageFilter.create().setSource(pn).setField(DMT.UID, uid).setTimeout(GET_OFFER_TIMEOUT).setType(DMT.FNPCHKDataFound);
        		Message reply;
				try {
					reply = node.usm.waitFor(mfDF.or(mfRO.or(mfGetInvalid)), this);
				} catch (DisconnectedException e2) {
					if(logMINOR)
						Logger.minor(this, "Disconnected: "+pn+" getting offer for "+key);
					offers.deleteLastOffer();
		        	origTag.removeFetchingOfferedKeyFrom(pn);
					continue;
				}
        		if(reply == null) {
        			// We gave it a chance, don't give it another.
        			offers.deleteLastOffer();
        			Logger.error(this, "Timeout awaiting reply to offer request on "+this+" to "+pn);
        			// FIXME bug #4613 consider two-stage timeout.
        			pn.fatalTimeout();
    	        	origTag.removeFetchingOfferedKeyFrom(pn);
        			continue;
        		} else {
        			if(handleCHKOfferReply(reply, pn, offer, offers)) return true;
        		}
        	} else {
        		// Data, possibly followed by pubkey
        		MessageFilter mfAltDF = MessageFilter.create().setSource(pn).setField(DMT.UID, uid).setTimeout(GET_OFFER_TIMEOUT).setType(DMT.FNPSSKDataFoundHeaders);
        		Message reply;
				try {
					reply = node.usm.waitFor(mfRO.or(mfGetInvalid.or(mfAltDF)), this);
				} catch (DisconnectedException e) {
					if(logMINOR)
						Logger.minor(this, "Disconnected: "+pn+" getting offer for "+key);
					offers.deleteLastOffer();
		        	origTag.removeFetchingOfferedKeyFrom(pn);
					continue;
				}
        		if(reply == null) {
        			// We gave it a chance, don't give it another.
            		offers.deleteLastOffer();
        			Logger.error(this, "Timeout awaiting reply to offer request on "+this+" to "+pn);
        			// FIXME bug #4613 consider two-stage timeout.
        			pn.fatalTimeout();
    	        	origTag.removeFetchingOfferedKeyFrom(pn);
        			continue;
        		} else {
        			if(handleSSKOfferReply(reply, pn, offer, offers)) return true;
        		}
        	}
        	// RejectedOverload is possible - but we need to include it in the statistics.
        	// We don't remove the offer in that case. Otherwise we do, even if it fails.
        	// FNPGetOfferedKeyInvalid is also possible.
        }
        return false;
    }

    private boolean handleSSKOfferReply(Message reply, PeerNode pn,
			BlockOffer offer, OfferList offers) {
    	if(reply.getSpec() == DMT.FNPRejectedOverload) {
			// Non-fatal, keep it.
			if(logMINOR)
				Logger.minor(this, "Node "+pn+" rejected FNPGetOfferedKey for "+key+" (expired="+offer.isExpired());
			offers.keepLastOffer();
        	origTag.removeFetchingOfferedKeyFrom(pn);
			return false;
		} else if(reply.getSpec() == DMT.FNPGetOfferedKeyInvalid) {
			// Fatal, delete it.
			if(logMINOR)
				Logger.minor(this, "Node "+pn+" rejected FNPGetOfferedKey as invalid with reason "+reply.getShort(DMT.REASON));
			offers.deleteLastOffer();
        	origTag.removeFetchingOfferedKeyFrom(pn);
			return false;
		} else if(reply.getSpec() == DMT.FNPSSKDataFoundHeaders) {
			headers = ((ShortBuffer) reply.getObject(DMT.BLOCK_HEADERS)).getData();
			// Wait for the data
			MessageFilter mfData = MessageFilter.create().setSource(pn).setField(DMT.UID, uid).setTimeout(GET_OFFER_TIMEOUT).setType(DMT.FNPSSKDataFoundData);
			Message dataMessage;
			try {
				dataMessage = node.usm.waitFor(mfData, this);
			} catch (DisconnectedException e) {
				if(logMINOR)
					Logger.minor(this, "Disconnected: "+pn+" getting data for offer for "+key);
				offers.deleteLastOffer();
	        	origTag.removeFetchingOfferedKeyFrom(pn);
	        	return false;
			}
			if(dataMessage == null) {
				Logger.error(this, "Got headers but not data from "+pn+" for offer for "+key);
				offers.deleteLastOffer();
	        	origTag.removeFetchingOfferedKeyFrom(pn);
				return false;
			}
			sskData = ((ShortBuffer) dataMessage.getObject(DMT.DATA)).getData();
			if(pubKey == null) {
				MessageFilter mfPK = MessageFilter.create().setSource(pn).setField(DMT.UID, uid).setTimeout(GET_OFFER_TIMEOUT).setType(DMT.FNPSSKPubKey);
				Message pk;
				try {
					pk = node.usm.waitFor(mfPK, this);
				} catch (DisconnectedException e) {
					if(logMINOR)
						Logger.minor(this, "Disconnected: "+pn+" getting pubkey for offer for "+key);
					offers.deleteLastOffer();
		        	origTag.removeFetchingOfferedKeyFrom(pn);
					return false;
				}
				if(pk == null) {
					Logger.error(this, "Got data but not pubkey from "+pn+" for offer for "+key);
					offers.deleteLastOffer();
		        	origTag.removeFetchingOfferedKeyFrom(pn);
					return false;
				}
				try {
					pubKey = DSAPublicKey.create(((ShortBuffer)pk.getObject(DMT.PUBKEY_AS_BYTES)).getData());
				} catch (CryptFormatException e) {
					Logger.error(this, "Bogus pubkey from "+pn+" for offer for "+key+" : "+e, e);
					offers.deleteLastOffer();
		        	origTag.removeFetchingOfferedKeyFrom(pn);
					return false;
				}
				
				try {
					((NodeSSK)key).setPubKey(pubKey);
				} catch (SSKVerifyException e) {
					Logger.error(this, "Bogus SSK data from "+pn+" for offer for "+key+" : "+e, e);
					offers.deleteLastOffer();
		        	origTag.removeFetchingOfferedKeyFrom(pn);
					return false;
				}
			}
			
			if(finishSSKFromGetOffer(pn)) {
				if(logMINOR) Logger.minor(this, "Successfully fetched SSK from offer from "+pn+" for "+key);
				return true;
			} else {
        		offers.deleteLastOffer();
	        	origTag.removeFetchingOfferedKeyFrom(pn);
        		return false;
			}
		} else {
        	origTag.removeFetchingOfferedKeyFrom(pn);
			return false;
		}
	}

	/** @return True if we successfully received the offer or failed fatally. False if we
     * should try the next offer and/or normal fetches. */
	private boolean handleCHKOfferReply(Message reply, PeerNode pn, final BlockOffer offer, final OfferList offers) {
		if(reply.getSpec() == DMT.FNPRejectedOverload) {
			// Non-fatal, keep it.
			if(logMINOR)
				Logger.minor(this, "Node "+pn+" rejected FNPGetOfferedKey for "+key+" (expired="+offer.isExpired());
			offers.keepLastOffer();
        	origTag.removeFetchingOfferedKeyFrom(pn);
        	return false;
		} else if(reply.getSpec() == DMT.FNPGetOfferedKeyInvalid) {
			// Fatal, delete it.
			if(logMINOR)
				Logger.minor(this, "Node "+pn+" rejected FNPGetOfferedKey as invalid with reason "+reply.getShort(DMT.REASON));
			offers.deleteLastOffer();
        	origTag.removeFetchingOfferedKeyFrom(pn);
        	return false;
		} else if(reply.getSpec() == DMT.FNPCHKDataFound) {
			headers = ((ShortBuffer)reply.getObject(DMT.BLOCK_HEADERS)).getData();
			// Receive the data
			
        	// FIXME: Validate headers
        	
        	node.addTransferringSender((NodeCHK)key, this);
        	
        	try {
        		
        		prb = new PartiallyReceivedBlock(Node.PACKETS_IN_BLOCK, Node.PACKET_SIZE);
        		
        		synchronized(this) {
        			notifyAll();
        		}
        		fireCHKTransferBegins();
				
        		BlockReceiver br = new BlockReceiver(node.usm, pn, uid, prb, this, node.getTicker(), true, realTimeFlag, myTimeoutHandler);
        		
       			if(logMINOR) Logger.minor(this, "Receiving data");
       			final PeerNode p = pn;
       			receivingAsync = true;
       			br.receive(new BlockReceiverCompletion() {
       				
					public void blockReceived(byte[] data) {
        				synchronized(RequestSender.this) {
        					transferringFrom = null;
        				}
        				node.removeTransferringSender((NodeCHK)key, RequestSender.this);
                		try {
	                		// Received data
	               			p.transferSuccess();
	                		if(logMINOR) Logger.minor(this, "Received data");
                			verifyAndCommit(headers, data);
	                		finish(SUCCESS, p, true);
	                		node.nodeStats.successfulBlockReceive(realTimeFlag, source == null);
                		} catch (KeyVerifyException e1) {
                			Logger.normal(this, "Got data but verify failed: "+e1, e1);
                			finish(GET_OFFER_VERIFY_FAILURE, p, true);
                       		offers.deleteLastOffer();
                		} catch (Throwable t) {
                			Logger.error(this, "Failed on "+this, t);
                			finish(INTERNAL_ERROR, p, true);
                		}
					}

					public void blockReceiveFailed(
							RetrievalException e) {
        				synchronized(RequestSender.this) {
        					transferringFrom = null;
        				}
        				node.removeTransferringSender((NodeCHK)key, RequestSender.this);
						try {
							if (e.getReason()==RetrievalException.SENDER_DISCONNECTED)
								Logger.normal(this, "Transfer failed (disconnect): "+e, e);
							else
								// A certain number of these are normal, it's better to track them through statistics than call attention to them in the logs.
								Logger.normal(this, "Transfer for offer failed ("+e.getReason()+"/"+RetrievalException.getErrString(e.getReason())+"): "+e+" from "+p, e);
							finish(GET_OFFER_TRANSFER_FAILED, p, true);
							// Backoff here anyway - the node really ought to have it!
							p.transferFailed("RequestSenderGetOfferedTransferFailed");
							offers.deleteLastOffer();
		    				if(!prb.abortedLocally())
		    					node.nodeStats.failedBlockReceive(false, false, false, realTimeFlag, source == null);
                		} catch (Throwable t) {
                			Logger.error(this, "Failed on "+this, t);
                			finish(INTERNAL_ERROR, p, true);
                		}
					}
        				
        		});
        		return true;
        	} finally {
        		node.removeTransferringSender((NodeCHK)key, this);
        	}
		} else return false;
	}

	/** Here FINISHED means accepted, WAIT means try again (soft reject). */
    private DO waitForAccepted(PeerNode next) {
    	while(true) {
    		
    		Message msg;
    		
    		MessageFilter mf = makeAcceptedRejectedFilter(next, ACCEPTED_TIMEOUT);
    		
    		try {
    			msg = node.usm.waitFor(mf, this);
    			if(logMINOR) Logger.minor(this, "first part got "+msg);
    		} catch (DisconnectedException e) {
    			Logger.normal(this, "Disconnected from "+next+" while waiting for Accepted on "+uid);
    			next.noLongerRoutingTo(origTag, false);
    			return DO.NEXT_PEER;
    		}
    		
    		if(msg == null) {
    			if(logMINOR) Logger.minor(this, "Timeout waiting for Accepted");
    			// Timeout waiting for Accepted
    			next.localRejectedOverload("AcceptedTimeout");
    			forwardRejectedOverload();
    			node.failureTable.onFailed(key, next, htl, timeSinceSent());
    			// Try next node
    			handleAcceptedRejectedTimeout(next, origTag);
    			return DO.NEXT_PEER;
    		}
    		
    		if(msg.getSpec() == DMT.FNPRejectedLoop) {
    			if(logMINOR) Logger.minor(this, "Rejected loop");
    			next.successNotOverload();
    			node.failureTable.onFailed(key, next, htl, timeSinceSent());
    			// Find another node to route to
    			next.noLongerRoutingTo(origTag, false);
    			return DO.NEXT_PEER;
    		}
    		
    		if(msg.getSpec() == DMT.FNPRejectedOverload) {
    			if(logMINOR) Logger.minor(this, "Rejected: overload");
    			// Non-fatal - probably still have time left
    			forwardRejectedOverload();
    			if (msg.getBoolean(DMT.IS_LOCAL)) {
    				
    				if(logMINOR) Logger.minor(this, "Is local");
    				
    				// FIXME new load management introduces soft rejects and waiting.
//    				if(msg.getSubMessage(DMT.FNPRejectIsSoft) != null) {
//    					if(logMINOR) Logger.minor(this, "Soft rejection, waiting to resend");
//    					nodesRoutedTo.remove(next);
//    					origTag.removeRoutingTo(next);
//    					return DO.WAIT;
//    				} else {
    					next.localRejectedOverload("ForwardRejectedOverload");
    					node.failureTable.onFailed(key, next, htl, timeSinceSent());
    					if(logMINOR) Logger.minor(this, "Local RejectedOverload, moving on to next peer");
    					// Give up on this one, try another
    					next.noLongerRoutingTo(origTag, false);
    					return DO.NEXT_PEER;
//    				}
    			}
    			//Could be a previous rejection, the timeout to incur another ACCEPTED_TIMEOUT is minimal...
    			continue;
    		}
    		
    		if(msg.getSpec() != DMT.FNPAccepted) {
    			Logger.error(this, "Unrecognized message: "+msg);
    			return DO.NEXT_PEER;
    		}
    		
    		return DO.FINISHED;
    		
    	}
	}

	private void handleAcceptedRejectedTimeout(final PeerNode next,
			final RequestTag origTag) {
		
		origTag.handlingTimeout(next);
		
		int timeout = 60*1000;
		
		MessageFilter mf = makeAcceptedRejectedFilter(next, timeout);
		try {
			node.usm.addAsyncFilter(mf, new SlowAsyncMessageFilterCallback() {

				public void onMatched(Message m) {
					if(m.getSpec() == DMT.FNPRejectedLoop ||
							m.getSpec() == DMT.FNPRejectedOverload) {
						// Ok.
						origTag.removeRoutingTo(next);
					} else {
						// Accepted. May as well wait for the data, if any.
						MainLoopCallback cb = new MainLoopCallback(next, true);
						cb.schedule();
					}
				}
				
				public boolean shouldTimeout() {
					return false;
				}

				public void onTimeout() {
					Logger.error(this, "Fatal timeout waiting for Accepted/Rejected from "+next+" on "+RequestSender.this);
					origTag.removeRoutingTo(next);
					next.fatalTimeout();
				}

				public void onDisconnect(PeerContext ctx) {
					origTag.removeRoutingTo(next);
				}

				public void onRestarted(PeerContext ctx) {
					origTag.removeRoutingTo(next);
				}

				public int getPriority() {
					return NativeThread.NORM_PRIORITY;
				}
				
			}, this);
		} catch (DisconnectedException e) {
			origTag.removeRoutingTo(next);
		}
	}

	private MessageFilter makeAcceptedRejectedFilter(PeerNode next,
			int acceptedTimeout) {
		/**
		 * What are we waiting for?
		 * FNPAccepted - continue
		 * FNPRejectedLoop - go to another node
		 * FNPRejectedOverload - propagate back to source, go to another node if local
		 */
		
		MessageFilter mfAccepted = MessageFilter.create().setSource(next).setField(DMT.UID, uid).setTimeout(acceptedTimeout).setType(DMT.FNPAccepted);
		MessageFilter mfRejectedLoop = MessageFilter.create().setSource(next).setField(DMT.UID, uid).setTimeout(acceptedTimeout).setType(DMT.FNPRejectedLoop);
		MessageFilter mfRejectedOverload = MessageFilter.create().setSource(next).setField(DMT.UID, uid).setTimeout(acceptedTimeout).setType(DMT.FNPRejectedOverload);
		
		// mfRejectedOverload must be the last thing in the or
		// So its or pointer remains null
		// Otherwise we need to recreate it below
		return mfAccepted.or(mfRejectedLoop.or(mfRejectedOverload));
	}

	private MessageFilter createMessageFilter(int timeout, PeerNode next) {
		MessageFilter mfDNF = MessageFilter.create().setSource(next).setField(DMT.UID, uid).setTimeout(timeout).setType(DMT.FNPDataNotFound);
		MessageFilter mfRF = MessageFilter.create().setSource(next).setField(DMT.UID, uid).setTimeout(timeout).setType(DMT.FNPRecentlyFailed);
		MessageFilter mfRouteNotFound = MessageFilter.create().setSource(next).setField(DMT.UID, uid).setTimeout(timeout).setType(DMT.FNPRouteNotFound);
		MessageFilter mfRejectedOverload = MessageFilter.create().setSource(next).setField(DMT.UID, uid).setTimeout(timeout).setType(DMT.FNPRejectedOverload);
		
		MessageFilter mf = mfDNF.or(mfRF.or(mfRouteNotFound.or(mfRejectedOverload)));
		if(!isSSK) {
			MessageFilter mfRealDFCHK = MessageFilter.create().setSource(next).setField(DMT.UID, uid).setTimeout(timeout).setType(DMT.FNPCHKDataFound);
			mf = mfRealDFCHK.or(mf);
		} else {
			MessageFilter mfPubKey = MessageFilter.create().setSource(next).setField(DMT.UID, uid).setTimeout(timeout).setType(DMT.FNPSSKPubKey);
			MessageFilter mfDFSSKHeaders = MessageFilter.create().setSource(next).setField(DMT.UID, uid).setTimeout(timeout).setType(DMT.FNPSSKDataFoundHeaders);
			MessageFilter mfDFSSKData = MessageFilter.create().setSource(next).setField(DMT.UID, uid).setTimeout(timeout).setType(DMT.FNPSSKDataFoundData);
			mf = mfPubKey.or(mfDFSSKHeaders.or(mfDFSSKData.or(mf)));
		}
		return mf;
	}

	private DO handleMessage(Message msg, boolean wasFork, PeerNode source) {
		//For debugging purposes, remember the number of responses AFTER the insert, and the last message type we received.
		gotMessages++;
		lastMessage=msg.getSpec().getName();
    	
    	if(msg.getSpec() == DMT.FNPDataNotFound) {
    		handleDataNotFound(msg, wasFork, source);
    		return DO.FINISHED;
    	}
    	
    	if(msg.getSpec() == DMT.FNPRecentlyFailed) {
    		handleRecentlyFailed(msg, wasFork, source);
    		return DO.FINISHED;
    	}
    	
    	if(msg.getSpec() == DMT.FNPRouteNotFound) {
    		handleRouteNotFound(msg, source);
    		return DO.NEXT_PEER;
    	}
    	
    	if(msg.getSpec() == DMT.FNPRejectedOverload) {
    		if(handleRejectedOverload(msg, source)) return DO.WAIT;
    		else return DO.NEXT_PEER;
    	}

    	if((!isSSK) && msg.getSpec() == DMT.FNPCHKDataFound) {
    		handleCHKDataFound(msg, wasFork, source);
    		return DO.FINISHED;
    	}
    	
    	if(isSSK && msg.getSpec() == DMT.FNPSSKPubKey) {
    		
    		if(!handleSSKPubKey(msg, source)) return DO.NEXT_PEER;
			if(sskData != null && headers != null) {
				finishSSK(source, wasFork);
				return DO.FINISHED;
			}
			return DO.WAIT;
    	}
    	            	
    	if(isSSK && msg.getSpec() == DMT.FNPSSKDataFoundData) {
    		
    		if(logMINOR) Logger.minor(this, "Got data on "+uid);
    		
        	sskData = ((ShortBuffer)msg.getObject(DMT.DATA)).getData();
        	
        	if(pubKey != null && headers != null) {
        		finishSSK(source, wasFork);
        		return DO.FINISHED;
        	}
        	return DO.WAIT;

    	}
    	
    	if(isSSK && msg.getSpec() == DMT.FNPSSKDataFoundHeaders) {
    		
    		if(logMINOR) Logger.minor(this, "Got headers on "+uid);
    		
        	headers = ((ShortBuffer)msg.getObject(DMT.BLOCK_HEADERS)).getData();
    		
        	if(pubKey != null && sskData != null) {
        		finishSSK(source, wasFork);
        		return DO.FINISHED;
        	}
        	return DO.WAIT;

    	}
    	
   		Logger.error(this, "Unexpected message: "+msg);
   		node.failureTable.onFailed(key, source, htl, timeSinceSent());
		origTag.removeRoutingTo(source);
   		return DO.NEXT_PEER;
    	
	}
    
	protected void makeTurtle() {
		origTag.reassignToSelf();
		synchronized(this) {
			if(tryTurtle) return;
			tryTurtle = true;
		}
		node.makeTurtle(RequestSender.this);
	}

	private static enum DO {
    	FINISHED,
    	WAIT,
    	NEXT_PEER
    }

    /** @return True unless the pubkey is broken and we should try another node */
    private boolean handleSSKPubKey(Message msg, PeerNode next) {
		if(logMINOR) Logger.minor(this, "Got pubkey on "+uid);
		byte[] pubkeyAsBytes = ((ShortBuffer)msg.getObject(DMT.PUBKEY_AS_BYTES)).getData();
		try {
			if(pubKey == null)
				pubKey = DSAPublicKey.create(pubkeyAsBytes);
			((NodeSSK)key).setPubKey(pubKey);
			return true;
		} catch (SSKVerifyException e) {
			pubKey = null;
			Logger.error(this, "Invalid pubkey from "+source+" on "+uid+" ("+e.getMessage()+ ')', e);
    		node.failureTable.onFailed(key, next, htl, timeSinceSent());
			origTag.removeRoutingTo(next);
			return false; // try next node
		} catch (CryptFormatException e) {
			Logger.error(this, "Invalid pubkey from "+source+" on "+uid+" ("+e+ ')');
    		node.failureTable.onFailed(key, next, htl, timeSinceSent());
			origTag.removeRoutingTo(next);
			return false; // try next node
		}
	}

	private void handleCHKDataFound(Message msg, final boolean wasFork, final PeerNode next) {
    	// Found data
    	
    	// First get headers
    	
    	final byte[] headers = ((ShortBuffer)msg.getObject(DMT.BLOCK_HEADERS)).getData();
    	
    	// FIXME: Validate headers
    	
    	if(!wasFork)
    		node.addTransferringSender((NodeCHK)key, this);
    	
    	final PartiallyReceivedBlock prb = new PartiallyReceivedBlock(Node.PACKETS_IN_BLOCK, Node.PACKET_SIZE);
    	
    	boolean failNow = false;
    	
    	synchronized(this) {
    		if(!wasFork)
    			this.headers = headers;
    		if(!wasFork)
    			this.prb = prb;
    		if(wasFork && (this.status == SUCCESS || this.prb != null && transferringFrom != null))
    			failNow = true;
    		notifyAll();
    	}
    	if(!wasFork)
    		// Don't fire transfer begins on a fork since we have not set headers or prb.
    		// If we find the data we will offer it to the requester.
    		fireCHKTransferBegins();
    	
    	final long tStart = System.currentTimeMillis();
    	final BlockReceiver br = new BlockReceiver(node.usm, next, uid, prb, this, node.getTicker(), true, realTimeFlag, myTimeoutHandler);
    	
    	if(failNow) {
    		if(logMINOR) Logger.minor(this, "Terminating forked transfer on "+this+" from "+next);
    		prb.abort(RetrievalException.CANCELLED_BY_RECEIVER, "Cancelling fork", true);
    		br.receive(new BlockReceiverCompletion() {

				public void blockReceived(byte[] buf) {
					next.noLongerRoutingTo(origTag, false);
				}

				public void blockReceiveFailed(RetrievalException e) {
					next.noLongerRoutingTo(origTag, false);
				}
    			
    		});
    		return;
    	}
    	
    	if(logMINOR) Logger.minor(this, "Receiving data");
    	final PeerNode from = next;
    	if(!wasFork) {
    		synchronized(this) {
    			transferringFrom = next;
    		}
    	}
    	node.getTicker().queueTimedJob(new Runnable() {
    		
    		public void run() {
    			synchronized(RequestSender.this) {
    				if(transferringFrom != from) return;
    			}
    			makeTurtle();
    		}
    		
    	}, 60*1000);
    	final PeerNode sentTo = next;
			receivingAsync = true;
    	br.receive(new BlockReceiverCompletion() {
    		
    		public void blockReceived(byte[] data) {
    			try {
    				long tEnd = System.currentTimeMillis();
    				transferTime = tEnd - tStart;
    				boolean turtle;
    				boolean turtleBackedOff;
    				synchronized(RequestSender.this) {
    					turtle = turtleMode;
    					turtleBackedOff = sentBackoffTurtle;
    					sentBackoffTurtle = true;
    					transferringFrom = null;
    				}
    				if(!wasFork)
    					node.removeTransferringSender((NodeCHK)key, RequestSender.this);
    				if(!turtle)
    					sentTo.transferSuccess();
    				else {
    					Logger.normal(this, "TURTLE SUCCEEDED: "+key+" for "+RequestSender.this+" in "+TimeUtil.formatTime(transferTime, 2, true)+" from "+sentTo);
    					if(!turtleBackedOff)
    						sentTo.transferFailed("TurtledTransfer");
    					node.nodeStats.turtleSucceeded();
    				}
    				sentTo.successNotOverload();
    				if(turtle) {
    					sentTo.unregisterTurtleTransfer(RequestSender.this);
    					node.unregisterTurtleTransfer(RequestSender.this);
    				}
   					node.nodeStats.successfulBlockReceive(realTimeFlag, source == null);
    				if(logMINOR) Logger.minor(this, "Received data");
    				// Received data
    				try {
    					verifyAndCommit(headers, data);
    				} catch (KeyVerifyException e1) {
    					Logger.normal(this, "Got data but verify failed: "+e1, e1);
    					if(!wasFork)
    						finish(VERIFY_FAILURE, sentTo, false);
    					else
    						origTag.removeRoutingTo(sentTo);
    					node.failureTable.onFinalFailure(key, sentTo, htl, origHTL, FailureTable.REJECT_TIME, source);
    					return;
    				}
    				finish(SUCCESS, sentTo, false);
    			} catch (Throwable t) {
        			Logger.error(this, "Failed on "+this, t);
        			if(!wasFork)
        				finish(INTERNAL_ERROR, sentTo, true);
    			} finally {
    				if(wasFork)
    					next.noLongerRoutingTo(origTag, false);
    			}
    		}
    		
    		public void blockReceiveFailed(
    				RetrievalException e) {
    			try {
    				boolean turtle;
    				synchronized(RequestSender.this) {
    					turtle = turtleMode;
    					transferringFrom = null;
    				}
    				node.removeTransferringSender((NodeCHK)key, RequestSender.this);
    				if(turtle) {
    					if(e.getReason() != RetrievalException.GONE_TO_TURTLE_MODE) {
    						Logger.normal(this, "TURTLE FAILED: "+key+" for "+this+" : "+e);
    						node.nodeStats.turtleFailed();
    					} else {
    						if(logMINOR) Logger.minor(this, "Upstream turtled for "+this+" from "+sentTo);
    					}
    					sentTo.unregisterTurtleTransfer(RequestSender.this);
    					node.unregisterTurtleTransfer(RequestSender.this);
    				}
    				if (e.getReason()==RetrievalException.SENDER_DISCONNECTED)
    					Logger.normal(this, "Transfer failed (disconnect): "+e, e);
    				else
    					// A certain number of these are normal, it's better to track them through statistics than call attention to them in the logs.
    					Logger.normal(this, "Transfer failed ("+e.getReason()+"/"+RetrievalException.getErrString(e.getReason())+"): "+e+" from "+sentTo, e);
    				if(RequestSender.this.source == null)
    					Logger.normal(this, "Local transfer failed: "+e.getReason()+" : "+RetrievalException.getErrString(e.getReason())+"): "+e+" from "+sentTo, e);
    				// We do an ordinary backoff in all cases.
    				// This includes the case where we decide not to turtle the request. This is reasonable as if it had completely quickly we wouldn't have needed to make that choice.
    				if(!prb.abortedLocally())
    					sentTo.localRejectedOverload("TransferFailedRequest"+e.getReason());
    				if(!wasFork)
    					finish(TRANSFER_FAILED, sentTo, false);
    				node.failureTable.onFinalFailure(key, sentTo, htl, origHTL, FailureTable.REJECT_TIME, source);
    				int reason = e.getReason();
    				boolean timeout = (!br.senderAborted()) &&
    				(reason == RetrievalException.SENDER_DIED || reason == RetrievalException.RECEIVER_DIED || reason == RetrievalException.TIMED_OUT
    						|| reason == RetrievalException.UNABLE_TO_SEND_BLOCK_WITHIN_TIMEOUT);
    				// But we only do a transfer backoff (which is separate, and starts at a higher threshold) if we timed out i.e. not if upstream turtled.
    				if(timeout) {
    					// Looks like a timeout. Backoff, even if it's a turtle.
    					if(logMINOR) Logger.minor(this, "Timeout transferring data : "+e, e);
    					sentTo.transferFailed(e.getErrString());
    				} else {
    					// Quick failure (in that we didn't have to timeout). Don't backoff.
    					// Treat as a DNF.
    					// If it was turtled, and then failed, still treat it as a DNF.
    					node.failureTable.onFinalFailure(key, sentTo, htl, origHTL, FailureTable.REJECT_TIME, source);
    				}
    				if(!prb.abortedLocally())
    					node.nodeStats.failedBlockReceive(true, timeout, reason == RetrievalException.GONE_TO_TURTLE_MODE, realTimeFlag, source == null);
    			} catch (Throwable t) {
        			Logger.error(this, "Failed on "+this, t);
        			if(!wasFork)
        				finish(INTERNAL_ERROR, sentTo, true);
    			} finally {
    				if(wasFork)
    					next.noLongerRoutingTo(origTag, false);
    			}
    		}
    		
    	});
	}

	/** @param next 
	 * @return True to continue waiting for this node, false to move on to another. */
	private boolean handleRejectedOverload(Message msg, PeerNode next) {
		
		// Non-fatal - probably still have time left
		forwardRejectedOverload();
		rejectOverloads++;
		if (msg.getBoolean(DMT.IS_LOCAL)) {
			//NB: IS_LOCAL means it's terminal. not(IS_LOCAL) implies that the rejection message was forwarded from a downstream node.
			//"Local" from our peers perspective, this has nothing to do with local requests (source==null)
    		node.failureTable.onFailed(key, next, htl, timeSinceSent());
			next.localRejectedOverload("ForwardRejectedOverload2");
			// Node in trouble suddenly??
			Logger.normal(this, "Local RejectedOverload after Accepted, moving on to next peer");
			// Give up on this one, try another
			origTag.removeRoutingTo(next);
			return false;
		}
		//so long as the node does not send a (IS_LOCAL) message. Interestingly messages can often timeout having only received this message.
		return true;
	}

	private void handleRouteNotFound(Message msg, PeerNode next) {
		// Backtrack within available hops
		short newHtl = msg.getShort(DMT.HTL);
		if(newHtl < htl) htl = newHtl;
		next.successNotOverload();
		node.failureTable.onFailed(key, next, htl, timeSinceSent());
		origTag.removeRoutingTo(next);
	}

	private void handleDataNotFound(Message msg, boolean wasFork, PeerNode next) {
		next.successNotOverload();
		if(!wasFork)
			finish(DATA_NOT_FOUND, next, false);
		else
			this.origTag.removeRoutingTo(next);
		node.failureTable.onFinalFailure(key, next, htl, origHTL, FailureTable.REJECT_TIME, source);
	}

	private void handleRecentlyFailed(Message msg, boolean wasFork, PeerNode next) {
		next.successNotOverload();
		/*
		 * Must set a correct recentlyFailedTimeLeft before calling this finish(), because it will be
		 * passed to the handler.
		 * 
		 * It is *VITAL* that the TIME_LEFT we pass on is not larger than it should be.
		 * It is somewhat less important that it is not too much smaller than it should be.
		 * 
		 * Why? Because:
		 * 1) We have to use FNPRecentlyFailed to create failure table entries. Because otherwise,
		 * the failure table is of little value: A request is routed through a node, which gets a DNF,
		 * and adds a failure table entry. Other requests then go through that node via other paths.
		 * They are rejected with FNPRecentlyFailed - not with DataNotFound. If this does not create
		 * failure table entries, more requests will be pointlessly routed through that chain.
		 * 
		 * 2) If we use a fixed timeout on receiving FNPRecentlyFailed, they can be self-seeding. 
		 * What this means is A sends a request to B, which DNFs. This creates a failure table entry 
		 * which lasts for 10 minutes. 5 minutes later, A sends another request to B, which is killed
		 * with FNPRecentlyFailed because of the failure table entry. B's failure table lasts for 
		 * another 5 minutes, but A's lasts for the full 10 minutes i.e. until 5 minutes after B's. 
		 * After B's failure table entry has expired, but before A's expires, B sends a request to A. 
		 * A replies with FNPRecentlyFailed. Repeat ad infinitum: A reinforces B's blocks, and B 
		 * reinforces A's blocks!
		 * 
		 * 3) This can still happen even if we check where the request is coming from. A loop could 
		 * very easily form: A - B - C - A. A requests from B, DNFs (assume the request comes in from 
		 * outside, there are more nodes. C requests from A, sets up a block. B's block expires, C's 
		 * is still active. A requests from B which requests from C ... and it goes round again.
		 * 
		 * 4) It is exactly the same if we specify a timeout, unless the timeout can be guaranteed to 
		 * not increase the expiry time.
		 */
		
		// First take the original TIME_LEFT. This will start at 10 minutes if we get rejected in
		// the same millisecond as the failure table block was added.
		int timeLeft = msg.getInt(DMT.TIME_LEFT);
		int origTimeLeft = timeLeft;
		
		if(timeLeft <= 0) {
			Logger.error(this, "Impossible: timeLeft="+timeLeft);
			origTimeLeft = 0;
			timeLeft=1000; // arbitrary default...
		}
		
		// This is in theory relative to when the request was received by the node. Lets make it relative
		// to a known event before that: the time when we sent the request.
		
		long timeSinceSent = Math.max(0, timeSinceSent());
		timeLeft -= timeSinceSent;
		
		// Subtract 1% for good measure / to compensate for dodgy clocks
		timeLeft -= origTimeLeft / 100;
		
		//Store the timeleft so that the requestHandler can get at it.
		recentlyFailedTimeLeft = timeLeft;
		
			// Kill the request, regardless of whether there is timeout left.
		// If there is, we will avoid sending requests for the specified period.
		// FIXME we need to create the FT entry.
		if(!wasFork)
			finish(RECENTLY_FAILED, next, false);
		else
			this.origTag.removeRoutingTo(next);
		
			node.failureTable.onFinalFailure(key, next, htl, origHTL, timeLeft, source);
	}

	/**
     * Finish fetching an SSK. We must have received the data, the headers and the pubkey by this point.
     * @param next The node we received the data from.
	 * @param wasFork 
     */
	private void finishSSK(PeerNode next, boolean wasFork) {
    	try {
			block = new SSKBlock(sskData, headers, (NodeSSK)key, false);
			node.storeShallow(block, canWriteClientCache, canWriteDatastore, false);
			if(node.random.nextInt(RANDOM_REINSERT_INTERVAL) == 0)
				node.queueRandomReinsert(block);
			finish(SUCCESS, next, false);
		} catch (SSKVerifyException e) {
			Logger.error(this, "Failed to verify: "+e+" from "+next, e);
			if(!wasFork)
				finish(VERIFY_FAILURE, next, false);
			else
				this.origTag.removeRoutingTo(next);
			return;
		} catch (KeyCollisionException e) {
			Logger.normal(this, "Collision on "+this);
			finish(SUCCESS, next, false);
		}
	}

    /**
     * Finish fetching an SSK. We must have received the data, the headers and the pubkey by this point.
     * @param next The node we received the data from.
     * @return True if the request has completed. False if we need to look elsewhere.
     */
	private boolean finishSSKFromGetOffer(PeerNode next) {
    	try {
			block = new SSKBlock(sskData, headers, (NodeSSK)key, false);
			node.storeShallow(block, canWriteClientCache, canWriteDatastore, tryOffersOnly);
			if(node.random.nextInt(RANDOM_REINSERT_INTERVAL) == 0)
				node.queueRandomReinsert(block);
			finish(SUCCESS, next, true);
			return true;
		} catch (SSKVerifyException e) {
			Logger.error(this, "Failed to verify (from get offer): "+e+" from "+next, e);
			return false;
		} catch (KeyCollisionException e) {
			Logger.normal(this, "Collision (from get offer) on "+this);
			finish(SUCCESS, next, true);
			return false;
		}
	}

	private Message createDataRequest() {
		Message req;
    	if(!isSSK)
    		req = DMT.createFNPCHKDataRequest(uid, htl, (NodeCHK)key);
    	else// if(key instanceof NodeSSK)
    		req = DMT.createFNPSSKDataRequest(uid, htl, (NodeSSK)key, pubKey == null);
    	req.addSubMessage(DMT.createFNPRealTimeFlag(realTimeFlag));
    	return req;
	}

	private void verifyAndCommit(byte[] headers, byte[] data) throws KeyVerifyException {
    	if(!isSSK) {
    		CHKBlock block = new CHKBlock(data, headers, (NodeCHK)key);
    		// Cache only in the cache, not the store. The reason for this is that
    		// requests don't go to the full distance, and therefore pollute the 
    		// store; simulations it is best to only include data from requests
    		// which go all the way i.e. inserts.
    		node.storeShallow(block, canWriteClientCache, canWriteDatastore, tryOffersOnly);
			if(node.random.nextInt(RANDOM_REINSERT_INTERVAL) == 0)
				node.queueRandomReinsert(block);
    	} else /*if (key instanceof NodeSSK)*/ {
    		try {
				node.storeShallow(new SSKBlock(data, headers, (NodeSSK)key, false), canWriteClientCache, canWriteDatastore, tryOffersOnly);
			} catch (KeyCollisionException e) {
				Logger.normal(this, "Collision on "+this);
			}
    	}
	}

	private volatile boolean hasForwardedRejectedOverload;
    
    /** Forward RejectedOverload to the request originator */
    private void forwardRejectedOverload() {
		synchronized (this) {
			if(hasForwardedRejectedOverload) return;
			hasForwardedRejectedOverload = true;
			notifyAll();
		}
		fireReceivedRejectOverload();
	}
    
    public PartiallyReceivedBlock getPRB() {
        return prb;
    }

    public boolean transferStarted() {
        return prb != null;
    }

    // these are bit-masks
    static final short WAIT_REJECTED_OVERLOAD = 1;
    static final short WAIT_TRANSFERRING_DATA = 2;
    static final short WAIT_FINISHED = 4;
    
    static final short WAIT_ALL = 
    	WAIT_REJECTED_OVERLOAD | WAIT_TRANSFERRING_DATA | WAIT_FINISHED;
    
    /**
     * Wait until either the transfer has started, we receive a 
     * RejectedOverload, or we get a terminal status code.
     * Must not return until we are finished - cannot timeout, because the caller will unlock
     * the UID!
     * @param mask Bitmask indicating what NOT to wait for i.e. the situation when this function
     * exited last time (see WAIT_ constants above). Bits can also be set true even though they
     * were not valid, to indicate that the caller doesn't care about that bit.
     * If zero, function will throw an IllegalArgumentException.
     * @return Bitmask indicating present situation. Can be fed back to this function,
     * if nonzero.
     */
    public synchronized short waitUntilStatusChange(short mask) {
    	if(mask == WAIT_ALL) throw new IllegalArgumentException("Cannot ignore all!");
    	while(true) {
    	long now = System.currentTimeMillis();
    	long deadline = now + (realTimeFlag ? 300 * 1000 : 1260 * 1000);
        while(true) {
        	short current = mask; // If any bits are set already, we ignore those states.
        	
       		if(hasForwardedRejectedOverload)
       			current |= WAIT_REJECTED_OVERLOAD;
        	
       		if(prb != null)
       			current |= WAIT_TRANSFERRING_DATA;
        	
        	if(status != NOT_FINISHED || sentAbortDownstreamTransfers)
        		current |= WAIT_FINISHED;
        	
        	if(current != mask) return current;
			
            try {
            	if(now >= deadline) {
            		Logger.error(this, "Waited more than 5 minutes for status change on " + this + " current = " + current + " and there was no change.");
            		break;
            	}
            	
            	if(logMINOR) Logger.minor(this, "Waiting for status change on "+this+" current is "+current+" status is "+status);
                wait(deadline - now);
                now = System.currentTimeMillis(); // Is used in the next iteration so needed even without the logging
                
                if(now >= deadline) {
                    Logger.error(this, "Waited more than 5 minutes for status change on " + this + " current = " + current + ", maybe nobody called notify()");
                    // Normally we would break; here, but we give the function a change to succeed
                    // in the next iteration and break in the above if(now >= deadline) if it
                    // did not succeed. This makes the function work if notify() is not called.
                }
            } catch (InterruptedException e) {
                // Ignore
            }
        }
    	}
    }
    
	private static MedianMeanRunningAverage avgTimeTaken = new MedianMeanRunningAverage();
	
	private static MedianMeanRunningAverage avgTimeTakenTurtle = new MedianMeanRunningAverage();
	
	private static MedianMeanRunningAverage avgTimeTakenTransfer = new MedianMeanRunningAverage();
	
	private long transferTime;
	
	/** Complete the request. Note that if the request was forked (which unfortunately is
	 * possible because of timeouts awaiting Accepted/Rejected), it is *possible* that 
	 * there are other forks still running; UIDTag will wait for them. Hence a fork that 
	 * fails should NOT call this method, however a fork that succeeds SHOULD call it. 
	 * @param code The completion code.
	 * @param next The node being routed to.
	 * @param fromOfferedKey Whether this was the result of fetching an offered key.
	 */
    private void finish(int code, PeerNode next, boolean fromOfferedKey) {
    	if(logMINOR) Logger.minor(this, "finish("+code+ ") on "+this+" from "+next);
        
    	boolean turtle;
    	
    	if(next != null) {
    		if(fromOfferedKey)
    			origTag.removeFetchingOfferedKeyFrom(next);
    		else
    			origTag.removeRoutingTo(next);
    	}
		
        synchronized(this) {
        	if(status != NOT_FINISHED) {
        		if(logMINOR) Logger.minor(this, "Status already set to "+status+" - returning on "+this+" would be setting "+code+" from "+next);
        		return;
        	}
            status = code;
            notifyAll();
            turtle = turtleMode;
            if(status == SUCCESS)
            	successFrom = next;
        }
        
        if(status == SUCCESS) {
        	if((!isSSK) && transferTime > 0 && logMINOR) {
        		long timeTaken = System.currentTimeMillis() - startTime;
        		synchronized(avgTimeTaken) {
        			if(turtle)
        				avgTimeTakenTurtle.report(timeTaken);
        			else {
        				avgTimeTaken.report(timeTaken);
            			avgTimeTakenTransfer.report(transferTime);
        			}
        			if(turtle) {
        				if(logMINOR) Logger.minor(this, "Successful CHK turtle request took "+timeTaken+" average "+avgTimeTakenTurtle);
        			} else {
        				if(logMINOR) Logger.minor(this, "Successful CHK request took "+timeTaken+" average "+avgTimeTaken);
            			if(logMINOR) Logger.minor(this, "Successful CHK request transfer "+transferTime+" average "+avgTimeTakenTransfer);
            			if(logMINOR) Logger.minor(this, "Search phase: median "+(avgTimeTaken.currentValue() - avgTimeTakenTransfer.currentValue())+"ms, mean "+(avgTimeTaken.meanValue() - avgTimeTakenTransfer.meanValue())+"ms");
        			}
        		}
        	}
        	if(next != null) {
        		next.onSuccess(false, isSSK);
        	}
        	// FIXME should this be called when fromOfferedKey??
       		node.nodeStats.requestCompleted(true, source != null, isSSK);
        	
       		boolean doOpennet = !(fromOfferedKey || isSSK);
       		
       		if(doOpennet)
       			origTag.waitingForOpennet(next);
       		
       		try {
       			
       			//NOTE: because of the requesthandler implementation, this will block and wait
       			//      for downstream transfers on a CHK. The opennet stuff introduces
       			//      a delay of it's own if we don't get the expected message.
       			fireRequestSenderFinished(code);
       			
       			if(doOpennet) {
       				finishOpennet(next);
       			}
       		} finally {
       			if(doOpennet)
       				origTag.finishedWaitingForOpennet(next);
       		}
        } else {
        	node.nodeStats.requestCompleted(false, source != null, isSSK);
			fireRequestSenderFinished(code);
		}
        
		synchronized(this) {
			opennetFinished = true;
			notifyAll();
		}
		
    }

	/** Acknowledge the opennet path folding attempt without sending a reference. Once
	 * the send completes (asynchronously), unlock everything. */
	private void ackOpennet(PeerNode next) {
		Message msg = DMT.createFNPOpennetCompletedAck(uid);
		// We probably should set opennetFinished after the send completes.
		try {
			next.sendAsync(msg, null, this);
		} catch (NotConnectedException e) {
			// Ignore.
		}
	}

	/**
     * Do path folding, maybe.
     * Wait for either a CompletedAck or a ConnectDestination.
     * If the former, exit.
     * If we want a connection, reply with a ConnectReply, otherwise send a ConnectRejected and exit.
     * Add the peer.
     */
    private void finishOpennet(PeerNode next) {
    	
    	OpennetManager om;
    	
    	try {
<<<<<<< HEAD
   			byte[] noderef = OpennetManager.waitForOpennetNoderef(false, next, uid, this, node);
=======
    		byte[] noderef;
   			noderef = OpennetManager.waitForOpennetNoderef(false, next, uid, this, node);
>>>>>>> 105b5bda
        	
        	if(noderef == null) {
        		ackOpennet(next);
        		return;
        	}
        	
    		om = node.getOpennet();
    		
    		if(om == null) {
        		ackOpennet(next);
        		return;
    		}
    		
        	SimpleFieldSet ref = OpennetManager.validateNoderef(noderef, 0, noderef.length, next, false);
        	
        	if(ref == null) {
        		ackOpennet(next);
        		return;
        	}
        	
			if(node.addNewOpennetNode(ref, ConnectionType.PATH_FOLDING) == null) {
				// If we don't want it let somebody else have it
				synchronized(this) {
					opennetNoderef = noderef;
					// RequestHandler will send a noderef back up, eventually
				}
				return;
			} else {
				// opennetNoderef = null i.e. we want the noderef so we won't pass it further down.
				Logger.normal(this, "Added opennet noderef in "+this+" from "+next);
			}
			
	    	// We want the node: send our reference
    		om.sendOpennetRef(true, uid, next, om.crypto.myCompressedFullRef(), this);

		} catch (FSParseException e) {
			Logger.error(this, "Could not parse opennet noderef for "+this+" from "+next, e);
    		ackOpennet(next);
			return;
		} catch (PeerParseException e) {
			Logger.error(this, "Could not parse opennet noderef for "+this+" from "+next, e);
    		ackOpennet(next);
			return;
		} catch (ReferenceSignatureVerificationException e) {
			Logger.error(this, "Bad signature on opennet noderef for "+this+" from "+next+" : "+e, e);
    		ackOpennet(next);
			return;
		} catch (NotConnectedException e) {
			// Hmmm... let the LRU deal with it
			if(logMINOR)
				Logger.minor(this, "Not connected sending ConnectReply on "+this+" to "+next);
    	} catch (WaitedTooLongForOpennetNoderefException e) {
<<<<<<< HEAD
    		Logger.error(this, "RequestSender timed out waiting for noderef from "+next+" for "+this);
=======
>>>>>>> 105b5bda
			synchronized(this) {
				opennetTimedOut = true;
				opennetFinished = true;
				notifyAll();
			}
<<<<<<< HEAD
			// We need to wait.
			try {
				OpennetManager.waitForOpennetNoderef(false, next, uid, this, node);
			} catch (WaitedTooLongForOpennetNoderefException e1) {
	    		Logger.error(this, "RequestSender FATAL TIMEOUT out waiting for noderef from "+next+" for "+this);
				// Fatal timeout. Urgh.
				next.fatalTimeout();
			}
    		ackOpennet(next);
=======
			ackOpennet(next);
>>>>>>> 105b5bda
		} finally {
    		synchronized(this) {
    			opennetFinished = true;
    			notifyAll();
    		}
    	}
	}

    // Opennet stuff
    
    /** Have we finished all opennet-related activities? */
    private boolean opennetFinished;
    
    /** Did we timeout waiting for opennet noderef? */
    private boolean opennetTimedOut;
    
    /** Opennet noderef from next node */
    private byte[] opennetNoderef;
    
    public byte[] waitForOpennetNoderef() throws WaitedTooLongForOpennetNoderefException {
    	synchronized(this) {
    		while(true) {
    			if(opennetFinished) {
    				if(opennetTimedOut)
    					throw new WaitedTooLongForOpennetNoderefException();
    				// Only one RequestHandler may take the noderef
    				byte[] ref = opennetNoderef;
    				opennetNoderef = null;
    				return ref;
    			}
    			try {
					wait(OPENNET_TIMEOUT);
				} catch (InterruptedException e) {
					// Ignore
					continue;
				}
				return null;
    		}
    	}
    }

    public PeerNode successFrom() {
    	return successFrom;
    }
    
    public synchronized PeerNode routedLast() {
    	return lastNode;
    }
    
	public byte[] getHeaders() {
        return headers;
    }

    public int getStatus() {
        return status;
    }

    public short getHTL() {
        return htl;
    }
    
    final byte[] getSSKData() {
    	return sskData;
    }
    
    public SSKBlock getSSKBlock() {
    	return block;
    }

	private volatile Object totalBytesSync = new Object();
	private int totalBytesSent;
	
	public void sentBytes(int x) {
		synchronized(totalBytesSync) {
			totalBytesSent += x;
		}
		if(logMINOR) Logger.minor(this, "Sent bytes: "+x+" for "+this+" isSSK="+isSSK, new Exception("debug"));
		node.nodeStats.requestSentBytes(isSSK, x);
	}
	
	public int getTotalSentBytes() {
		synchronized(totalBytesSync) {
			return totalBytesSent;
		}
	}
	
	private int totalBytesReceived;
	
	public void receivedBytes(int x) {
		synchronized(totalBytesSync) {
			totalBytesReceived += x;
		}
		node.nodeStats.requestReceivedBytes(isSSK, x);
	}
	
	public int getTotalReceivedBytes() {
		synchronized(totalBytesSync) {
			return totalBytesReceived;
		}
	}
	
	synchronized boolean hasForwarded() {
		return hasForwarded;
	}

	public void sentPayload(int x) {
		node.sentPayload(x);
		node.nodeStats.requestSentBytes(isSSK, -x);
	}
	
	private int recentlyFailedTimeLeft;

	synchronized int getRecentlyFailedTimeLeft() {
		return recentlyFailedTimeLeft;
	}
	
	public boolean isLocalRequestSearch() {
		return (source==null);
	}
	
	/** All these methods should return quickly! */
	interface Listener {
		/** Should return quickly, allocate a thread if it needs to block etc */
		void onReceivedRejectOverload();
		/** Should return quickly, allocate a thread if it needs to block etc */
		void onCHKTransferBegins();
		/** Should return quickly, allocate a thread if it needs to block etc */
		void onRequestSenderFinished(int status);
		/** Abort downstream transfers (not necessarily upstream ones, so not via the PRB).
		 * Should return quickly, allocate a thread if it needs to block etc. */
		void onAbortDownstreamTransfers(int reason, String desc);
	}
	
	public void addListener(Listener l) {
		// Only call here if we've already called for the other listeners.
		// Therefore the callbacks will only be called once.
		boolean reject=false;
		boolean transfer=false;
		boolean sentFinished;
		boolean sentTransferCancel = false;
		int status;
		synchronized (this) {
			synchronized (listeners) {
				sentTransferCancel = sentAbortDownstreamTransfers;
				if(!sentTransferCancel) {
					listeners.add(l);
					if(logMINOR) Logger.minor(this, "Added listener "+l+" to "+this);
				}
				reject = sentReceivedRejectOverload;
				transfer = sentCHKTransferBegins;
				sentFinished = sentRequestSenderFinished;
			}
			reject=reject && hasForwardedRejectedOverload;
			transfer=transfer && transferStarted();
			status=this.status;
		}
		if (reject)
			l.onReceivedRejectOverload();
		if (transfer)
			l.onCHKTransferBegins();
		if(sentTransferCancel)
			l.onAbortDownstreamTransfers(abortDownstreamTransfersReason, abortDownstreamTransfersDesc);
		if (status!=NOT_FINISHED && sentFinished)
			l.onRequestSenderFinished(status);
	}
	
	private boolean sentReceivedRejectOverload;
	
	private void fireReceivedRejectOverload() {
		synchronized (listeners) {
			if(sentReceivedRejectOverload) return;
			sentReceivedRejectOverload = true;
			for (Listener l : listeners) {
				try {
					l.onReceivedRejectOverload();
				} catch (Throwable t) {
					Logger.error(this, "Caught: "+t, t);
				}
			}
		}
	}
	
	private boolean sentCHKTransferBegins;
	
	private void fireCHKTransferBegins() {
		synchronized (listeners) {
			if(sentCHKTransferBegins) return;
			sentCHKTransferBegins = true;
			for (Listener l : listeners) {
				try {
					l.onCHKTransferBegins();
				} catch (Throwable t) {
					Logger.error(this, "Caught: "+t, t);
				}
			}
		}
	}
	
	private boolean sentRequestSenderFinished;
	
	private void fireRequestSenderFinished(int status) {
		origTag.setRequestSenderFinished(status);
		synchronized (listeners) {
			sentRequestSenderFinished = true;
			if(logMINOR) Logger.minor(this, "Notifying "+listeners.size()+" listeners of status "+status);
			for (Listener l : listeners) {
				try {
					l.onRequestSenderFinished(status);
				} catch (Throwable t) {
					Logger.error(this, "Caught: "+t, t);
				}
			}
		}
	}

	private boolean sentAbortDownstreamTransfers;
	private int abortDownstreamTransfersReason;
	private String abortDownstreamTransfersDesc;
	private boolean receivingAsync;
	
	private void reassignToSelfOnTimeout() {
		origTag.reassignToSelf();
		synchronized(listeners) {
			for(Listener l : listeners) {
				l.onRequestSenderFinished(TIMED_OUT);
			}
			listeners.clear();
		}
	}
	
	private void sendAbortDownstreamTransfers(int reason, String desc) {
		synchronized (listeners) {
			abortDownstreamTransfersReason = reason;
			abortDownstreamTransfersDesc = desc;
			sentAbortDownstreamTransfers = true;
			for (Listener l : listeners) {
				try {
					l.onAbortDownstreamTransfers(reason, desc);
					l.onRequestSenderFinished(TRANSFER_FAILED);
				} catch (Throwable t) {
					Logger.error(this, "Caught: "+t, t);
				}
			}
			listeners.clear();
		}
		synchronized(this) {
			notifyAll();
		}
	}
	
	public int getPriority() {
		return NativeThread.HIGH_PRIORITY;
	}

	public void setTurtle() {
		synchronized(this) {
			this.turtleMode = true;
		}
		sendAbortDownstreamTransfers(RetrievalException.GONE_TO_TURTLE_MODE, "Turtling");
		node.getTicker().queueTimedJob(new Runnable() {

			public void run() {
				PeerNode from;
				synchronized(RequestSender.this) {
					if(sentBackoffTurtle) return;
					sentBackoffTurtle = true;
					from = transferringFrom;
					if(from == null) return;
				}
				from.transferFailed("TurtledTransfer");
			}
			
		}, 30*1000);
	}

	public PeerNode transferringFrom() {
		return transferringFrom;
	}

	public void killTurtle(String description) {
		if(logMINOR) Logger.minor(this, "Killing turtle "+this+" : "+description);
		prb.abort(RetrievalException.TURTLE_KILLED, description, true);
		node.failureTable.onFinalFailure(key, transferringFrom(), htl, origHTL, FailureTable.REJECT_TIME, source);
	}

	public synchronized boolean abortedDownstreamTransfers() {
		return sentAbortDownstreamTransfers;
	}

	public long fetchTimeout() {
		return fetchTimeout;
	}

	BlockReceiverTimeoutHandler myTimeoutHandler = new BlockReceiverTimeoutHandler() {

		/** The data receive has failed. A block timed out. The PRB will be cancelled as
		 * soon as we return, and that will cause the source node to consider the request
		 * finished. Meantime we don't know whether the upstream node has finished or not.
		 * So we reassign the request to ourself, and then wait for the second timeout. */
		public void onFirstTimeout() {
			node.reassignTagToSelf(origTag);
		}

		/** The timeout appears to have been caused by the node we are directly connected
		 * to. So we need to disconnect the node, or take other fairly strong sanctions,
		 * to avoid load management problems. */
		public void onFatalTimeout(PeerContext receivingFrom) {
			Logger.error(this, "Fatal timeout receiving requested block on "+this+" from "+receivingFrom);
			((PeerNode)receivingFrom).fatalTimeout();
		}
		
	};
	
}<|MERGE_RESOLUTION|>--- conflicted
+++ resolved
@@ -1702,12 +1702,7 @@
     	OpennetManager om;
     	
     	try {
-<<<<<<< HEAD
    			byte[] noderef = OpennetManager.waitForOpennetNoderef(false, next, uid, this, node);
-=======
-    		byte[] noderef;
-   			noderef = OpennetManager.waitForOpennetNoderef(false, next, uid, this, node);
->>>>>>> 105b5bda
         	
         	if(noderef == null) {
         		ackOpennet(next);
@@ -1760,16 +1755,12 @@
 			if(logMINOR)
 				Logger.minor(this, "Not connected sending ConnectReply on "+this+" to "+next);
     	} catch (WaitedTooLongForOpennetNoderefException e) {
-<<<<<<< HEAD
     		Logger.error(this, "RequestSender timed out waiting for noderef from "+next+" for "+this);
-=======
->>>>>>> 105b5bda
 			synchronized(this) {
 				opennetTimedOut = true;
 				opennetFinished = true;
 				notifyAll();
 			}
-<<<<<<< HEAD
 			// We need to wait.
 			try {
 				OpennetManager.waitForOpennetNoderef(false, next, uid, this, node);
@@ -1779,9 +1770,6 @@
 				next.fatalTimeout();
 			}
     		ackOpennet(next);
-=======
-			ackOpennet(next);
->>>>>>> 105b5bda
 		} finally {
     		synchronized(this) {
     			opennetFinished = true;
