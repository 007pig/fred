/* This code is part of Freenet. It is distributed under the GNU General
 * Public License, version 2 (or at your option any later version). See
 * http://www.gnu.org/ for further details of the GPL. */
package freenet.node;

import java.util.ArrayList;
import java.util.HashSet;

import freenet.crypt.CryptFormatException;
import freenet.crypt.DSAPublicKey;
import freenet.io.comm.ByteCounter;
import freenet.io.comm.DMT;
import freenet.io.comm.DisconnectedException;
import freenet.io.comm.Message;
import freenet.io.comm.MessageFilter;
import freenet.io.comm.NotConnectedException;
import freenet.io.comm.NullAsyncMessageFilterCallback;
import freenet.io.comm.PeerParseException;
import freenet.io.comm.ReferenceSignatureVerificationException;
import freenet.io.comm.RetrievalException;
import freenet.io.xfer.BlockReceiver;
import freenet.io.xfer.BlockReceiver.BlockReceiverCompletion;
import freenet.io.xfer.PartiallyReceivedBlock;
import freenet.keys.CHKBlock;
import freenet.keys.Key;
import freenet.keys.KeyVerifyException;
import freenet.keys.NodeCHK;
import freenet.keys.NodeSSK;
import freenet.keys.SSKBlock;
import freenet.keys.SSKVerifyException;
import freenet.node.FailureTable.BlockOffer;
import freenet.node.FailureTable.OfferList;
import freenet.node.OpennetManager.ConnectionType;
import freenet.store.KeyCollisionException;
import freenet.support.LogThresholdCallback;
import freenet.support.Logger;
import freenet.support.ShortBuffer;
import freenet.support.SimpleFieldSet;
import freenet.support.TimeUtil;
import freenet.support.Logger.LogLevel;
import freenet.support.io.NativeThread;
import freenet.support.math.MedianMeanRunningAverage;

/**
 * @author amphibian
 * 
 * Sends a request out onto the network, and deals with the 
 * consequences. Other half of the request functionality is provided
 * by RequestHandler.
 * 
 * Must put self onto node's list of senders on creation, and remove
 * self from it on destruction. Must put self onto node's list of
 * transferring senders when starts transferring, and remove from it
 * when finishes transferring.
 */
public final class RequestSender implements PrioRunnable, ByteCounter {

    // Constants
    static final int ACCEPTED_TIMEOUT = 10000;
    static final int GET_OFFER_TIMEOUT = 10000;
    static final int FETCH_TIMEOUT = 120000;
    /** Wait up to this long to get a path folding reply */
    static final int OPENNET_TIMEOUT = 120000;
    /** One in this many successful requests is randomly reinserted.
     * This is probably a good idea anyway but with the split store it's essential. */
    static final int RANDOM_REINSERT_INTERVAL = 200;
    
    // Basics
    final Key key;
    final double target;
    private short htl;
    private final short origHTL;
    final long uid;
    final RequestTag origTag;
    final Node node;
    /** The source of this request if any - purely so we can avoid routing to it */
    final PeerNode source;
    private PartiallyReceivedBlock prb;
    private DSAPublicKey pubKey;
    private byte[] headers;
    private byte[] sskData;
    private SSKBlock block;
    private boolean hasForwarded;
    private PeerNode transferringFrom;
    private boolean turtleMode;
    private boolean sentBackoffTurtle;
    /** Set when we start to think about going to turtle mode - not unset if we get cancelled instead. */
    private boolean tryTurtle;
    private final boolean canWriteClientCache;
    private final boolean canWriteDatastore;
    private final boolean isSSK;
    
    // State of the main loop which is more convenient to keep as private members
    private PeerNode next;
    private long timeSentRequest;
    private int rejectOverloads;
    private int gotMessages;
    private String lastMessage;
    private HashSet<PeerNode> nodesRoutedTo = new HashSet<PeerNode>();
    
    /** If true, only try to fetch the key from nodes which have offered it */
    private boolean tryOffersOnly;
    
	private ArrayList<Listener> listeners=new ArrayList<Listener>();
	
	private boolean mustUnlock;
    
    // Terminal status
    // Always set finished AFTER setting the reason flag

    private int status = -1;
    static final int NOT_FINISHED = -1;
    static final int SUCCESS = 0;
    static final int ROUTE_NOT_FOUND = 1;
    static final int DATA_NOT_FOUND = 3;
    static final int TRANSFER_FAILED = 4;
    static final int VERIFY_FAILURE = 5;
    static final int TIMED_OUT = 6;
    static final int GENERATED_REJECTED_OVERLOAD = 7;
    static final int INTERNAL_ERROR = 8;
    static final int RECENTLY_FAILED = 9;
    static final int GET_OFFER_VERIFY_FAILURE = 10;
    static final int GET_OFFER_TRANSFER_FAILED = 11;
    private PeerNode successFrom;
    private PeerNode lastNode;
    private final long startTime;
    
    static String getStatusString(int status) {
    	switch(status) {
    	case NOT_FINISHED:
    		return "NOT FINISHED";
    	case SUCCESS:
    		return "SUCCESS";
    	case ROUTE_NOT_FOUND:
    		return "ROUTE NOT FOUND";
    	case DATA_NOT_FOUND:
    		return "DATA NOT FOUND";
    	case TRANSFER_FAILED:
    		return "TRANSFER FAILED";
    	case GET_OFFER_TRANSFER_FAILED:
    		return "GET OFFER TRANSFER FAILED";
    	case VERIFY_FAILURE:
    		return "VERIFY FAILURE";
    	case GET_OFFER_VERIFY_FAILURE:
    		return "GET OFFER VERIFY FAILURE";
    	case TIMED_OUT:
    		return "TIMED OUT";
    	case GENERATED_REJECTED_OVERLOAD:
    		return "GENERATED REJECTED OVERLOAD";
    	case INTERNAL_ERROR:
    		return "INTERNAL ERROR";
    	case RECENTLY_FAILED:
    		return "RECENTLY FAILED";
    	default:
    		return "UNKNOWN STATUS CODE: "+status;
    	}
    }
    
    String getStatusString() {
    	return getStatusString(getStatus());
    }
    
    private static volatile boolean logMINOR;
    static {
	Logger.registerLogThresholdCallback(new LogThresholdCallback(){
		@Override
		public void shouldUpdate(){
			logMINOR = Logger.shouldLog(LogLevel.MINOR, this);
		}
	});
    }
    
    @Override
	public String toString() {
        return super.toString()+" for "+uid;
    }

    /**
     * RequestSender constructor.
     * @param key The key to request. Its public key should have been looked up
     * already; RequestSender will not look it up.
     */
    public RequestSender(Key key, DSAPublicKey pubKey, short htl, long uid, RequestTag tag, Node n,
            PeerNode source, boolean offersOnly, boolean canWriteClientCache, boolean canWriteDatastore) {
    	if(key.getRoutingKey() == null) throw new NullPointerException();
    	startTime = System.currentTimeMillis();
        this.key = key;
        this.pubKey = pubKey;
        this.htl = htl;
        this.origHTL = htl;
        this.uid = uid;
        this.origTag = tag;
        this.node = n;
        this.source = source;
        this.tryOffersOnly = offersOnly;
        this.canWriteClientCache = canWriteClientCache;
        this.canWriteDatastore = canWriteDatastore;
        this.isSSK = key instanceof NodeSSK;
        assert(isSSK || key instanceof NodeCHK);
        target = key.toNormalizedDouble();
    }

    public void start() {
    	node.executor.execute(this, "RequestSender for UID "+uid+" on "+node.getDarknetPortNumber());
    }
    
    public void run() {
        try {
        	realRun();
        } catch (Throwable t) {
            Logger.error(this, "Caught "+t, t);
            finish(INTERNAL_ERROR, null, false);
        } finally {
        	if(status == NOT_FINISHED && !receivingAsync) {
        		Logger.error(this, "Not finished: "+this);
        		finish(INTERNAL_ERROR, null, false);
        	} else if(!receivingAsync) {
            	boolean mustUnlock;
            	synchronized(this) {
            		mustUnlock = this.mustUnlock;
            	}
            	if(mustUnlock)
<<<<<<< HEAD
            		node.unlockUID(uid, key instanceof NodeSSK, false, false, false, false, origTag);
=======
            		node.unlockUID(uid, isSSK, false, false, false, false, origTag);
>>>>>>> 584b8938
        	}
        	if(logMINOR) Logger.minor(this, "Leaving RequestSender.run() for "+uid);
        }
    }

	static final int MAX_HIGH_HTL_FAILURES = 5;
	
	synchronized void setMustUnlock() {
		mustUnlock = true;
	}
	
    private void realRun() {
    	long fetchTimeout = FETCH_TIMEOUT;
	    freenet.support.Logger.OSThread.logPID(this);
        if(isSSK && (pubKey == null)) {
        	pubKey = ((NodeSSK)key).getPubKey();
        }
        
        // First ask any nodes that have offered the data
        
        final OfferList offers = node.failureTable.getOffers(key);
        
        if(offers != null) {
<<<<<<< HEAD
        while(true) {
        	// Fetches valid offers, then expired ones. Expired offers don't count towards failures,
        	// but they're still worth trying.
        	BlockOffer offer = offers.getFirstOffer();
        	if(offer == null) {
        		if(logMINOR) Logger.minor(this, "No more offers");
        		break;
        	}
        	PeerNode pn = offer.getPeerNode();
        	if(pn == null) {
        		offers.deleteLastOffer();
        		if(logMINOR) Logger.minor(this, "Null offer");
        		continue;
        	}
        	if(pn.getBootID() != offer.bootID) {
        		offers.deleteLastOffer();
        		if(logMINOR) Logger.minor(this, "Restarted node");
        		continue;
        	}
        	origTag.addRoutedTo(pn, true);
        	Message msg = DMT.createFNPGetOfferedKey(key, offer.authenticator, pubKey == null, uid);
        	try {
				pn.sendAsync(msg, null, this);
			} catch (NotConnectedException e2) {
				if(logMINOR)
					Logger.minor(this, "Disconnected: "+pn+" getting offer for "+key);
				offers.deleteLastOffer();
	        	origTag.removeFetchingOfferedKeyFrom(pn);
				continue;
			}
        	MessageFilter mfRO = MessageFilter.create().setSource(pn).setField(DMT.UID, uid).setTimeout(GET_OFFER_TIMEOUT).setType(DMT.FNPRejectedOverload);
        	MessageFilter mfGetInvalid = MessageFilter.create().setSource(pn).setField(DMT.UID, uid).setTimeout(GET_OFFER_TIMEOUT).setType(DMT.FNPGetOfferedKeyInvalid);
        	// Wait for a response.
        	if(key instanceof NodeCHK) {
        		// Headers first, then block transfer.
        		MessageFilter mfDF = MessageFilter.create().setSource(pn).setField(DMT.UID, uid).setTimeout(GET_OFFER_TIMEOUT).setType(DMT.FNPCHKDataFound);
        		Message reply;
				try {
					reply = node.usm.waitFor(mfDF.or(mfRO.or(mfGetInvalid)), this);
				} catch (DisconnectedException e2) {
					if(logMINOR)
						Logger.minor(this, "Disconnected: "+pn+" getting offer for "+key);
					offers.deleteLastOffer();
		        	origTag.removeFetchingOfferedKeyFrom(pn);
					continue;
				}
        		if(reply == null) {
        			// We gave it a chance, don't give it another.
        			offers.deleteLastOffer();
        			continue;
        		} else if(reply.getSpec() == DMT.FNPRejectedOverload) {
        			// Non-fatal, keep it.
        			if(logMINOR)
        				Logger.minor(this, "Node "+pn+" rejected FNPGetOfferedKey for "+key+" (expired="+offer.isExpired());
        			offers.keepLastOffer();
    	        	origTag.removeFetchingOfferedKeyFrom(pn);
        			continue;
        		} else if(reply.getSpec() == DMT.FNPGetOfferedKeyInvalid) {
        			// Fatal, delete it.
        			if(logMINOR)
        				Logger.minor(this, "Node "+pn+" rejected FNPGetOfferedKey as invalid with reason "+reply.getShort(DMT.REASON));
        			offers.deleteLastOffer();
    	        	origTag.removeFetchingOfferedKeyFrom(pn);
        			continue;
        		} else if(reply.getSpec() == DMT.FNPCHKDataFound) {
        			headers = ((ShortBuffer)reply.getObject(DMT.BLOCK_HEADERS)).getData();
        			// Receive the data
        			
                	// FIXME: Validate headers
                	
                	node.addTransferringSender((NodeCHK)key, this);
                	
                	try {
                		
                		prb = new PartiallyReceivedBlock(Node.PACKETS_IN_BLOCK, Node.PACKET_SIZE);
                		
                		synchronized(this) {
                			notifyAll();
                		}
                		fireCHKTransferBegins();
						
                		BlockReceiver br = new BlockReceiver(node.usm, pn, uid, prb, this, node.getTicker(), true);
                		
               			if(logMINOR) Logger.minor(this, "Receiving data");
               			final PeerNode p = pn;
               			receivingAsync = true;
               			br.receive(new BlockReceiverCompletion() {
               				
							public void blockReceived(byte[] data) {
                				synchronized(RequestSender.this) {
                					transferringFrom = null;
                				}
                				node.removeTransferringSender((NodeCHK)key, RequestSender.this);
		                		try {
			                		// Received data
			               			p.transferSuccess();
			                		if(logMINOR) Logger.minor(this, "Received data");
		                			verifyAndCommit(data);
			                		finish(SUCCESS, p, true);
			                		node.nodeStats.successfulBlockReceive();
		                		} catch (KeyVerifyException e1) {
		                			Logger.normal(this, "Got data but verify failed: "+e1, e1);
		                			finish(GET_OFFER_VERIFY_FAILURE, p, true);
		                       		offers.deleteLastOffer();
		                		} catch (Throwable t) {
		                			Logger.error(this, "Failed on "+this, t);
		                			finish(INTERNAL_ERROR, p, true);
		                		}
							}

							public void blockReceiveFailed(
									RetrievalException e) {
                				synchronized(RequestSender.this) {
                					transferringFrom = null;
                				}
                				node.removeTransferringSender((NodeCHK)key, RequestSender.this);
								try {
									if (e.getReason()==RetrievalException.SENDER_DISCONNECTED)
										Logger.normal(this, "Transfer failed (disconnect): "+e, e);
									else
										// A certain number of these are normal, it's better to track them through statistics than call attention to them in the logs.
										Logger.normal(this, "Transfer for offer failed ("+e.getReason()+"/"+RetrievalException.getErrString(e.getReason())+"): "+e+" from "+p, e);
									finish(GET_OFFER_TRANSFER_FAILED, p, true);
									// Backoff here anyway - the node really ought to have it!
									p.transferFailed("RequestSenderGetOfferedTransferFailed");
									offers.deleteLastOffer();
									node.nodeStats.failedBlockReceive(false, false, false);
		                		} catch (Throwable t) {
		                			Logger.error(this, "Failed on "+this, t);
		                			finish(INTERNAL_ERROR, p, true);
		                		}
							}
                				
                		});
                		return;
                	} finally {
                		node.removeTransferringSender((NodeCHK)key, this);
                	}
        		}
        	} else {
        		// Data, possibly followed by pubkey
        		MessageFilter mfAltDF = MessageFilter.create().setSource(pn).setField(DMT.UID, uid).setTimeout(GET_OFFER_TIMEOUT).setType(DMT.FNPSSKDataFoundHeaders);
        		Message reply;
				try {
					reply = node.usm.waitFor(mfRO.or(mfGetInvalid.or(mfAltDF)), this);
				} catch (DisconnectedException e) {
					if(logMINOR)
						Logger.minor(this, "Disconnected: "+pn+" getting offer for "+key);
					offers.deleteLastOffer();
					continue;
				}
        		if(reply == null) {
            		offers.deleteLastOffer();
        			continue;
        		} else if(reply.getSpec() == DMT.FNPRejectedOverload) {
        			// Non-fatal, keep it.
        			if(logMINOR)
        				Logger.minor(this, "Node "+pn+" rejected FNPGetOfferedKey for "+key+" (expired="+offer.isExpired());
        			offers.keepLastOffer();
        			continue;
        		} else if(reply.getSpec() == DMT.FNPGetOfferedKeyInvalid) {
        			// Fatal, delete it.
        			if(logMINOR)
        				Logger.minor(this, "Node "+pn+" rejected FNPGetOfferedKey as invalid with reason "+reply.getShort(DMT.REASON));
        			offers.deleteLastOffer();
        			continue;
        		} else if(reply.getSpec() == DMT.FNPSSKDataFoundHeaders) {
        			headers = ((ShortBuffer) reply.getObject(DMT.BLOCK_HEADERS)).getData();
        			// Wait for the data
        			MessageFilter mfData = MessageFilter.create().setSource(pn).setField(DMT.UID, uid).setTimeout(GET_OFFER_TIMEOUT).setType(DMT.FNPSSKDataFoundData);
        			Message dataMessage;
        			try {
						dataMessage = node.usm.waitFor(mfData, this);
					} catch (DisconnectedException e) {
						if(logMINOR)
							Logger.minor(this, "Disconnected: "+pn+" getting data for offer for "+key);
						offers.deleteLastOffer();
			        	origTag.removeFetchingOfferedKeyFrom(pn);
						continue;
					}
					if(dataMessage == null) {
    					Logger.error(this, "Got headers but not data from "+pn+" for offer for "+key);
    					offers.deleteLastOffer();
    					continue;
					}
					sskData = ((ShortBuffer) dataMessage.getObject(DMT.DATA)).getData();
					if(pubKey == null) {
						MessageFilter mfPK = MessageFilter.create().setSource(pn).setField(DMT.UID, uid).setTimeout(GET_OFFER_TIMEOUT).setType(DMT.FNPSSKPubKey);
						Message pk;
						try {
							pk = node.usm.waitFor(mfPK, this);
						} catch (DisconnectedException e) {
							if(logMINOR)
								Logger.minor(this, "Disconnected: "+pn+" getting pubkey for offer for "+key);
							offers.deleteLastOffer();
							continue;
						}
						if(pk == null) {
							Logger.error(this, "Got data but not pubkey from "+pn+" for offer for "+key);
							offers.deleteLastOffer();
							continue;
						}
						try {
							pubKey = DSAPublicKey.create(((ShortBuffer)pk.getObject(DMT.PUBKEY_AS_BYTES)).getData());
						} catch (CryptFormatException e) {
							Logger.error(this, "Bogus pubkey from "+pn+" for offer for "+key+" : "+e, e);
							offers.deleteLastOffer();
							continue;
						}
						
						try {
							((NodeSSK)key).setPubKey(pubKey);
						} catch (SSKVerifyException e) {
							Logger.error(this, "Bogus SSK data from "+pn+" for offer for "+key+" : "+e, e);
							offers.deleteLastOffer();
							continue;
						}
					}
        			
        			if(finishSSKFromGetOffer(pn)) {
        				if(logMINOR) Logger.minor(this, "Successfully fetched SSK from offer from "+pn+" for "+key);
        				return;
        			} else {
                		offers.deleteLastOffer();
        				continue;
        			}
        		}
        	}
        	// RejectedOverload is possible - but we need to include it in the statistics.
        	// We don't remove the offer in that case. Otherwise we do, even if it fails.
        	// FNPGetOfferedKeyInvalid is also possible.
        }
=======
        	if(tryOffers(offers)) return;
>>>>>>> 584b8938
        }
        
        if(tryOffersOnly) {
        	if(logMINOR) Logger.minor(this, "Tried all offers, not doing a regular request for key");
        	finish(DATA_NOT_FOUND, null, true); // FIXME need a different error code?
        	return;
        }
        
		int routeAttempts=0;
        next = null;
        // While in no-cache mode, we don't decrement HTL on a RejectedLoop or similar, but we only allow a limited number of such failures before RNFing.
        int highHTLFailureCount = 0;
        boolean starting = true;
        peerLoop:
        while(true) {
            boolean canWriteStorePrev = node.canWriteDatastoreInsert(htl);
            if((!starting) && (!canWriteStorePrev)) {
            	// We always decrement on starting a sender.
            	// However, after that, if our HTL is above the no-cache threshold,
            	// we do not want to decrement the HTL for trivial rejections (e.g. RejectedLoop),
            	// because we would end up caching data too close to the originator.
            	// So allow 5 failures and then RNF.
            	if(highHTLFailureCount++ >= MAX_HIGH_HTL_FAILURES) {
            		if(logMINOR) Logger.minor(this, "Too many failures at non-cacheable HTL");
            		finish(ROUTE_NOT_FOUND, null, false);
            		return;
            	}
            	if(logMINOR) Logger.minor(this, "Allowing failure "+highHTLFailureCount+" htl is still "+htl);
            } else {
            	/*
            	 * If we haven't routed to any node yet, decrement according to the source.
            	 * If we have, decrement according to the node which just failed.
            	 * Because:
            	 * 1) If we always decrement according to source then we can be at max or min HTL
            	 * for a long time while we visit *every* peer node. This is BAD!
            	 * 2) The node which just failed can be seen as the requestor for our purposes.
            	 */
            	// Decrement at this point so we can DNF immediately on reaching HTL 0.
            	htl = node.decrementHTL((hasForwarded ? next : source), htl);
            	if(logMINOR) Logger.minor(this, "Decremented HTL to "+htl);
            }
            starting = false;

            if(logMINOR) Logger.minor(this, "htl="+htl);
            if(htl == 0) {
            	// This used to be RNF, I dunno why
				//???: finish(GENERATED_REJECTED_OVERLOAD, null);
                finish(DATA_NOT_FOUND, null, false);
                node.failureTable.onFinalFailure(key, null, htl, origHTL, FailureTable.REJECT_TIME, source);
                return;
            }

			routeAttempts++;
            
            // Route it
            next = node.peers.closerPeer(source, nodesRoutedTo, target, true, node.isAdvancedModeEnabled(), -1, null,
			        key, htl, 0, source == null);
            
            if(next == null) {
				if (logMINOR && rejectOverloads>0)
					Logger.minor(this, "no more peers, but overloads ("+rejectOverloads+"/"+routeAttempts+" overloaded)");
                // Backtrack
                finish(ROUTE_NOT_FOUND, null, false);
                node.failureTable.onFinalFailure(key, null, htl, origHTL, -1, source);
                return;
            }
            
            synchronized(this) {
            	lastNode = next;
            }
			
            if(logMINOR) Logger.minor(this, "Routing request to "+next);
            nodesRoutedTo.add(next);
            
            Message req = createDataRequest();
            
            // Not possible to get an accurate time for sending, guaranteed to be not later than the time of receipt.
            // Why? Because by the time the sent() callback gets called, it may already have been acked, under heavy load.
            // So take it from when we first started to try to send the request.
            // See comments below when handling FNPRecentlyFailed for why we need this.
            long timeSentRequest = System.currentTimeMillis();
			
            origTag.addRoutedTo(next, false);
            
            try {
            	//This is the first contact to this node, it is more likely to timeout
				/*
				 * using sendSync could:
				 *   make ACCEPTED_TIMEOUT more accurate (as it is measured from the send-time),
				 *   use a lot of our time that we have to fulfill this request (simply waiting on the send queue, or longer if the node just went down),
				 * using sendAsync could:
				 *   make ACCEPTED_TIMEOUT much more likely,
				 *   leave many hanging-requests/unclaimedFIFO items,
				 *   potentially make overloaded peers MORE overloaded (we make a request and promptly forget about them).
				 * 
				 * Don't use sendAsync().
				 */
            	next.sendSync(req, this);
            } catch (NotConnectedException e) {
            	Logger.minor(this, "Not connected");
	        	origTag.removeRoutingTo(next);
            	continue;
            }
            
            synchronized(this) {
            	hasForwarded = true;
            }
            
loadWaiterLoop:
            while(true) {
            	
<<<<<<< HEAD
                /**
                 * What are we waiting for?
                 * FNPAccepted - continue
                 * FNPRejectedLoop - go to another node
                 * FNPRejectedOverload - propagate back to source, go to another node if local
                 */
                
                MessageFilter mfAccepted = MessageFilter.create().setSource(next).setField(DMT.UID, uid).setTimeout(ACCEPTED_TIMEOUT).setType(DMT.FNPAccepted);
                MessageFilter mfRejectedLoop = MessageFilter.create().setSource(next).setField(DMT.UID, uid).setTimeout(ACCEPTED_TIMEOUT).setType(DMT.FNPRejectedLoop);
                MessageFilter mfRejectedOverload = MessageFilter.create().setSource(next).setField(DMT.UID, uid).setTimeout(ACCEPTED_TIMEOUT).setType(DMT.FNPRejectedOverload);

                // mfRejectedOverload must be the last thing in the or
                // So its or pointer remains null
                // Otherwise we need to recreate it below
                MessageFilter mf = mfAccepted.or(mfRejectedLoop.or(mfRejectedOverload));
                
                try {
                    msg = node.usm.waitFor(mf, this);
                    if(logMINOR) Logger.minor(this, "first part got "+msg);
                } catch (DisconnectedException e) {
                    Logger.normal(this, "Disconnected from "+next+" while waiting for Accepted on "+uid);
                    origTag.removeRoutingTo(next);
                    break;
                }
                
            	if(msg == null) {
            		if(logMINOR) Logger.minor(this, "Timeout waiting for Accepted");
            		// Timeout waiting for Accepted
            		next.localRejectedOverload("AcceptedTimeout");
            		forwardRejectedOverload();
            		node.failureTable.onFailed(key, next, htl, (int) (System.currentTimeMillis() - timeSentRequest));
            		// Try next node
            		break;
            	}
            	
            	if(msg.getSpec() == DMT.FNPRejectedLoop) {
            		if(logMINOR) Logger.minor(this, "Rejected loop");
            		next.successNotOverload();
            		node.failureTable.onFailed(key, next, htl, (int) (System.currentTimeMillis() - timeSentRequest));
            		// Find another node to route to
            		origTag.removeRoutingTo(next);
            		break;
            	}
            	
            	if(msg.getSpec() == DMT.FNPRejectedOverload) {
            		if(logMINOR) Logger.minor(this, "Rejected: overload");
					// Non-fatal - probably still have time left
					forwardRejectedOverload();
					if (msg.getBoolean(DMT.IS_LOCAL)) {
						if(logMINOR) Logger.minor(this, "Is local");
						next.localRejectedOverload("ForwardRejectedOverload");
	            		node.failureTable.onFailed(key, next, htl, (int) (System.currentTimeMillis() - timeSentRequest));
						if(logMINOR) Logger.minor(this, "Local RejectedOverload, moving on to next peer");
						// Give up on this one, try another
						origTag.removeRoutingTo(next);
						break;
					}
					//Could be a previous rejection, the timeout to incur another ACCEPTED_TIMEOUT is minimal...
					continue;
            	}
            	
            	if(msg.getSpec() != DMT.FNPAccepted) {
            		Logger.error(this, "Unrecognized message: "+msg);
            		continue;
            	}
            	
            	break;
            }
=======
            	DO action = waitForAccepted();
            	// Here FINISHED means accepted, WAIT means try again (soft reject).
            	if(action == DO.WAIT) {
					//retriedForLoadManagement = true;
            		continue loadWaiterLoop;
            	} else if(action == DO.NEXT_PEER) {
            		continue peerLoop;
            	} else { // FINISHED => accepted
            		break;
            	}
            } // loadWaiterLoop
            
            long now = System.currentTimeMillis();
>>>>>>> 584b8938
            
            if(logMINOR) Logger.minor(this, "Got Accepted");
            
            // Otherwise, must be Accepted
            
            // So wait...
            int gotMessages=0;
            String lastMessage=null;
            // FIXME reinstate
            //long deadline = now + fetchTimeout;
            while(true) {
            	
<<<<<<< HEAD
                MessageFilter mfDNF = MessageFilter.create().setSource(next).setField(DMT.UID, uid).setTimeout(FETCH_TIMEOUT).setType(DMT.FNPDataNotFound);
                MessageFilter mfRF = MessageFilter.create().setSource(next).setField(DMT.UID, uid).setTimeout(FETCH_TIMEOUT).setType(DMT.FNPRecentlyFailed);
                MessageFilter mfRouteNotFound = MessageFilter.create().setSource(next).setField(DMT.UID, uid).setTimeout(FETCH_TIMEOUT).setType(DMT.FNPRouteNotFound);
                MessageFilter mfRejectedOverload = MessageFilter.create().setSource(next).setField(DMT.UID, uid).setTimeout(FETCH_TIMEOUT).setType(DMT.FNPRejectedOverload);
                
                MessageFilter mfPubKey = MessageFilter.create().setSource(next).setField(DMT.UID, uid).setTimeout(FETCH_TIMEOUT).setType(DMT.FNPSSKPubKey);
            	MessageFilter mfRealDFCHK = MessageFilter.create().setSource(next).setField(DMT.UID, uid).setTimeout(FETCH_TIMEOUT).setType(DMT.FNPCHKDataFound);
            	MessageFilter mfAltDFSSKHeaders = MessageFilter.create().setSource(next).setField(DMT.UID, uid).setTimeout(FETCH_TIMEOUT).setType(DMT.FNPSSKDataFoundHeaders);
            	MessageFilter mfAltDFSSKData = MessageFilter.create().setSource(next).setField(DMT.UID, uid).setTimeout(FETCH_TIMEOUT).setType(DMT.FNPSSKDataFoundData);
                MessageFilter mf = mfDNF.or(mfRF.or(mfRouteNotFound.or(mfRejectedOverload)));
                if(key instanceof NodeCHK) {
                	mf = mfRealDFCHK.or(mf);
                } else {
                	mf = mfPubKey.or(mfAltDFSSKHeaders.or(mfAltDFSSKData.or(mf)));
                }
                
            	try {
            		msg = node.usm.waitFor(mf, this);
            	} catch (DisconnectedException e) {
            		Logger.normal(this, "Disconnected from "+next+" while waiting for data on "+uid);
            		origTag.removeRoutingTo(next);
            		break;
            	}
=======
            	now = System.currentTimeMillis();
            	// FIXME reinstate
            	//int timeout = (int)(Math.min(Integer.MAX_VALUE, deadline - now));
            	int timeout = FETCH_TIMEOUT;
            	Message msg = null;
            	
            	if(timeout > 0) {
>>>>>>> 584b8938
            	
            		MessageFilter mf = createMessageFilter(timeout);
            		
            		try {
            			msg = node.usm.waitFor(mf, this);
            		} catch (DisconnectedException e) {
            			Logger.normal(this, "Disconnected from "+next+" while waiting for data on "+uid);
            			next.noLongerRoutingTo(origTag, false);
            			continue peerLoop;
            		}
            		
            		if(logMINOR) Logger.minor(this, "second part got "+msg);
            		
            	}
                
            	if(msg == null) {
					Logger.normal(this, "request fatal-timeout (null) after accept ("+gotMessages+" messages; last="+lastMessage+")");
            		// Fatal timeout
            		next.localRejectedOverload("FatalTimeout");
            		forwardRejectedOverload();
            		finish(TIMED_OUT, next, false);
            		node.failureTable.onFinalFailure(key, next, htl, origHTL, FailureTable.REJECT_TIME, source);
            		return;
            	}
				
            	DO action = handleMessage(msg);
            	
            	if(action == DO.FINISHED)
            		return;
<<<<<<< HEAD
            	}
            	
            	if(msg.getSpec() == DMT.FNPRouteNotFound) {
            		// Backtrack within available hops
            		short newHtl = msg.getShort(DMT.HTL);
            		if(newHtl < htl) htl = newHtl;
            		next.successNotOverload();
            		node.failureTable.onFailed(key, next, htl, (int) (System.currentTimeMillis() - timeSentRequest));
            		origTag.removeRoutingTo(next);
            		break;
            	}
            	
            	if(msg.getSpec() == DMT.FNPRejectedOverload) {
					// Non-fatal - probably still have time left
					forwardRejectedOverload();
					rejectOverloads++;
					if (msg.getBoolean(DMT.IS_LOCAL)) {
						//NB: IS_LOCAL means it's terminal. not(IS_LOCAL) implies that the rejection message was forwarded from a downstream node.
						//"Local" from our peers perspective, this has nothing to do with local requests (source==null)
	            		node.failureTable.onFailed(key, next, htl, (int) (System.currentTimeMillis() - timeSentRequest));
						next.localRejectedOverload("ForwardRejectedOverload2");
						// Node in trouble suddenly??
						Logger.normal(this, "Local RejectedOverload after Accepted, moving on to next peer");
						// Give up on this one, try another
						origTag.removeRoutingTo(next);
						break;
					}
					//so long as the node does not send a (IS_LOCAL) message. Interestingly messages can often timeout having only received this message.
=======
            	else if(action == DO.NEXT_PEER)
            		break;
//            	else if(action == DO.WAIT)
 //           		continue;
            }
        }
	}
    
    /** @return True if we successfully fetched an offered key or failed fatally. False
     * if we should proceed to a normal fetch. */
    private boolean tryOffers(final OfferList offers) {
    	
        while(true) {
        	// Fetches valid offers, then expired ones. Expired offers don't count towards failures,
        	// but they're still worth trying.
        	BlockOffer offer = offers.getFirstOffer();
        	if(offer == null) {
        		if(logMINOR) Logger.minor(this, "No more offers");
        		break;
        	}
        	PeerNode pn = offer.getPeerNode();
        	if(pn == null) {
        		offers.deleteLastOffer();
        		if(logMINOR) Logger.minor(this, "Null offer");
        		continue;
        	}
        	if(pn.getBootID() != offer.bootID) {
        		offers.deleteLastOffer();
        		if(logMINOR) Logger.minor(this, "Restarted node");
        		continue;
        	}
        	origTag.addRoutedTo(pn, true);
        	Message msg = DMT.createFNPGetOfferedKey(key, offer.authenticator, pubKey == null, uid);
        	try {
				pn.sendAsync(msg, null, this);
			} catch (NotConnectedException e2) {
				if(logMINOR)
					Logger.minor(this, "Disconnected: "+pn+" getting offer for "+key);
				offers.deleteLastOffer();
	        	origTag.removeFetchingOfferedKeyFrom(pn);
				continue;
			}
        	MessageFilter mfRO = MessageFilter.create().setSource(pn).setField(DMT.UID, uid).setTimeout(GET_OFFER_TIMEOUT).setType(DMT.FNPRejectedOverload);
        	MessageFilter mfGetInvalid = MessageFilter.create().setSource(pn).setField(DMT.UID, uid).setTimeout(GET_OFFER_TIMEOUT).setType(DMT.FNPGetOfferedKeyInvalid);
        	// Wait for a response.
        	if(!isSSK) {
        		// Headers first, then block transfer.
        		MessageFilter mfDF = MessageFilter.create().setSource(pn).setField(DMT.UID, uid).setTimeout(GET_OFFER_TIMEOUT).setType(DMT.FNPCHKDataFound);
        		Message reply;
				try {
					reply = node.usm.waitFor(mfDF.or(mfRO.or(mfGetInvalid)), this);
				} catch (DisconnectedException e2) {
					if(logMINOR)
						Logger.minor(this, "Disconnected: "+pn+" getting offer for "+key);
					offers.deleteLastOffer();
		        	origTag.removeFetchingOfferedKeyFrom(pn);
>>>>>>> 584b8938
					continue;
				}
        		if(reply == null) {
        			// We gave it a chance, don't give it another.
        			offers.deleteLastOffer();
        			continue;
        		} else {
        			if(handleCHKOfferReply(reply, pn, offer, offers)) return true;
        		}
        	} else {
        		// Data, possibly followed by pubkey
        		MessageFilter mfAltDF = MessageFilter.create().setSource(pn).setField(DMT.UID, uid).setTimeout(GET_OFFER_TIMEOUT).setType(DMT.FNPSSKDataFoundHeaders);
        		Message reply;
				try {
					reply = node.usm.waitFor(mfRO.or(mfGetInvalid.or(mfAltDF)), this);
				} catch (DisconnectedException e) {
					if(logMINOR)
						Logger.minor(this, "Disconnected: "+pn+" getting offer for "+key);
					offers.deleteLastOffer();
					continue;
				}
        		if(reply == null) {
            		offers.deleteLastOffer();
        			continue;
        		} else {
        			if(handleSSKOfferReply(reply, pn, offer, offers)) return true;
        		}
        	}
        	// RejectedOverload is possible - but we need to include it in the statistics.
        	// We don't remove the offer in that case. Otherwise we do, even if it fails.
        	// FNPGetOfferedKeyInvalid is also possible.
        }
        return false;
    }

    private boolean handleSSKOfferReply(Message reply, PeerNode pn,
			BlockOffer offer, OfferList offers) {
    	if(reply.getSpec() == DMT.FNPRejectedOverload) {
			// Non-fatal, keep it.
			if(logMINOR)
				Logger.minor(this, "Node "+pn+" rejected FNPGetOfferedKey for "+key+" (expired="+offer.isExpired());
			offers.keepLastOffer();
			return false;
		} else if(reply.getSpec() == DMT.FNPGetOfferedKeyInvalid) {
			// Fatal, delete it.
			if(logMINOR)
				Logger.minor(this, "Node "+pn+" rejected FNPGetOfferedKey as invalid with reason "+reply.getShort(DMT.REASON));
			offers.deleteLastOffer();
			return false;
		} else if(reply.getSpec() == DMT.FNPSSKDataFoundHeaders) {
			headers = ((ShortBuffer) reply.getObject(DMT.BLOCK_HEADERS)).getData();
			// Wait for the data
			MessageFilter mfData = MessageFilter.create().setSource(pn).setField(DMT.UID, uid).setTimeout(GET_OFFER_TIMEOUT).setType(DMT.FNPSSKDataFoundData);
			Message dataMessage;
			try {
				dataMessage = node.usm.waitFor(mfData, this);
			} catch (DisconnectedException e) {
				if(logMINOR)
					Logger.minor(this, "Disconnected: "+pn+" getting data for offer for "+key);
				offers.deleteLastOffer();
	        	origTag.removeFetchingOfferedKeyFrom(pn);
	        	return false;
			}
			if(dataMessage == null) {
				Logger.error(this, "Got headers but not data from "+pn+" for offer for "+key);
				offers.deleteLastOffer();
				return false;
			}
			sskData = ((ShortBuffer) dataMessage.getObject(DMT.DATA)).getData();
			if(pubKey == null) {
				MessageFilter mfPK = MessageFilter.create().setSource(pn).setField(DMT.UID, uid).setTimeout(GET_OFFER_TIMEOUT).setType(DMT.FNPSSKPubKey);
				Message pk;
				try {
					pk = node.usm.waitFor(mfPK, this);
				} catch (DisconnectedException e) {
					if(logMINOR)
						Logger.minor(this, "Disconnected: "+pn+" getting pubkey for offer for "+key);
					offers.deleteLastOffer();
					return false;
				}
				if(pk == null) {
					Logger.error(this, "Got data but not pubkey from "+pn+" for offer for "+key);
					offers.deleteLastOffer();
					return false;
				}
				try {
					pubKey = DSAPublicKey.create(((ShortBuffer)pk.getObject(DMT.PUBKEY_AS_BYTES)).getData());
				} catch (CryptFormatException e) {
					Logger.error(this, "Bogus pubkey from "+pn+" for offer for "+key+" : "+e, e);
					offers.deleteLastOffer();
					return false;
				}
				
				try {
					((NodeSSK)key).setPubKey(pubKey);
				} catch (SSKVerifyException e) {
					Logger.error(this, "Bogus SSK data from "+pn+" for offer for "+key+" : "+e, e);
					offers.deleteLastOffer();
					return false;
				}
			}
			
			if(finishSSKFromGetOffer(pn)) {
				if(logMINOR) Logger.minor(this, "Successfully fetched SSK from offer from "+pn+" for "+key);
				return true;
			} else {
        		offers.deleteLastOffer();
        		return false;
			}
		} else 
			return false;
	}

	/** @return True if we successfully received the offer or failed fatally. False if we
     * should try the next offer and/or normal fetches. */
	private boolean handleCHKOfferReply(Message reply, PeerNode pn, final BlockOffer offer, final OfferList offers) {
		if(reply.getSpec() == DMT.FNPRejectedOverload) {
			// Non-fatal, keep it.
			if(logMINOR)
				Logger.minor(this, "Node "+pn+" rejected FNPGetOfferedKey for "+key+" (expired="+offer.isExpired());
			offers.keepLastOffer();
        	origTag.removeFetchingOfferedKeyFrom(pn);
        	return false;
		} else if(reply.getSpec() == DMT.FNPGetOfferedKeyInvalid) {
			// Fatal, delete it.
			if(logMINOR)
				Logger.minor(this, "Node "+pn+" rejected FNPGetOfferedKey as invalid with reason "+reply.getShort(DMT.REASON));
			offers.deleteLastOffer();
        	origTag.removeFetchingOfferedKeyFrom(pn);
        	return false;
		} else if(reply.getSpec() == DMT.FNPCHKDataFound) {
			headers = ((ShortBuffer)reply.getObject(DMT.BLOCK_HEADERS)).getData();
			// Receive the data
			
        	// FIXME: Validate headers
        	
        	node.addTransferringSender((NodeCHK)key, this);
        	
        	try {
        		
        		prb = new PartiallyReceivedBlock(Node.PACKETS_IN_BLOCK, Node.PACKET_SIZE);
        		
        		synchronized(this) {
        			notifyAll();
        		}
        		fireCHKTransferBegins();
				
        		BlockReceiver br = new BlockReceiver(node.usm, pn, uid, prb, this, node.getTicker(), true);
        		
       			if(logMINOR) Logger.minor(this, "Receiving data");
       			final PeerNode p = pn;
       			receivingAsync = true;
       			br.receive(new BlockReceiverCompletion() {
       				
					public void blockReceived(byte[] data) {
        				synchronized(RequestSender.this) {
        					transferringFrom = null;
        				}
        				node.removeTransferringSender((NodeCHK)key, RequestSender.this);
                		try {
	                		// Received data
	               			p.transferSuccess();
	                		if(logMINOR) Logger.minor(this, "Received data");
                			verifyAndCommit(data);
	                		finish(SUCCESS, p, true);
	                		node.nodeStats.successfulBlockReceive();
                		} catch (KeyVerifyException e1) {
                			Logger.normal(this, "Got data but verify failed: "+e1, e1);
                			finish(GET_OFFER_VERIFY_FAILURE, p, true);
                       		offers.deleteLastOffer();
                		} catch (Throwable t) {
                			Logger.error(this, "Failed on "+this, t);
                			finish(INTERNAL_ERROR, p, true);
                		}
					}

					public void blockReceiveFailed(
							RetrievalException e) {
        				synchronized(RequestSender.this) {
        					transferringFrom = null;
        				}
        				node.removeTransferringSender((NodeCHK)key, RequestSender.this);
						try {
							if (e.getReason()==RetrievalException.SENDER_DISCONNECTED)
								Logger.normal(this, "Transfer failed (disconnect): "+e, e);
							else
								// A certain number of these are normal, it's better to track them through statistics than call attention to them in the logs.
								Logger.normal(this, "Transfer for offer failed ("+e.getReason()+"/"+RetrievalException.getErrString(e.getReason())+"): "+e+" from "+p, e);
							finish(GET_OFFER_TRANSFER_FAILED, p, true);
							// Backoff here anyway - the node really ought to have it!
							p.transferFailed("RequestSenderGetOfferedTransferFailed");
							offers.deleteLastOffer();
							node.nodeStats.failedBlockReceive(false, false, false);
                		} catch (Throwable t) {
                			Logger.error(this, "Failed on "+this, t);
                			finish(INTERNAL_ERROR, p, true);
                		}
					}
        				
        		});
        		return true;
        	} finally {
        		node.removeTransferringSender((NodeCHK)key, this);
        	}
		} else return false;
	}

	/** Here FINISHED means accepted, WAIT means try again (soft reject). */
    private DO waitForAccepted() {
    	while(true) {
    		
    		Message msg;
    		/**
    		 * What are we waiting for?
    		 * FNPAccepted - continue
    		 * FNPRejectedLoop - go to another node
    		 * FNPRejectedOverload - propagate back to source, go to another node if local
    		 */
    		
    		MessageFilter mfAccepted = MessageFilter.create().setSource(next).setField(DMT.UID, uid).setTimeout(ACCEPTED_TIMEOUT).setType(DMT.FNPAccepted);
    		MessageFilter mfRejectedLoop = MessageFilter.create().setSource(next).setField(DMT.UID, uid).setTimeout(ACCEPTED_TIMEOUT).setType(DMT.FNPRejectedLoop);
    		MessageFilter mfRejectedOverload = MessageFilter.create().setSource(next).setField(DMT.UID, uid).setTimeout(ACCEPTED_TIMEOUT).setType(DMT.FNPRejectedOverload);
    		
    		// mfRejectedOverload must be the last thing in the or
    		// So its or pointer remains null
    		// Otherwise we need to recreate it below
    		MessageFilter mf = mfAccepted.or(mfRejectedLoop.or(mfRejectedOverload));
    		
    		try {
    			msg = node.usm.waitFor(mf, this);
    			if(logMINOR) Logger.minor(this, "first part got "+msg);
    		} catch (DisconnectedException e) {
    			Logger.normal(this, "Disconnected from "+next+" while waiting for Accepted on "+uid);
    			next.noLongerRoutingTo(origTag, false);
    			return DO.NEXT_PEER;
    		}
    		
    		if(msg == null) {
    			if(logMINOR) Logger.minor(this, "Timeout waiting for Accepted");
    			// Timeout waiting for Accepted
    			next.localRejectedOverload("AcceptedTimeout");
    			forwardRejectedOverload();
    			node.failureTable.onFailed(key, next, htl, (int) (System.currentTimeMillis() - timeSentRequest));
    			// Try next node
    			// It could still be running. So the timeout is fatal to the node.
    			Logger.error(this, "Timeout awaiting Accepted/Rejected "+this+" to "+next);
    			//next.fatalTimeout();
    			return DO.NEXT_PEER;
    		}
    		
    		if(msg.getSpec() == DMT.FNPRejectedLoop) {
    			if(logMINOR) Logger.minor(this, "Rejected loop");
    			next.successNotOverload();
    			node.failureTable.onFailed(key, next, htl, (int) (System.currentTimeMillis() - timeSentRequest));
    			// Find another node to route to
    			next.noLongerRoutingTo(origTag, false);
    			return DO.NEXT_PEER;
    		}
    		
    		if(msg.getSpec() == DMT.FNPRejectedOverload) {
    			if(logMINOR) Logger.minor(this, "Rejected: overload");
    			// Non-fatal - probably still have time left
    			forwardRejectedOverload();
    			if (msg.getBoolean(DMT.IS_LOCAL)) {
    				
    				if(logMINOR) Logger.minor(this, "Is local");
    				
    				// FIXME new load management introduces soft rejects and waiting.
//    				if(msg.getSubMessage(DMT.FNPRejectIsSoft) != null) {
//    					if(logMINOR) Logger.minor(this, "Soft rejection, waiting to resend");
//    					nodesRoutedTo.remove(next);
//    					origTag.removeRoutingTo(next);
//    					return DO.WAIT;
//    				} else {
    					next.localRejectedOverload("ForwardRejectedOverload");
    					node.failureTable.onFailed(key, next, htl, (int) (System.currentTimeMillis() - timeSentRequest));
    					if(logMINOR) Logger.minor(this, "Local RejectedOverload, moving on to next peer");
    					// Give up on this one, try another
    					next.noLongerRoutingTo(origTag, false);
    					return DO.NEXT_PEER;
//    				}
    			}
    			//Could be a previous rejection, the timeout to incur another ACCEPTED_TIMEOUT is minimal...
    			continue;
    		}
    		
    		if(msg.getSpec() != DMT.FNPAccepted) {
    			Logger.error(this, "Unrecognized message: "+msg);
    			return DO.NEXT_PEER;
    		}
    		
    		return DO.FINISHED;
    		
    	}
	}

	private MessageFilter createMessageFilter(int timeout) {
		MessageFilter mfDNF = MessageFilter.create().setSource(next).setField(DMT.UID, uid).setTimeout(timeout).setType(DMT.FNPDataNotFound);
		MessageFilter mfRF = MessageFilter.create().setSource(next).setField(DMT.UID, uid).setTimeout(timeout).setType(DMT.FNPRecentlyFailed);
		MessageFilter mfRouteNotFound = MessageFilter.create().setSource(next).setField(DMT.UID, uid).setTimeout(timeout).setType(DMT.FNPRouteNotFound);
		MessageFilter mfRejectedOverload = MessageFilter.create().setSource(next).setField(DMT.UID, uid).setTimeout(timeout).setType(DMT.FNPRejectedOverload);
		
		MessageFilter mf = mfDNF.or(mfRF.or(mfRouteNotFound.or(mfRejectedOverload)));
		if(!isSSK) {
			MessageFilter mfRealDFCHK = MessageFilter.create().setSource(next).setField(DMT.UID, uid).setTimeout(timeout).setType(DMT.FNPCHKDataFound);
			mf = mfRealDFCHK.or(mf);
		} else {
			MessageFilter mfPubKey = MessageFilter.create().setSource(next).setField(DMT.UID, uid).setTimeout(timeout).setType(DMT.FNPSSKPubKey);
			MessageFilter mfDFSSKHeaders = MessageFilter.create().setSource(next).setField(DMT.UID, uid).setTimeout(timeout).setType(DMT.FNPSSKDataFoundHeaders);
			MessageFilter mfDFSSKData = MessageFilter.create().setSource(next).setField(DMT.UID, uid).setTimeout(timeout).setType(DMT.FNPSSKDataFoundData);
			mf = mfPubKey.or(mfDFSSKHeaders.or(mfDFSSKData.or(mf)));
		}
		return mf;
	}

	private DO handleMessage(Message msg) {
		//For debugging purposes, remember the number of responses AFTER the insert, and the last message type we received.
		gotMessages++;
		lastMessage=msg.getSpec().getName();
    	
    	if(msg.getSpec() == DMT.FNPDataNotFound) {
    		handleDataNotFound(msg);
    		return DO.FINISHED;
    	}
    	
    	if(msg.getSpec() == DMT.FNPRecentlyFailed) {
    		handleRecentlyFailed(msg);
    		return DO.FINISHED;
    	}
    	
    	if(msg.getSpec() == DMT.FNPRouteNotFound) {
    		handleRouteNotFound(msg);
    		return DO.NEXT_PEER;
    	}
    	
    	if(msg.getSpec() == DMT.FNPRejectedOverload) {
    		if(handleRejectedOverload(msg)) return DO.WAIT;
    		else return DO.NEXT_PEER;
    	}

    	if((!isSSK) && msg.getSpec() == DMT.FNPCHKDataFound) {
    		handleCHKDataFound(msg);
    		return DO.FINISHED;
    	}
    	
    	if(isSSK && msg.getSpec() == DMT.FNPSSKPubKey) {
    		
    		if(!handleSSKPubKey(msg)) return DO.NEXT_PEER;
			if(sskData != null && headers != null) {
				finishSSK(next);
				return DO.FINISHED;
			}
			return DO.WAIT;
    	}
    	            	
    	if(isSSK && msg.getSpec() == DMT.FNPSSKDataFoundData) {
    		
    		if(logMINOR) Logger.minor(this, "Got data on "+uid);
    		
        	sskData = ((ShortBuffer)msg.getObject(DMT.DATA)).getData();
        	
        	if(pubKey != null && headers != null) {
        		finishSSK(next);
        		return DO.FINISHED;
        	}
        	return DO.WAIT;

    	}
    	
    	if(isSSK && msg.getSpec() == DMT.FNPSSKDataFoundHeaders) {
    		
    		if(logMINOR) Logger.minor(this, "Got headers on "+uid);
    		
        	headers = ((ShortBuffer)msg.getObject(DMT.BLOCK_HEADERS)).getData();
    		
        	if(pubKey != null && sskData != null) {
        		finishSSK(next);
        		return DO.FINISHED;
        	}
        	return DO.WAIT;

    	}
    	
   		Logger.error(this, "Unexpected message: "+msg);
   		node.failureTable.onFailed(key, next, htl, (int) (System.currentTimeMillis() - timeSentRequest));
   		return DO.NEXT_PEER;
    	
	}
    
	protected void makeTurtle() {
		synchronized(this) {
			if(tryTurtle) return;
			tryTurtle = true;
		}
		node.makeTurtle(RequestSender.this);
	}

	private static enum DO {
    	FINISHED,
    	WAIT,
    	NEXT_PEER
    }

    /** @return True unless the pubkey is broken and we should try another node */
    private boolean handleSSKPubKey(Message msg) {
		if(logMINOR) Logger.minor(this, "Got pubkey on "+uid);
		byte[] pubkeyAsBytes = ((ShortBuffer)msg.getObject(DMT.PUBKEY_AS_BYTES)).getData();
		try {
			if(pubKey == null)
				pubKey = DSAPublicKey.create(pubkeyAsBytes);
			((NodeSSK)key).setPubKey(pubKey);
			return true;
		} catch (SSKVerifyException e) {
			pubKey = null;
			Logger.error(this, "Invalid pubkey from "+source+" on "+uid+" ("+e.getMessage()+ ')', e);
    		node.failureTable.onFailed(key, next, htl, (int) (System.currentTimeMillis() - timeSentRequest));
			return false; // try next node
		} catch (CryptFormatException e) {
			Logger.error(this, "Invalid pubkey from "+source+" on "+uid+" ("+e+ ')');
    		node.failureTable.onFailed(key, next, htl, (int) (System.currentTimeMillis() - timeSentRequest));
			return false; // try next node
		}
	}

	private void handleCHKDataFound(Message msg) {
    	// Found data
    	
    	// First get headers
    	
    	headers = ((ShortBuffer)msg.getObject(DMT.BLOCK_HEADERS)).getData();
    	
    	// FIXME: Validate headers
    	
    	node.addTransferringSender((NodeCHK)key, this);
    	
    	prb = new PartiallyReceivedBlock(Node.PACKETS_IN_BLOCK, Node.PACKET_SIZE);
    	
    	synchronized(this) {
    		notifyAll();
    	}
    	fireCHKTransferBegins();
    	
    	final long tStart = System.currentTimeMillis();
    	final BlockReceiver br = new BlockReceiver(node.usm, next, uid, prb, this, node.getTicker(), true);
    	
    	if(logMINOR) Logger.minor(this, "Receiving data");
    	final PeerNode from = next;
    	synchronized(this) {
    		transferringFrom = next;
    	}
    	node.getTicker().queueTimedJob(new Runnable() {
    		
    		public void run() {
    			synchronized(RequestSender.this) {
    				if(transferringFrom != from) return;
    			}
    			makeTurtle();
    		}
    		
    	}, 60*1000);
    	byte[] data;
    	final PeerNode sentTo = next;
			receivingAsync = true;
    	br.receive(new BlockReceiverCompletion() {
    		
    		public void blockReceived(byte[] data) {
    			try {
    				long tEnd = System.currentTimeMillis();
    				transferTime = tEnd - tStart;
    				boolean turtle;
    				boolean turtleBackedOff;
    				synchronized(RequestSender.this) {
    					turtle = turtleMode;
    					turtleBackedOff = sentBackoffTurtle;
    					sentBackoffTurtle = true;
    					transferringFrom = null;
    				}
    				node.removeTransferringSender((NodeCHK)key, RequestSender.this);
    				if(!turtle)
    					sentTo.transferSuccess();
    				else {
    					Logger.normal(this, "TURTLE SUCCEEDED: "+key+" for "+this+" in "+TimeUtil.formatTime(transferTime, 2, true));
    					if(!turtleBackedOff)
    						sentTo.transferFailed("TurtledTransfer");
    					node.nodeStats.turtleSucceeded();
    				}
    				sentTo.successNotOverload();
    				if(turtle) {
    					sentTo.unregisterTurtleTransfer(RequestSender.this);
    					node.unregisterTurtleTransfer(RequestSender.this);
    				}
    				node.nodeStats.successfulBlockReceive();
    				if(logMINOR) Logger.minor(this, "Received data");
    				// Received data
    				try {
    					verifyAndCommit(data);
    				} catch (KeyVerifyException e1) {
    					Logger.normal(this, "Got data but verify failed: "+e1, e1);
    					finish(VERIFY_FAILURE, sentTo, false);
    					node.failureTable.onFinalFailure(key, sentTo, htl, origHTL, FailureTable.REJECT_TIME, source);
    					return;
    				}
    				finish(SUCCESS, sentTo, false);
    			} catch (Throwable t) {
        			Logger.error(this, "Failed on "+this, t);
        			finish(INTERNAL_ERROR, sentTo, true);
    			}
    		}
    		
    		public void blockReceiveFailed(
    				RetrievalException e) {
    			try {
    				boolean turtle;
    				synchronized(RequestSender.this) {
    					turtle = turtleMode;
    					transferringFrom = null;
    				}
    				node.removeTransferringSender((NodeCHK)key, RequestSender.this);
    				if(turtle) {
    					if(e.getReason() != RetrievalException.GONE_TO_TURTLE_MODE) {
    						Logger.normal(this, "TURTLE FAILED: "+key+" for "+this+" : "+e);
    						node.nodeStats.turtleFailed();
    					} else {
    						if(logMINOR) Logger.minor(this, "Upstream turtled for "+this+" from "+sentTo);
    					}
    					sentTo.unregisterTurtleTransfer(RequestSender.this);
    					node.unregisterTurtleTransfer(RequestSender.this);
    				}
    				if (e.getReason()==RetrievalException.SENDER_DISCONNECTED)
    					Logger.normal(this, "Transfer failed (disconnect): "+e, e);
    				else
    					// A certain number of these are normal, it's better to track them through statistics than call attention to them in the logs.
    					Logger.normal(this, "Transfer failed ("+e.getReason()+"/"+RetrievalException.getErrString(e.getReason())+"): "+e+" from "+sentTo, e);
    				// We do an ordinary backoff in all cases.
    				// This includes the case where we decide not to turtle the request. This is reasonable as if it had completely quickly we wouldn't have needed to make that choice.
    				sentTo.localRejectedOverload("TransferFailedRequest"+e.getReason());
    				finish(TRANSFER_FAILED, sentTo, false);
    				node.failureTable.onFinalFailure(key, sentTo, htl, origHTL, FailureTable.REJECT_TIME, source);
    				int reason = e.getReason();
    				boolean timeout = (!br.senderAborted()) &&
    				(reason == RetrievalException.SENDER_DIED || reason == RetrievalException.RECEIVER_DIED || reason == RetrievalException.TIMED_OUT
    						|| reason == RetrievalException.UNABLE_TO_SEND_BLOCK_WITHIN_TIMEOUT);
    				// But we only do a transfer backoff (which is separate, and starts at a higher threshold) if we timed out i.e. not if upstream turtled.
    				if(timeout) {
    					// Looks like a timeout. Backoff, even if it's a turtle.
    					if(logMINOR) Logger.minor(this, "Timeout transferring data : "+e, e);
    					sentTo.transferFailed(e.getErrString());
    				} else {
    					// Quick failure (in that we didn't have to timeout). Don't backoff.
    					// Treat as a DNF.
    					// If it was turtled, and then failed, still treat it as a DNF.
    					node.failureTable.onFinalFailure(key, sentTo, htl, origHTL, FailureTable.REJECT_TIME, source);
    				}
    				node.nodeStats.failedBlockReceive(true, timeout, reason == RetrievalException.GONE_TO_TURTLE_MODE);
    			} catch (Throwable t) {
        			Logger.error(this, "Failed on "+this, t);
        			finish(INTERNAL_ERROR, sentTo, true);
    			}
    		}
    		
    	});
	}

	/** @return True to continue waiting for this node, false to move on to another. */
	private boolean handleRejectedOverload(Message msg) {
		
		// Non-fatal - probably still have time left
		forwardRejectedOverload();
		rejectOverloads++;
		if (msg.getBoolean(DMT.IS_LOCAL)) {
			//NB: IS_LOCAL means it's terminal. not(IS_LOCAL) implies that the rejection message was forwarded from a downstream node.
			//"Local" from our peers perspective, this has nothing to do with local requests (source==null)
    		node.failureTable.onFailed(key, next, htl, (int) (System.currentTimeMillis() - timeSentRequest));
			next.localRejectedOverload("ForwardRejectedOverload2");
			// Node in trouble suddenly??
			Logger.normal(this, "Local RejectedOverload after Accepted, moving on to next peer");
			// Give up on this one, try another
			origTag.removeRoutingTo(next);
			return false;
		}
		//so long as the node does not send a (IS_LOCAL) message. Interestingly messages can often timeout having only received this message.
		return true;
	}

	private void handleRouteNotFound(Message msg) {
		// Backtrack within available hops
		short newHtl = msg.getShort(DMT.HTL);
		if(newHtl < htl) htl = newHtl;
		next.successNotOverload();
		node.failureTable.onFailed(key, next, htl, (int) (System.currentTimeMillis() - timeSentRequest));
		origTag.removeRoutingTo(next);
	}

	private void handleDataNotFound(Message msg) {
		next.successNotOverload();
		finish(DATA_NOT_FOUND, next, false);
		node.failureTable.onFinalFailure(key, next, htl, origHTL, FailureTable.REJECT_TIME, source);
	}

	private void handleRecentlyFailed(Message msg) {
		next.successNotOverload();
		/*
		 * Must set a correct recentlyFailedTimeLeft before calling this finish(), because it will be
		 * passed to the handler.
		 * 
		 * It is *VITAL* that the TIME_LEFT we pass on is not larger than it should be.
		 * It is somewhat less important that it is not too much smaller than it should be.
		 * 
		 * Why? Because:
		 * 1) We have to use FNPRecentlyFailed to create failure table entries. Because otherwise,
		 * the failure table is of little value: A request is routed through a node, which gets a DNF,
		 * and adds a failure table entry. Other requests then go through that node via other paths.
		 * They are rejected with FNPRecentlyFailed - not with DataNotFound. If this does not create
		 * failure table entries, more requests will be pointlessly routed through that chain.
		 * 
		 * 2) If we use a fixed timeout on receiving FNPRecentlyFailed, they can be self-seeding. 
		 * What this means is A sends a request to B, which DNFs. This creates a failure table entry 
		 * which lasts for 10 minutes. 5 minutes later, A sends another request to B, which is killed
		 * with FNPRecentlyFailed because of the failure table entry. B's failure table lasts for 
		 * another 5 minutes, but A's lasts for the full 10 minutes i.e. until 5 minutes after B's. 
		 * After B's failure table entry has expired, but before A's expires, B sends a request to A. 
		 * A replies with FNPRecentlyFailed. Repeat ad infinitum: A reinforces B's blocks, and B 
		 * reinforces A's blocks!
		 * 
		 * 3) This can still happen even if we check where the request is coming from. A loop could 
		 * very easily form: A - B - C - A. A requests from B, DNFs (assume the request comes in from 
		 * outside, there are more nodes. C requests from A, sets up a block. B's block expires, C's 
		 * is still active. A requests from B which requests from C ... and it goes round again.
		 * 
		 * 4) It is exactly the same if we specify a timeout, unless the timeout can be guaranteed to 
		 * not increase the expiry time.
		 */
		
		// First take the original TIME_LEFT. This will start at 10 minutes if we get rejected in
		// the same millisecond as the failure table block was added.
		int timeLeft = msg.getInt(DMT.TIME_LEFT);
		int origTimeLeft = timeLeft;
		
		if(timeLeft <= 0) {
			Logger.error(this, "Impossible: timeLeft="+timeLeft);
			origTimeLeft = 0;
			timeLeft=1000; // arbitrary default...
		}
		
		// This is in theory relative to when the request was received by the node. Lets make it relative
		// to a known event before that: the time when we sent the request.
		
		long timeSinceSent = Math.max(0, (System.currentTimeMillis() - timeSentRequest));
		timeLeft -= timeSinceSent;
		
		// Subtract 1% for good measure / to compensate for dodgy clocks
		timeLeft -= origTimeLeft / 100;
		
		//Store the timeleft so that the requestHandler can get at it.
		recentlyFailedTimeLeft = timeLeft;
		
			// Kill the request, regardless of whether there is timeout left.
		// If there is, we will avoid sending requests for the specified period.
		// FIXME we need to create the FT entry.
			finish(RECENTLY_FAILED, next, false);
			node.failureTable.onFinalFailure(key, next, htl, origHTL, timeLeft, source);
	}

	/**
     * Finish fetching an SSK. We must have received the data, the headers and the pubkey by this point.
     * @param next The node we received the data from.
     */
	private void finishSSK(PeerNode next) {
    	try {
			block = new SSKBlock(sskData, headers, (NodeSSK)key, false);
			node.storeShallow(block, canWriteClientCache, canWriteDatastore, false);
			if(node.random.nextInt(RANDOM_REINSERT_INTERVAL) == 0)
				node.queueRandomReinsert(block);
			finish(SUCCESS, next, false);
		} catch (SSKVerifyException e) {
			Logger.error(this, "Failed to verify: "+e+" from "+next, e);
			finish(VERIFY_FAILURE, next, false);
			return;
		} catch (KeyCollisionException e) {
			Logger.normal(this, "Collision on "+this);
			finish(SUCCESS, next, false);
		}
	}

    /**
     * Finish fetching an SSK. We must have received the data, the headers and the pubkey by this point.
     * @param next The node we received the data from.
     * @return True if the request has completed. False if we need to look elsewhere.
     */
	private boolean finishSSKFromGetOffer(PeerNode next) {
    	try {
			block = new SSKBlock(sskData, headers, (NodeSSK)key, false);
			node.storeShallow(block, canWriteClientCache, canWriteDatastore, tryOffersOnly);
			if(node.random.nextInt(RANDOM_REINSERT_INTERVAL) == 0)
				node.queueRandomReinsert(block);
			finish(SUCCESS, next, true);
			return true;
		} catch (SSKVerifyException e) {
			Logger.error(this, "Failed to verify (from get offer): "+e+" from "+next, e);
			return false;
		} catch (KeyCollisionException e) {
			Logger.normal(this, "Collision (from get offer) on "+this);
			finish(SUCCESS, next, true);
			return false;
		}
	}

	private Message createDataRequest() {
    	if(!isSSK)
    		return DMT.createFNPCHKDataRequest(uid, htl, (NodeCHK)key);
    	else// if(key instanceof NodeSSK)
    		return DMT.createFNPSSKDataRequest(uid, htl, (NodeSSK)key, pubKey == null);
	}

	private void verifyAndCommit(byte[] data) throws KeyVerifyException {
    	if(!isSSK) {
    		CHKBlock block = new CHKBlock(data, headers, (NodeCHK)key);
    		// Cache only in the cache, not the store. The reason for this is that
    		// requests don't go to the full distance, and therefore pollute the 
    		// store; simulations it is best to only include data from requests
    		// which go all the way i.e. inserts.
    		node.storeShallow(block, canWriteClientCache, canWriteDatastore, tryOffersOnly);
			if(node.random.nextInt(RANDOM_REINSERT_INTERVAL) == 0)
				node.queueRandomReinsert(block);
    	} else /*if (key instanceof NodeSSK)*/ {
    		try {
				node.storeShallow(new SSKBlock(data, headers, (NodeSSK)key, false), canWriteClientCache, canWriteDatastore, tryOffersOnly);
			} catch (KeyCollisionException e) {
				Logger.normal(this, "Collision on "+this);
			}
    	}
	}

	private volatile boolean hasForwardedRejectedOverload;
    
    /** Forward RejectedOverload to the request originator */
    private void forwardRejectedOverload() {
		synchronized (this) {
			if(hasForwardedRejectedOverload) return;
			hasForwardedRejectedOverload = true;
			notifyAll();
		}
		fireReceivedRejectOverload();
	}
    
    public PartiallyReceivedBlock getPRB() {
        return prb;
    }

    public boolean transferStarted() {
        return prb != null;
    }

    // these are bit-masks
    static final short WAIT_REJECTED_OVERLOAD = 1;
    static final short WAIT_TRANSFERRING_DATA = 2;
    static final short WAIT_FINISHED = 4;
    
    static final short WAIT_ALL = 
    	WAIT_REJECTED_OVERLOAD | WAIT_TRANSFERRING_DATA | WAIT_FINISHED;
    
    /**
     * Wait until either the transfer has started, we receive a 
     * RejectedOverload, or we get a terminal status code.
     * Must not return until we are finished - cannot timeout, because the caller will unlock
     * the UID!
     * @param mask Bitmask indicating what NOT to wait for i.e. the situation when this function
     * exited last time (see WAIT_ constants above). Bits can also be set true even though they
     * were not valid, to indicate that the caller doesn't care about that bit.
     * If zero, function will throw an IllegalArgumentException.
     * @return Bitmask indicating present situation. Can be fed back to this function,
     * if nonzero.
     */
    public synchronized short waitUntilStatusChange(short mask) {
    	if(mask == WAIT_ALL) throw new IllegalArgumentException("Cannot ignore all!");
    	while(true) {
    	long now = System.currentTimeMillis();
    	long deadline = now + 300 * 1000;
        while(true) {
        	short current = mask; // If any bits are set already, we ignore those states.
        	
       		if(hasForwardedRejectedOverload)
       			current |= WAIT_REJECTED_OVERLOAD;
        	
       		if(prb != null)
       			current |= WAIT_TRANSFERRING_DATA;
        	
        	if(status != NOT_FINISHED || sentAbortDownstreamTransfers)
        		current |= WAIT_FINISHED;
        	
        	if(current != mask) return current;
			
            try {
            	if(now >= deadline) {
            		Logger.error(this, "Waited more than 5 minutes for status change on " + this + " current = " + current + " and there was no change.");
            		break;
            	}
            	
            	if(logMINOR) Logger.minor(this, "Waiting for status change on "+this+" current is "+current+" status is "+status);
                wait(deadline - now);
                now = System.currentTimeMillis(); // Is used in the next iteration so needed even without the logging
                
                if(now >= deadline) {
                    Logger.error(this, "Waited more than 5 minutes for status change on " + this + " current = " + current + ", maybe nobody called notify()");
                    // Normally we would break; here, but we give the function a change to succeed
                    // in the next iteration and break in the above if(now >= deadline) if it
                    // did not succeed. This makes the function work if notify() is not called.
                }
            } catch (InterruptedException e) {
                // Ignore
            }
        }
    	}
    }
    
	private static MedianMeanRunningAverage avgTimeTaken = new MedianMeanRunningAverage();
	
	private static MedianMeanRunningAverage avgTimeTakenTurtle = new MedianMeanRunningAverage();
	
	private static MedianMeanRunningAverage avgTimeTakenTransfer = new MedianMeanRunningAverage();
	
	private long transferTime;
	
    private void finish(int code, PeerNode next, boolean fromOfferedKey) {
    	if(logMINOR) Logger.minor(this, "finish("+code+ ')');
        
    	boolean turtle;
    	
        synchronized(this) {
        	if(status != NOT_FINISHED) {
        		if(logMINOR) Logger.minor(this, "Status already set to "+status+" - returning on "+this+" would be setting "+code+" from "+next);
        		return;
        	}
            status = code;
            notifyAll();
            turtle = turtleMode;
            if(status == SUCCESS)
            	successFrom = next;
        }
		
        if(status == SUCCESS) {
        	if((!isSSK) && transferTime > 0 && logMINOR) {
        		long timeTaken = System.currentTimeMillis() - startTime;
        		synchronized(avgTimeTaken) {
        			if(turtle)
        				avgTimeTakenTurtle.report(timeTaken);
        			else {
        				avgTimeTaken.report(timeTaken);
            			avgTimeTakenTransfer.report(transferTime);
        			}
        			if(turtle) {
        				if(logMINOR) Logger.minor(this, "Successful CHK turtle request took "+timeTaken+" average "+avgTimeTakenTurtle);
        			} else {
        				if(logMINOR) Logger.minor(this, "Successful CHK request took "+timeTaken+" average "+avgTimeTaken);
            			if(logMINOR) Logger.minor(this, "Successful CHK request transfer "+transferTime+" average "+avgTimeTakenTransfer);
            			if(logMINOR) Logger.minor(this, "Search phase: median "+(avgTimeTaken.currentValue() - avgTimeTakenTransfer.currentValue())+"ms, mean "+(avgTimeTaken.meanValue() - avgTimeTakenTransfer.meanValue())+"ms");
        			}
        		}
        	}
        	if(next != null) {
        		next.onSuccess(false, isSSK);
        	}
        	// FIXME should this be called when fromOfferedKey??
       		node.nodeStats.requestCompleted(true, source != null, isSSK);
        	
			//NOTE: because of the requesthandler implementation, this will block and wait
			//      for downstream transfers on a CHK. The opennet stuff introduces
			//      a delay of it's own if we don't get the expected message.
			fireRequestSenderFinished(code);
			
			if(!fromOfferedKey) {
				if((!isSSK) && next != null && 
						(next.isOpennet() || node.passOpennetRefsThroughDarknet()) ) {
					finishOpennet(next);
				} else
					finishOpennetNull(next);
			}
        } else {
        	node.nodeStats.requestCompleted(false, source != null, isSSK);
			fireRequestSenderFinished(code);
		}
        
		synchronized(this) {
			opennetFinished = true;
			notifyAll();
		}
		
    	if(sentAbortDownstreamTransfers) {
    		// We took on responsibility for unlocking.
    		if(logMINOR) Logger.minor(this, "Unlocking after turtle");
    		node.unlockUID(uid, key instanceof NodeSSK, false, false, false, source == null, origTag);
    	}
        
    }

    /** Wait for the opennet completion message and discard it */
    private void finishOpennetNull(PeerNode next) {
    	MessageFilter mf = MessageFilter.create().setSource(next).setField(DMT.UID, uid).setTimeout(OPENNET_TIMEOUT).setType(DMT.FNPOpennetCompletedAck);
    	
    	try {
			node.usm.addAsyncFilter(mf, new NullAsyncMessageFilterCallback(), this);
		} catch (DisconnectedException e) {
			// Fine by me.
		}
		
		// FIXME support new format path folding
	}

	/**
     * Do path folding, maybe.
     * Wait for either a CompletedAck or a ConnectDestination.
     * If the former, exit.
     * If we want a connection, reply with a ConnectReply, otherwise send a ConnectRejected and exit.
     * Add the peer.
     */
    private void finishOpennet(PeerNode next) {
    	
    	OpennetManager om;
    	
    	try {
    		om = node.getOpennet();
    		
    		if(om == null) return; // Nothing to do
    		
        	byte[] noderef = om.waitForOpennetNoderef(false, next, uid, this);
        	
        	if(noderef == null) return;
        	
        	SimpleFieldSet ref = om.validateNoderef(noderef, 0, noderef.length, next, false);
        	
        	if(ref == null) return;
        	
			if(node.addNewOpennetNode(ref, ConnectionType.PATH_FOLDING) == null) {
				// If we don't want it let somebody else have it
				synchronized(this) {
					opennetNoderef = noderef;
					// RequestHandler will send a noderef back up, eventually
				}
				return;
			} else {
				// opennetNoderef = null i.e. we want the noderef so we won't pass it further down.
				Logger.normal(this, "Added opennet noderef in "+this+" from "+next);
			}
			
	    	// We want the node: send our reference
    		om.sendOpennetRef(true, uid, next, om.crypto.myCompressedFullRef(), this);

		} catch (FSParseException e) {
			Logger.error(this, "Could not parse opennet noderef for "+this+" from "+next, e);
			return;
		} catch (PeerParseException e) {
			Logger.error(this, "Could not parse opennet noderef for "+this+" from "+next, e);
			return;
		} catch (ReferenceSignatureVerificationException e) {
			Logger.error(this, "Bad signature on opennet noderef for "+this+" from "+next+" : "+e, e);
			return;
		} catch (NotConnectedException e) {
			// Hmmm... let the LRU deal with it
			if(logMINOR)
				Logger.minor(this, "Not connected sending ConnectReply on "+this+" to "+next);
    	} finally {
    		synchronized(this) {
    			opennetFinished = true;
    			notifyAll();
    		}
    	}
	}

    // Opennet stuff
    
    /** Have we finished all opennet-related activities? */
    private boolean opennetFinished;
    
    /** Opennet noderef from next node */
    private byte[] opennetNoderef;
    
    public byte[] waitForOpennetNoderef() {
    	synchronized(this) {
    		while(true) {
    			if(opennetFinished) {
    				// Only one RequestHandler may take the noderef
    				byte[] ref = opennetNoderef;
    				opennetNoderef = null;
    				return ref;
    			}
    			try {
					wait(OPENNET_TIMEOUT);
				} catch (InterruptedException e) {
					// Ignore
					continue;
				}
				return null;
    		}
    	}
    }

    public PeerNode successFrom() {
    	return successFrom;
    }
    
    public synchronized PeerNode routedLast() {
    	return lastNode;
    }
    
	public byte[] getHeaders() {
        return headers;
    }

    public int getStatus() {
        return status;
    }

    public short getHTL() {
        return htl;
    }
    
    final byte[] getSSKData() {
    	return sskData;
    }
    
    public SSKBlock getSSKBlock() {
    	return block;
    }

	private volatile Object totalBytesSync = new Object();
	private int totalBytesSent;
	
	public void sentBytes(int x) {
		synchronized(totalBytesSync) {
			totalBytesSent += x;
		}
		node.nodeStats.requestSentBytes(isSSK, x);
	}
	
	public int getTotalSentBytes() {
		synchronized(totalBytesSync) {
			return totalBytesSent;
		}
	}
	
	private int totalBytesReceived;
	
	public void receivedBytes(int x) {
		synchronized(totalBytesSync) {
			totalBytesReceived += x;
		}
		node.nodeStats.requestReceivedBytes(isSSK, x);
	}
	
	public int getTotalReceivedBytes() {
		synchronized(totalBytesSync) {
			return totalBytesReceived;
		}
	}
	
	synchronized boolean hasForwarded() {
		return hasForwarded;
	}

	public void sentPayload(int x) {
		node.sentPayload(x);
		node.nodeStats.requestSentBytes(isSSK, -x);
	}
	
	private int recentlyFailedTimeLeft;

	synchronized int getRecentlyFailedTimeLeft() {
		return recentlyFailedTimeLeft;
	}
	
	public boolean isLocalRequestSearch() {
		return (source==null);
	}
	
	/** All these methods should return quickly! */
	interface Listener {
		/** Should return quickly, allocate a thread if it needs to block etc */
		void onReceivedRejectOverload();
		/** Should return quickly, allocate a thread if it needs to block etc */
		void onCHKTransferBegins();
		/** Should return quickly, allocate a thread if it needs to block etc */
		void onRequestSenderFinished(int status, long grabbedUID);
		/** Abort downstream transfers (not necessarily upstream ones, so not via the PRB).
		 * Should return quickly, allocate a thread if it needs to block etc. */
		void onAbortDownstreamTransfers(int reason, String desc);
	}
	
	public void addListener(Listener l) {
		// Only call here if we've already called for the other listeners.
		// Therefore the callbacks will only be called once.
		boolean reject=false;
		boolean transfer=false;
		boolean sentFinished;
		boolean sentTransferCancel = false;
		int status;
		synchronized (this) {
			synchronized (listeners) {
				sentTransferCancel = sentAbortDownstreamTransfers;
				if(!sentTransferCancel)
					listeners.add(l);
				reject = sentReceivedRejectOverload;
				transfer = sentCHKTransferBegins;
				sentFinished = sentRequestSenderFinished;
			}
			reject=reject && hasForwardedRejectedOverload;
			transfer=transfer && transferStarted();
			status=this.status;
		}
		if (reject)
			l.onReceivedRejectOverload();
		if (transfer)
			l.onCHKTransferBegins();
		if(sentTransferCancel)
			l.onAbortDownstreamTransfers(abortDownstreamTransfersReason, abortDownstreamTransfersDesc);
		if (status!=NOT_FINISHED && sentFinished)
			l.onRequestSenderFinished(status, -1);
	}
	
	private boolean sentReceivedRejectOverload;
	
	private void fireReceivedRejectOverload() {
		synchronized (listeners) {
			if(sentReceivedRejectOverload) return;
			sentReceivedRejectOverload = true;
			for (Listener l : listeners) {
				try {
					l.onReceivedRejectOverload();
				} catch (Throwable t) {
					Logger.error(this, "Caught: "+t, t);
				}
			}
		}
	}
	
	private boolean sentCHKTransferBegins;
	
	private void fireCHKTransferBegins() {
		synchronized (listeners) {
			sentCHKTransferBegins = true;
			for (Listener l : listeners) {
				try {
					l.onCHKTransferBegins();
				} catch (Throwable t) {
					Logger.error(this, "Caught: "+t, t);
				}
			}
		}
	}
	
	private boolean sentRequestSenderFinished;
	
	private void fireRequestSenderFinished(int status) {
		synchronized (listeners) {
			sentRequestSenderFinished = true;
			for (Listener l : listeners) {
				try {
					l.onRequestSenderFinished(status, -1);
				} catch (Throwable t) {
					Logger.error(this, "Caught: "+t, t);
				}
			}
		}
	}

	private boolean sentAbortDownstreamTransfers;
	private int abortDownstreamTransfersReason;
	private String abortDownstreamTransfersDesc;
	private boolean receivingAsync;
	
	private void sendAbortDownstreamTransfers(int reason, String desc) {
		synchronized (listeners) {
			abortDownstreamTransfersReason = reason;
			abortDownstreamTransfersDesc = desc;
			sentAbortDownstreamTransfers = true;
			for (Listener l : listeners) {
				try {
					l.onAbortDownstreamTransfers(reason, desc);
					l.onRequestSenderFinished(TRANSFER_FAILED, uid);
				} catch (Throwable t) {
					Logger.error(this, "Caught: "+t, t);
				}
			}
			listeners.clear();
		}
		synchronized(this) {
			notifyAll();
		}
	}
	
	public int getPriority() {
		return NativeThread.HIGH_PRIORITY;
	}

	public void setTurtle() {
		synchronized(this) {
			this.turtleMode = true;
		}
		sendAbortDownstreamTransfers(RetrievalException.GONE_TO_TURTLE_MODE, "Turtling");
		node.getTicker().queueTimedJob(new Runnable() {

			public void run() {
				PeerNode from;
				synchronized(RequestSender.this) {
					if(sentBackoffTurtle) return;
					sentBackoffTurtle = true;
					from = transferringFrom;
					if(from == null) return;
				}
				from.transferFailed("TurtledTransfer");
			}
			
		}, 30*1000);
	}

	public PeerNode transferringFrom() {
		return transferringFrom;
	}

	public void killTurtle(String description) {
		prb.abort(RetrievalException.TURTLE_KILLED, description);
		node.failureTable.onFinalFailure(key, transferringFrom(), htl, origHTL, FailureTable.REJECT_TIME, source);
	}

	public synchronized boolean abortedDownstreamTransfers() {
		return sentAbortDownstreamTransfers;
	}

	public synchronized boolean mustUnlock() {
		return mustUnlock;
	}

}<|MERGE_RESOLUTION|>--- conflicted
+++ resolved
@@ -220,11 +220,7 @@
             		mustUnlock = this.mustUnlock;
             	}
             	if(mustUnlock)
-<<<<<<< HEAD
-            		node.unlockUID(uid, key instanceof NodeSSK, false, false, false, false, origTag);
-=======
             		node.unlockUID(uid, isSSK, false, false, false, false, origTag);
->>>>>>> 584b8938
         	}
         	if(logMINOR) Logger.minor(this, "Leaving RequestSender.run() for "+uid);
         }
@@ -248,242 +244,7 @@
         final OfferList offers = node.failureTable.getOffers(key);
         
         if(offers != null) {
-<<<<<<< HEAD
-        while(true) {
-        	// Fetches valid offers, then expired ones. Expired offers don't count towards failures,
-        	// but they're still worth trying.
-        	BlockOffer offer = offers.getFirstOffer();
-        	if(offer == null) {
-        		if(logMINOR) Logger.minor(this, "No more offers");
-        		break;
-        	}
-        	PeerNode pn = offer.getPeerNode();
-        	if(pn == null) {
-        		offers.deleteLastOffer();
-        		if(logMINOR) Logger.minor(this, "Null offer");
-        		continue;
-        	}
-        	if(pn.getBootID() != offer.bootID) {
-        		offers.deleteLastOffer();
-        		if(logMINOR) Logger.minor(this, "Restarted node");
-        		continue;
-        	}
-        	origTag.addRoutedTo(pn, true);
-        	Message msg = DMT.createFNPGetOfferedKey(key, offer.authenticator, pubKey == null, uid);
-        	try {
-				pn.sendAsync(msg, null, this);
-			} catch (NotConnectedException e2) {
-				if(logMINOR)
-					Logger.minor(this, "Disconnected: "+pn+" getting offer for "+key);
-				offers.deleteLastOffer();
-	        	origTag.removeFetchingOfferedKeyFrom(pn);
-				continue;
-			}
-        	MessageFilter mfRO = MessageFilter.create().setSource(pn).setField(DMT.UID, uid).setTimeout(GET_OFFER_TIMEOUT).setType(DMT.FNPRejectedOverload);
-        	MessageFilter mfGetInvalid = MessageFilter.create().setSource(pn).setField(DMT.UID, uid).setTimeout(GET_OFFER_TIMEOUT).setType(DMT.FNPGetOfferedKeyInvalid);
-        	// Wait for a response.
-        	if(key instanceof NodeCHK) {
-        		// Headers first, then block transfer.
-        		MessageFilter mfDF = MessageFilter.create().setSource(pn).setField(DMT.UID, uid).setTimeout(GET_OFFER_TIMEOUT).setType(DMT.FNPCHKDataFound);
-        		Message reply;
-				try {
-					reply = node.usm.waitFor(mfDF.or(mfRO.or(mfGetInvalid)), this);
-				} catch (DisconnectedException e2) {
-					if(logMINOR)
-						Logger.minor(this, "Disconnected: "+pn+" getting offer for "+key);
-					offers.deleteLastOffer();
-		        	origTag.removeFetchingOfferedKeyFrom(pn);
-					continue;
-				}
-        		if(reply == null) {
-        			// We gave it a chance, don't give it another.
-        			offers.deleteLastOffer();
-        			continue;
-        		} else if(reply.getSpec() == DMT.FNPRejectedOverload) {
-        			// Non-fatal, keep it.
-        			if(logMINOR)
-        				Logger.minor(this, "Node "+pn+" rejected FNPGetOfferedKey for "+key+" (expired="+offer.isExpired());
-        			offers.keepLastOffer();
-    	        	origTag.removeFetchingOfferedKeyFrom(pn);
-        			continue;
-        		} else if(reply.getSpec() == DMT.FNPGetOfferedKeyInvalid) {
-        			// Fatal, delete it.
-        			if(logMINOR)
-        				Logger.minor(this, "Node "+pn+" rejected FNPGetOfferedKey as invalid with reason "+reply.getShort(DMT.REASON));
-        			offers.deleteLastOffer();
-    	        	origTag.removeFetchingOfferedKeyFrom(pn);
-        			continue;
-        		} else if(reply.getSpec() == DMT.FNPCHKDataFound) {
-        			headers = ((ShortBuffer)reply.getObject(DMT.BLOCK_HEADERS)).getData();
-        			// Receive the data
-        			
-                	// FIXME: Validate headers
-                	
-                	node.addTransferringSender((NodeCHK)key, this);
-                	
-                	try {
-                		
-                		prb = new PartiallyReceivedBlock(Node.PACKETS_IN_BLOCK, Node.PACKET_SIZE);
-                		
-                		synchronized(this) {
-                			notifyAll();
-                		}
-                		fireCHKTransferBegins();
-						
-                		BlockReceiver br = new BlockReceiver(node.usm, pn, uid, prb, this, node.getTicker(), true);
-                		
-               			if(logMINOR) Logger.minor(this, "Receiving data");
-               			final PeerNode p = pn;
-               			receivingAsync = true;
-               			br.receive(new BlockReceiverCompletion() {
-               				
-							public void blockReceived(byte[] data) {
-                				synchronized(RequestSender.this) {
-                					transferringFrom = null;
-                				}
-                				node.removeTransferringSender((NodeCHK)key, RequestSender.this);
-		                		try {
-			                		// Received data
-			               			p.transferSuccess();
-			                		if(logMINOR) Logger.minor(this, "Received data");
-		                			verifyAndCommit(data);
-			                		finish(SUCCESS, p, true);
-			                		node.nodeStats.successfulBlockReceive();
-		                		} catch (KeyVerifyException e1) {
-		                			Logger.normal(this, "Got data but verify failed: "+e1, e1);
-		                			finish(GET_OFFER_VERIFY_FAILURE, p, true);
-		                       		offers.deleteLastOffer();
-		                		} catch (Throwable t) {
-		                			Logger.error(this, "Failed on "+this, t);
-		                			finish(INTERNAL_ERROR, p, true);
-		                		}
-							}
-
-							public void blockReceiveFailed(
-									RetrievalException e) {
-                				synchronized(RequestSender.this) {
-                					transferringFrom = null;
-                				}
-                				node.removeTransferringSender((NodeCHK)key, RequestSender.this);
-								try {
-									if (e.getReason()==RetrievalException.SENDER_DISCONNECTED)
-										Logger.normal(this, "Transfer failed (disconnect): "+e, e);
-									else
-										// A certain number of these are normal, it's better to track them through statistics than call attention to them in the logs.
-										Logger.normal(this, "Transfer for offer failed ("+e.getReason()+"/"+RetrievalException.getErrString(e.getReason())+"): "+e+" from "+p, e);
-									finish(GET_OFFER_TRANSFER_FAILED, p, true);
-									// Backoff here anyway - the node really ought to have it!
-									p.transferFailed("RequestSenderGetOfferedTransferFailed");
-									offers.deleteLastOffer();
-									node.nodeStats.failedBlockReceive(false, false, false);
-		                		} catch (Throwable t) {
-		                			Logger.error(this, "Failed on "+this, t);
-		                			finish(INTERNAL_ERROR, p, true);
-		                		}
-							}
-                				
-                		});
-                		return;
-                	} finally {
-                		node.removeTransferringSender((NodeCHK)key, this);
-                	}
-        		}
-        	} else {
-        		// Data, possibly followed by pubkey
-        		MessageFilter mfAltDF = MessageFilter.create().setSource(pn).setField(DMT.UID, uid).setTimeout(GET_OFFER_TIMEOUT).setType(DMT.FNPSSKDataFoundHeaders);
-        		Message reply;
-				try {
-					reply = node.usm.waitFor(mfRO.or(mfGetInvalid.or(mfAltDF)), this);
-				} catch (DisconnectedException e) {
-					if(logMINOR)
-						Logger.minor(this, "Disconnected: "+pn+" getting offer for "+key);
-					offers.deleteLastOffer();
-					continue;
-				}
-        		if(reply == null) {
-            		offers.deleteLastOffer();
-        			continue;
-        		} else if(reply.getSpec() == DMT.FNPRejectedOverload) {
-        			// Non-fatal, keep it.
-        			if(logMINOR)
-        				Logger.minor(this, "Node "+pn+" rejected FNPGetOfferedKey for "+key+" (expired="+offer.isExpired());
-        			offers.keepLastOffer();
-        			continue;
-        		} else if(reply.getSpec() == DMT.FNPGetOfferedKeyInvalid) {
-        			// Fatal, delete it.
-        			if(logMINOR)
-        				Logger.minor(this, "Node "+pn+" rejected FNPGetOfferedKey as invalid with reason "+reply.getShort(DMT.REASON));
-        			offers.deleteLastOffer();
-        			continue;
-        		} else if(reply.getSpec() == DMT.FNPSSKDataFoundHeaders) {
-        			headers = ((ShortBuffer) reply.getObject(DMT.BLOCK_HEADERS)).getData();
-        			// Wait for the data
-        			MessageFilter mfData = MessageFilter.create().setSource(pn).setField(DMT.UID, uid).setTimeout(GET_OFFER_TIMEOUT).setType(DMT.FNPSSKDataFoundData);
-        			Message dataMessage;
-        			try {
-						dataMessage = node.usm.waitFor(mfData, this);
-					} catch (DisconnectedException e) {
-						if(logMINOR)
-							Logger.minor(this, "Disconnected: "+pn+" getting data for offer for "+key);
-						offers.deleteLastOffer();
-			        	origTag.removeFetchingOfferedKeyFrom(pn);
-						continue;
-					}
-					if(dataMessage == null) {
-    					Logger.error(this, "Got headers but not data from "+pn+" for offer for "+key);
-    					offers.deleteLastOffer();
-    					continue;
-					}
-					sskData = ((ShortBuffer) dataMessage.getObject(DMT.DATA)).getData();
-					if(pubKey == null) {
-						MessageFilter mfPK = MessageFilter.create().setSource(pn).setField(DMT.UID, uid).setTimeout(GET_OFFER_TIMEOUT).setType(DMT.FNPSSKPubKey);
-						Message pk;
-						try {
-							pk = node.usm.waitFor(mfPK, this);
-						} catch (DisconnectedException e) {
-							if(logMINOR)
-								Logger.minor(this, "Disconnected: "+pn+" getting pubkey for offer for "+key);
-							offers.deleteLastOffer();
-							continue;
-						}
-						if(pk == null) {
-							Logger.error(this, "Got data but not pubkey from "+pn+" for offer for "+key);
-							offers.deleteLastOffer();
-							continue;
-						}
-						try {
-							pubKey = DSAPublicKey.create(((ShortBuffer)pk.getObject(DMT.PUBKEY_AS_BYTES)).getData());
-						} catch (CryptFormatException e) {
-							Logger.error(this, "Bogus pubkey from "+pn+" for offer for "+key+" : "+e, e);
-							offers.deleteLastOffer();
-							continue;
-						}
-						
-						try {
-							((NodeSSK)key).setPubKey(pubKey);
-						} catch (SSKVerifyException e) {
-							Logger.error(this, "Bogus SSK data from "+pn+" for offer for "+key+" : "+e, e);
-							offers.deleteLastOffer();
-							continue;
-						}
-					}
-        			
-        			if(finishSSKFromGetOffer(pn)) {
-        				if(logMINOR) Logger.minor(this, "Successfully fetched SSK from offer from "+pn+" for "+key);
-        				return;
-        			} else {
-                		offers.deleteLastOffer();
-        				continue;
-        			}
-        		}
-        	}
-        	// RejectedOverload is possible - but we need to include it in the statistics.
-        	// We don't remove the offer in that case. Otherwise we do, even if it fails.
-        	// FNPGetOfferedKeyInvalid is also possible.
-        }
-=======
         	if(tryOffers(offers)) return;
->>>>>>> 584b8938
         }
         
         if(tryOffersOnly) {
@@ -595,76 +356,6 @@
 loadWaiterLoop:
             while(true) {
             	
-<<<<<<< HEAD
-                /**
-                 * What are we waiting for?
-                 * FNPAccepted - continue
-                 * FNPRejectedLoop - go to another node
-                 * FNPRejectedOverload - propagate back to source, go to another node if local
-                 */
-                
-                MessageFilter mfAccepted = MessageFilter.create().setSource(next).setField(DMT.UID, uid).setTimeout(ACCEPTED_TIMEOUT).setType(DMT.FNPAccepted);
-                MessageFilter mfRejectedLoop = MessageFilter.create().setSource(next).setField(DMT.UID, uid).setTimeout(ACCEPTED_TIMEOUT).setType(DMT.FNPRejectedLoop);
-                MessageFilter mfRejectedOverload = MessageFilter.create().setSource(next).setField(DMT.UID, uid).setTimeout(ACCEPTED_TIMEOUT).setType(DMT.FNPRejectedOverload);
-
-                // mfRejectedOverload must be the last thing in the or
-                // So its or pointer remains null
-                // Otherwise we need to recreate it below
-                MessageFilter mf = mfAccepted.or(mfRejectedLoop.or(mfRejectedOverload));
-                
-                try {
-                    msg = node.usm.waitFor(mf, this);
-                    if(logMINOR) Logger.minor(this, "first part got "+msg);
-                } catch (DisconnectedException e) {
-                    Logger.normal(this, "Disconnected from "+next+" while waiting for Accepted on "+uid);
-                    origTag.removeRoutingTo(next);
-                    break;
-                }
-                
-            	if(msg == null) {
-            		if(logMINOR) Logger.minor(this, "Timeout waiting for Accepted");
-            		// Timeout waiting for Accepted
-            		next.localRejectedOverload("AcceptedTimeout");
-            		forwardRejectedOverload();
-            		node.failureTable.onFailed(key, next, htl, (int) (System.currentTimeMillis() - timeSentRequest));
-            		// Try next node
-            		break;
-            	}
-            	
-            	if(msg.getSpec() == DMT.FNPRejectedLoop) {
-            		if(logMINOR) Logger.minor(this, "Rejected loop");
-            		next.successNotOverload();
-            		node.failureTable.onFailed(key, next, htl, (int) (System.currentTimeMillis() - timeSentRequest));
-            		// Find another node to route to
-            		origTag.removeRoutingTo(next);
-            		break;
-            	}
-            	
-            	if(msg.getSpec() == DMT.FNPRejectedOverload) {
-            		if(logMINOR) Logger.minor(this, "Rejected: overload");
-					// Non-fatal - probably still have time left
-					forwardRejectedOverload();
-					if (msg.getBoolean(DMT.IS_LOCAL)) {
-						if(logMINOR) Logger.minor(this, "Is local");
-						next.localRejectedOverload("ForwardRejectedOverload");
-	            		node.failureTable.onFailed(key, next, htl, (int) (System.currentTimeMillis() - timeSentRequest));
-						if(logMINOR) Logger.minor(this, "Local RejectedOverload, moving on to next peer");
-						// Give up on this one, try another
-						origTag.removeRoutingTo(next);
-						break;
-					}
-					//Could be a previous rejection, the timeout to incur another ACCEPTED_TIMEOUT is minimal...
-					continue;
-            	}
-            	
-            	if(msg.getSpec() != DMT.FNPAccepted) {
-            		Logger.error(this, "Unrecognized message: "+msg);
-            		continue;
-            	}
-            	
-            	break;
-            }
-=======
             	DO action = waitForAccepted();
             	// Here FINISHED means accepted, WAIT means try again (soft reject).
             	if(action == DO.WAIT) {
@@ -678,7 +369,6 @@
             } // loadWaiterLoop
             
             long now = System.currentTimeMillis();
->>>>>>> 584b8938
             
             if(logMINOR) Logger.minor(this, "Got Accepted");
             
@@ -691,31 +381,6 @@
             //long deadline = now + fetchTimeout;
             while(true) {
             	
-<<<<<<< HEAD
-                MessageFilter mfDNF = MessageFilter.create().setSource(next).setField(DMT.UID, uid).setTimeout(FETCH_TIMEOUT).setType(DMT.FNPDataNotFound);
-                MessageFilter mfRF = MessageFilter.create().setSource(next).setField(DMT.UID, uid).setTimeout(FETCH_TIMEOUT).setType(DMT.FNPRecentlyFailed);
-                MessageFilter mfRouteNotFound = MessageFilter.create().setSource(next).setField(DMT.UID, uid).setTimeout(FETCH_TIMEOUT).setType(DMT.FNPRouteNotFound);
-                MessageFilter mfRejectedOverload = MessageFilter.create().setSource(next).setField(DMT.UID, uid).setTimeout(FETCH_TIMEOUT).setType(DMT.FNPRejectedOverload);
-                
-                MessageFilter mfPubKey = MessageFilter.create().setSource(next).setField(DMT.UID, uid).setTimeout(FETCH_TIMEOUT).setType(DMT.FNPSSKPubKey);
-            	MessageFilter mfRealDFCHK = MessageFilter.create().setSource(next).setField(DMT.UID, uid).setTimeout(FETCH_TIMEOUT).setType(DMT.FNPCHKDataFound);
-            	MessageFilter mfAltDFSSKHeaders = MessageFilter.create().setSource(next).setField(DMT.UID, uid).setTimeout(FETCH_TIMEOUT).setType(DMT.FNPSSKDataFoundHeaders);
-            	MessageFilter mfAltDFSSKData = MessageFilter.create().setSource(next).setField(DMT.UID, uid).setTimeout(FETCH_TIMEOUT).setType(DMT.FNPSSKDataFoundData);
-                MessageFilter mf = mfDNF.or(mfRF.or(mfRouteNotFound.or(mfRejectedOverload)));
-                if(key instanceof NodeCHK) {
-                	mf = mfRealDFCHK.or(mf);
-                } else {
-                	mf = mfPubKey.or(mfAltDFSSKHeaders.or(mfAltDFSSKData.or(mf)));
-                }
-                
-            	try {
-            		msg = node.usm.waitFor(mf, this);
-            	} catch (DisconnectedException e) {
-            		Logger.normal(this, "Disconnected from "+next+" while waiting for data on "+uid);
-            		origTag.removeRoutingTo(next);
-            		break;
-            	}
-=======
             	now = System.currentTimeMillis();
             	// FIXME reinstate
             	//int timeout = (int)(Math.min(Integer.MAX_VALUE, deadline - now));
@@ -723,7 +388,6 @@
             	Message msg = null;
             	
             	if(timeout > 0) {
->>>>>>> 584b8938
             	
             		MessageFilter mf = createMessageFilter(timeout);
             		
@@ -753,36 +417,6 @@
             	
             	if(action == DO.FINISHED)
             		return;
-<<<<<<< HEAD
-            	}
-            	
-            	if(msg.getSpec() == DMT.FNPRouteNotFound) {
-            		// Backtrack within available hops
-            		short newHtl = msg.getShort(DMT.HTL);
-            		if(newHtl < htl) htl = newHtl;
-            		next.successNotOverload();
-            		node.failureTable.onFailed(key, next, htl, (int) (System.currentTimeMillis() - timeSentRequest));
-            		origTag.removeRoutingTo(next);
-            		break;
-            	}
-            	
-            	if(msg.getSpec() == DMT.FNPRejectedOverload) {
-					// Non-fatal - probably still have time left
-					forwardRejectedOverload();
-					rejectOverloads++;
-					if (msg.getBoolean(DMT.IS_LOCAL)) {
-						//NB: IS_LOCAL means it's terminal. not(IS_LOCAL) implies that the rejection message was forwarded from a downstream node.
-						//"Local" from our peers perspective, this has nothing to do with local requests (source==null)
-	            		node.failureTable.onFailed(key, next, htl, (int) (System.currentTimeMillis() - timeSentRequest));
-						next.localRejectedOverload("ForwardRejectedOverload2");
-						// Node in trouble suddenly??
-						Logger.normal(this, "Local RejectedOverload after Accepted, moving on to next peer");
-						// Give up on this one, try another
-						origTag.removeRoutingTo(next);
-						break;
-					}
-					//so long as the node does not send a (IS_LOCAL) message. Interestingly messages can often timeout having only received this message.
-=======
             	else if(action == DO.NEXT_PEER)
             		break;
 //            	else if(action == DO.WAIT)
@@ -839,7 +473,6 @@
 						Logger.minor(this, "Disconnected: "+pn+" getting offer for "+key);
 					offers.deleteLastOffer();
 		        	origTag.removeFetchingOfferedKeyFrom(pn);
->>>>>>> 584b8938
 					continue;
 				}
         		if(reply == null) {
