/* This code is part of Freenet. It is distributed under the GNU General
 * Public License, version 2 (or at your option any later version). See
 * http://www.gnu.org/ for further details of the GPL. */
package freenet.node;

import java.io.ByteArrayInputStream;
import java.util.ArrayList;
import java.util.HashMap;
import java.util.Iterator;
import java.util.LinkedList;
import java.util.List;
import java.util.Vector;

import freenet.crypt.BlockCipher;
import freenet.crypt.HMAC;
import freenet.crypt.PCFBMode;
import freenet.io.comm.DMT;
import freenet.io.comm.Message;
import freenet.io.comm.Peer;
import freenet.io.comm.Peer.LocalAddressException;
import freenet.io.xfer.PacketThrottle;
import freenet.node.NewPacketFormatKeyContext.AddedAcks;
import freenet.support.ByteBufferInputStream;
import freenet.support.LogThresholdCallback;
import freenet.support.Logger;
import freenet.support.Logger.LogLevel;
import freenet.support.SparseBitmap;

public class NewPacketFormat implements PacketFormat {

	private final int hmacLength;
	private static final int HMAC_LENGTH = 10;
	// FIXME Use a more efficient structure - int[] or maybe just a big byte[].
	// FIXME increase this significantly to let it ride over network interruptions.
	private static final int NUM_SEQNUMS_TO_WATCH_FOR = 1024;
	static final int MAX_RECEIVE_BUFFER_SIZE = 256 * 1024;
	private static final int MSG_WINDOW_SIZE = 65536;
	private static final int NUM_MESSAGE_IDS = 268435456;
	static final long NUM_SEQNUMS = 2147483648l;
	private static final int MAX_MSGID_BLOCK_TIME = 10 * 60 * 1000;
	private static final int MAX_ACKS = 500;
	static boolean DO_KEEPALIVES = true;

	private static volatile boolean logMINOR;
	private static volatile boolean logDEBUG;
	static {
		Logger.registerLogThresholdCallback(new LogThresholdCallback(){
			@Override
			public void shouldUpdate(){
				logMINOR = Logger.shouldLog(LogLevel.MINOR, this);
				logDEBUG = Logger.shouldLog(LogLevel.DEBUG, this);
			}
		});
	}

	private final BasePeerNode pn;

	/** The actual buffer of outgoing messages that have not yet been acked.
	 * LOCKING: Protected by sendBufferLock. */
	private final ArrayList<HashMap<Integer, MessageWrapper>> startedByPrio;
	/** The next message ID for outgoing messages.
	 * LOCKING: Protected by (this). */
	private int nextMessageID;
	/** The first message id that hasn't been acked by the receiver.
	 * LOCKING: Protected by (this). */
	private int messageWindowPtrAcked;
	/** All messages that have been acked (we remove those which are out of window to
	 * limit space usage).
	 * LOCKING: Protected by (this). */
	private final SparseBitmap ackedMessages = new SparseBitmap();

	private final HashMap<Integer, PartiallyReceivedBuffer> receiveBuffers = new HashMap<Integer, PartiallyReceivedBuffer>();
	private final HashMap<Integer, SparseBitmap> receiveMaps = new HashMap<Integer, SparseBitmap>();
	/** The first message id that hasn't been fully received */
	private int messageWindowPtrReceived;
	private final SparseBitmap receivedMessages= new SparseBitmap();

	/** How much of our receive buffer have we used? Equal to how much is used of the
	 * sender's send buffer. The receive buffer is actually implemented in receiveBuffers.
	 * LOCKING: Protected by receiveBufferSizeLock. */
	private int receiveBufferUsed = 0;
	/** How much of the other side's buffer have we used? Or alternatively, how much space
	 * have we used in our send buffer, namely startedByPrio? 
	 * LOCKING: Protected by sendBufferLock */
	private int sendBufferUsed = 0;
	/** Lock protecting buffer usage counters, and the buffer itself (startedByPrio). 
	 * MUST BE TAKEN LAST. 
	 * Justification: The outgoing buffer and the buffer usage should be protected by 
	 * the same lock, for consistency. The buffer usage and the connection status must
	 * be protected by the same lock, so we don't send packets when we are disconnected 
	 * and get race conditions in onDisconnect(). The incoming buffer estimate could be
	 * separated in theory. */
	private final Object sendBufferLock = new Object();
	/** Lock protecting the size of the receive buffer. */
	private final Object receiveBufferSizeLock = new Object();
	
	private long timeLastSentPacket;
	private long timeLastSentPayload;
	private long timeLastSentPing;

	public NewPacketFormat(BasePeerNode pn, int ourInitialMsgID, int theirInitialMsgID) {
		this.pn = pn;

		startedByPrio = new ArrayList<HashMap<Integer, MessageWrapper>>(DMT.NUM_PRIORITIES);
		for(int i = 0; i < DMT.NUM_PRIORITIES; i++) {
			startedByPrio.add(new HashMap<Integer, MessageWrapper>());
		}

		// Make sure the numbers are within the ranges we want
		ourInitialMsgID = (ourInitialMsgID & 0x7FFFFFFF) % NUM_MESSAGE_IDS;
		theirInitialMsgID = (theirInitialMsgID & 0x7FFFFFFF) % NUM_MESSAGE_IDS;

		nextMessageID = ourInitialMsgID;
		messageWindowPtrAcked = ourInitialMsgID;
		messageWindowPtrReceived = theirInitialMsgID;
		hmacLength = HMAC_LENGTH;
	}

	public boolean handleReceivedPacket(byte[] buf, int offset, int length, long now, Peer replyTo) {
		NPFPacket packet = null;
		SessionKey s = null;
		for(int i = 0; i < 3; i++) {
			if(i == 0) {
				s = pn.getCurrentKeyTracker();
			} else if (i == 1) {
				s = pn.getPreviousKeyTracker();
			} else {
				s = pn.getUnverifiedKeyTracker();
			}
			if(s == null) continue;
			packet = tryDecipherPacket(buf, offset, length, s);
			if(packet != null) {
				if(logDEBUG) Logger.debug(this, "Decrypted packet with tracker " + i);
				break;
			}
		}
		if(packet == null) {
			Logger.warning(this, "Could not decrypt received packet");
			return false;
		}

		pn.receivedPacket(false, true);
		pn.verified(s);
		pn.maybeRekey();
		pn.reportIncomingPacket(buf, offset, length, now);

		LinkedList<byte[]> finished = handleDecryptedPacket(packet, s);
		if(logMINOR && !finished.isEmpty()) 
			Logger.minor(this, "Decoded messages: "+finished.size());
		DecodingMessageGroup group = pn.startProcessingDecryptedMessages(finished.size());
		for(byte[] buffer : finished) {
			group.processDecryptedMessage(buffer, 0, buffer.length, 0);
		}
		group.complete();

		return true;
	}

	LinkedList<byte[]> handleDecryptedPacket(NPFPacket packet, SessionKey sessionKey) {
		LinkedList<byte[]> fullyReceived = new LinkedList<byte[]>();

		NewPacketFormatKeyContext keyContext = (NewPacketFormatKeyContext) sessionKey.packetContext;
		for(int ack : packet.getAcks()) {
			keyContext.ack(ack, pn, sessionKey);
		}
		
		boolean dontAck = false;
		boolean wakeUp = false;
		if(packet.getError() || (packet.getFragments().size() == 0)) {
			if(logMINOR) Logger.minor(this, "Not acking because " + (packet.getError() ? "error" : "no fragments"));
			dontAck = true;
		}
		ArrayList<Message> lossyMessages = null;
		List<byte[]> l = packet.getLossyMessages();
		if(l != null && !l.isEmpty())
			lossyMessages = new ArrayList<Message>(l.size());
		for(byte[] buf : packet.getLossyMessages()) {
			// FIXME factor out parsing once we are sure these are not bogus.
			// For now we have to be careful.
			Message msg = Message.decodeMessageLax(buf, pn, 0);
			if(msg == null) {
				lossyMessages.clear();
				break;
			}
			if(!msg.getSpec().isLossyPacketMessage()) {
				lossyMessages.clear();
				break;
			}
			lossyMessages.add(msg);
		}
		if(lossyMessages != null) {
			// Handle them *before* the rest.
			if(logMINOR && lossyMessages.size() > 0) Logger.minor(this, "Successfully parsed "+lossyMessages.size()+" lossy packet messages");
			for(Message msg : lossyMessages)
				pn.handleMessage(msg);
		}
		for(MessageFragment fragment : packet.getFragments()) {
			if(messageWindowPtrReceived + MSG_WINDOW_SIZE > NUM_MESSAGE_IDS) {
				int upperBound = (messageWindowPtrReceived + MSG_WINDOW_SIZE) % NUM_MESSAGE_IDS;
				if((fragment.messageID > upperBound) && (fragment.messageID < messageWindowPtrReceived)) {
					if(logMINOR) Logger.minor(this, "Received message "+fragment.messageID+" outside window, acking");
					continue;
				}
			} else {
				int upperBound = messageWindowPtrReceived + MSG_WINDOW_SIZE;
				if(!((fragment.messageID >= messageWindowPtrReceived) && (fragment.messageID < upperBound))) {
					if(logMINOR) Logger.minor(this, "Received message "+fragment.messageID+" outside window, acking");
					continue;
				}
			}
			synchronized(receivedMessages) {
				if(receivedMessages.contains(fragment.messageID, fragment.messageID)) continue;
			}

			PartiallyReceivedBuffer recvBuffer = receiveBuffers.get(fragment.messageID);
			SparseBitmap recvMap = receiveMaps.get(fragment.messageID);
			if(recvBuffer == null) {
				if(logMINOR) Logger.minor(this, "Message id " + fragment.messageID + ": Creating buffer");

				recvBuffer = new PartiallyReceivedBuffer(this);
				if(fragment.firstFragment) {
					if(!recvBuffer.setMessageLength(fragment.messageLength)) {
						dontAck = true;
						continue;
					}
				} else {
<<<<<<< HEAD
					synchronized(bufferUsageLock) {
						if((usedBuffer + fragment.fragmentLength) > MAX_RECEIVE_BUFFER_SIZE) {
=======
					synchronized(receiveBufferSizeLock) {
						if((receiveBufferUsed + fragment.fragmentLength) > MAX_RECEIVE_BUFFER_SIZE) {
>>>>>>> 6abebdd8
							if(logMINOR) Logger.minor(this, "Could not create buffer, would excede max size");
							dontAck = true;
							continue;
						}
					}
				}

				recvMap = new SparseBitmap();
				receiveBuffers.put(fragment.messageID, recvBuffer);
				receiveMaps.put(fragment.messageID, recvMap);
			} else {
				if(fragment.firstFragment) {
					if(!recvBuffer.setMessageLength(fragment.messageLength)) {
						dontAck = true;
						continue;
					}
				}
			}

			if(!recvBuffer.add(fragment.fragmentData, fragment.fragmentOffset)) {
				dontAck = true;
				continue;
			}
			if(fragment.fragmentLength == 0) {
				Logger.warning(this, "Received fragment of length 0");
				continue;
			}
			recvMap.add(fragment.fragmentOffset, fragment.fragmentOffset + fragment.fragmentLength - 1);
			if((recvBuffer.messageLength != -1) && recvMap.contains(0, recvBuffer.messageLength - 1)) {
				receiveBuffers.remove(fragment.messageID);
				receiveMaps.remove(fragment.messageID);

				synchronized(receivedMessages) {
					if(receivedMessages.contains(fragment.messageID, fragment.messageID)) continue;
					receivedMessages.add(fragment.messageID, fragment.messageID);

					int oldWindow = messageWindowPtrReceived;
					while(receivedMessages.contains(messageWindowPtrReceived, messageWindowPtrReceived)) {
						messageWindowPtrReceived++;
						if(messageWindowPtrReceived == NUM_MESSAGE_IDS) messageWindowPtrReceived = 0;
					}

					if(messageWindowPtrReceived < oldWindow) {
						receivedMessages.remove(oldWindow, NUM_MESSAGE_IDS - 1);
						receivedMessages.remove(0, messageWindowPtrReceived);
					} else {
						receivedMessages.remove(oldWindow, messageWindowPtrReceived);
					}
				}

				synchronized(sendBufferLock) {
					receiveBufferUsed -= recvBuffer.messageLength;
					if(logDEBUG) Logger.debug(this, "Removed " + recvBuffer.messageLength + " from buffer. Total is now " + receiveBufferUsed);
				}

				fullyReceived.add(recvBuffer.buffer);
				
				if(logMINOR) Logger.minor(this, "Message id " + fragment.messageID + ": Completed");
			} else {
				if(logDEBUG) Logger.debug(this, "Message id " + fragment.messageID + ": " + recvMap);
			}
		}

		if(!dontAck) {
			int seqno = packet.getSequenceNumber();
			int acksQueued = keyContext.queueAck(seqno);
			boolean addedAck = acksQueued >= 0;
			if(acksQueued > MAX_ACKS)
				wakeUp = true;
			if(addedAck) {
				if(!wakeUp) {
<<<<<<< HEAD
					synchronized(bufferUsageLock) {
						if(usedBuffer > MAX_RECEIVE_BUFFER_SIZE / 2)
=======
					synchronized(sendBufferLock) {
						if(receiveBufferUsed > MAX_RECEIVE_BUFFER_SIZE / 2)
>>>>>>> 6abebdd8
							wakeUp = true;
					}
				}
				if(wakeUp)
					pn.wakeUpSender();
			}
		}


		return fullyReceived;
	}

	private NPFPacket tryDecipherPacket(byte[] buf, int offset, int length, SessionKey sessionKey) {
		NewPacketFormatKeyContext keyContext = (NewPacketFormatKeyContext) sessionKey.packetContext;
		// Create the watchlist if the key has changed
		if(keyContext.seqNumWatchList == null) {
			if(logMINOR) Logger.minor(this, "Creating watchlist starting at " + keyContext.watchListOffset);
			
			keyContext.seqNumWatchList = new byte[NUM_SEQNUMS_TO_WATCH_FOR][4];

			int seqNum = keyContext.watchListOffset;
			for(int i = 0; i < keyContext.seqNumWatchList.length; i++) {
				keyContext.seqNumWatchList[i] = encryptSequenceNumber(seqNum++, sessionKey);
				if((seqNum == NUM_SEQNUMS) || (seqNum < 0)) seqNum = 0;
			}
		}

		// Move the watchlist if needed
		int highestReceivedSeqNum;
		synchronized(this) {
			highestReceivedSeqNum = keyContext.highestReceivedSeqNum;
		}
		// The entry for the highest received sequence number is kept in the middle of the list
		int oldHighestReceived = (int) ((0l + keyContext.watchListOffset + (keyContext.seqNumWatchList.length / 2)) % NUM_SEQNUMS);
		if(seqNumGreaterThan(highestReceivedSeqNum, oldHighestReceived, 31)) {
			int moveBy;
			if(highestReceivedSeqNum > oldHighestReceived) {
				moveBy = highestReceivedSeqNum - oldHighestReceived;
			} else {
				moveBy = ((int) (NUM_SEQNUMS - oldHighestReceived)) + highestReceivedSeqNum;
			}

			if(moveBy > keyContext.seqNumWatchList.length) {
				Logger.warning(this, "Moving watchlist pointer by " + moveBy);
			} else if(moveBy < 0) {
				Logger.warning(this, "Tried moving watchlist pointer by " + moveBy);
				moveBy = 0;
			} else {
				if(logDEBUG) Logger.debug(this, "Moving watchlist pointer by " + moveBy);
			}

			int seqNum = (int) ((0l + keyContext.watchListOffset + keyContext.seqNumWatchList.length) % NUM_SEQNUMS);
			for(int i = keyContext.watchListPointer; i < (keyContext.watchListPointer + moveBy); i++) {
				keyContext.seqNumWatchList[i % keyContext.seqNumWatchList.length] = encryptSequenceNumber(seqNum++, sessionKey);
				if(seqNum == NUM_SEQNUMS) seqNum = 0;
			}

			keyContext.watchListPointer = (keyContext.watchListPointer + moveBy) % keyContext.seqNumWatchList.length;
			keyContext.watchListOffset = (int) ((0l + keyContext.watchListOffset + moveBy) % NUM_SEQNUMS);
		}

outer:
		for(int i = 0; i < keyContext.seqNumWatchList.length; i++) {
			int index = (keyContext.watchListPointer + i) % keyContext.seqNumWatchList.length;
			for(int j = 0; j < keyContext.seqNumWatchList[index].length; j++) {
				if(keyContext.seqNumWatchList[index][j] != buf[offset + hmacLength + j]) continue outer;
			}
			
			int sequenceNumber = (int) ((0l + keyContext.watchListOffset + i) % NUM_SEQNUMS);
			if(logDEBUG) Logger.debug(this, "Received packet matches sequence number " + sequenceNumber);
			// Copy it to avoid side-effects.
			byte[] copy = new byte[length];
			System.arraycopy(buf, offset, copy, 0, length);
			NPFPacket p = decipherFromSeqnum(copy, 0, length, sessionKey, sequenceNumber);
			if(p != null) {
				if(logMINOR) Logger.minor(this, "Received packet " + p.getSequenceNumber()+" on "+sessionKey);
				return p;
			}
		}

		return null;
	}

	/** NOTE: THIS WILL DECRYPT THE DATA IN THE BUFFER !!! */
	private NPFPacket decipherFromSeqnum(byte[] buf, int offset, int length, SessionKey sessionKey, int sequenceNumber) {
		BlockCipher ivCipher = sessionKey.ivCipher;

		byte[] IV = new byte[ivCipher.getBlockSize() / 8];
		System.arraycopy(sessionKey.ivNonce, 0, IV, 0, IV.length);
		IV[IV.length - 4] = (byte) (sequenceNumber >>> 24);
		IV[IV.length - 3] = (byte) (sequenceNumber >>> 16);
		IV[IV.length - 2] = (byte) (sequenceNumber >>> 8);
		IV[IV.length - 1] = (byte) (sequenceNumber);

		ivCipher.encipher(IV, IV);

		byte[] text = new byte[length - hmacLength];
		System.arraycopy(buf, offset + hmacLength, text, 0, text.length);
		byte[] hash = new byte[hmacLength];
		System.arraycopy(buf, offset, hash, 0, hash.length);

		if(!HMAC.verifyWithSHA256(sessionKey.hmacKey, text, hash)) return null;

		PCFBMode payloadCipher = PCFBMode.create(sessionKey.incommingCipher, IV);
		payloadCipher.blockDecipher(buf, offset + hmacLength, length - hmacLength);

		byte[] payload = new byte[length - hmacLength];
		System.arraycopy(buf, offset + hmacLength, payload, 0, length - hmacLength);

		NPFPacket p = NPFPacket.create(payload, pn);

		NewPacketFormatKeyContext keyContext = (NewPacketFormatKeyContext) sessionKey.packetContext;
		synchronized(this) {
			if(seqNumGreaterThan(sequenceNumber, keyContext.highestReceivedSeqNum, 31)) {
				keyContext.highestReceivedSeqNum = sequenceNumber;
			}
		}

		return p;
	}

	private boolean seqNumGreaterThan(long i1, long i2, int serialBits) {
		//halfValue is half the window of possible numbers, so this returns true if the distance from
		//i2->i1 is smaller than i1->i2. See RFC1982 for details and limitations.

		long halfValue = (long) Math.pow(2, serialBits - 1);
		return (((i1 < i2) && ((i2 - i1) > halfValue)) || ((i1 > i2) && (i1 - i2 < halfValue)));
	}

	private byte[] encryptSequenceNumber(int seqNum, SessionKey sessionKey) {
		byte[] seqNumBytes = new byte[4];
		seqNumBytes[0] = (byte) (seqNum >>> 24);
		seqNumBytes[1] = (byte) (seqNum >>> 16);
		seqNumBytes[2] = (byte) (seqNum >>> 8);
		seqNumBytes[3] = (byte) (seqNum);

		BlockCipher ivCipher = sessionKey.ivCipher;

		byte[] IV = new byte[ivCipher.getBlockSize() / 8];
		System.arraycopy(sessionKey.ivNonce, 0, IV, 0, IV.length);
		System.arraycopy(seqNumBytes, 0, IV, IV.length - seqNumBytes.length, seqNumBytes.length);
		ivCipher.encipher(IV, IV);

		PCFBMode cipher = PCFBMode.create(sessionKey.incommingCipher, IV);
		cipher.blockEncipher(seqNumBytes, 0, seqNumBytes.length);

		return seqNumBytes;
	}

	public boolean maybeSendPacket(long now, Vector<ResendPacketItem> rpiTemp, int[] rpiIntTemp, boolean ackOnly)
	throws BlockedTooLongException {
		SessionKey sessionKey = pn.getPreviousKeyTracker();
		if(sessionKey != null) {
			// Try to sent an ack-only packet.
			if(maybeSendPacket(now, rpiTemp, rpiIntTemp, true, sessionKey)) return true;
		}
		sessionKey = pn.getUnverifiedKeyTracker();
		if(sessionKey != null) {
			// Try to sent an ack-only packet.
			if(maybeSendPacket(now, rpiTemp, rpiIntTemp, true, sessionKey)) return true;
		}
		sessionKey = pn.getCurrentKeyTracker();
		if(sessionKey == null) {
			Logger.warning(this, "No key for encrypting hash");
			return false;
		}
		return maybeSendPacket(now, rpiTemp, rpiIntTemp, ackOnly, sessionKey);
	}
	
	public boolean maybeSendPacket(long now, Vector<ResendPacketItem> rpiTemp, int[] rpiIntTemp, boolean ackOnly, SessionKey sessionKey)
	throws BlockedTooLongException {
		int maxPacketSize = pn.getMaxPacketSize();
		NewPacketFormatKeyContext keyContext = (NewPacketFormatKeyContext) sessionKey.packetContext;

		NPFPacket packet = createPacket(maxPacketSize - hmacLength, pn.getMessageQueue(), sessionKey, ackOnly);
		if(packet == null) return false;

		int paddedLen = packet.getLength() + hmacLength;
		if(pn.shouldPadDataPackets()) {
			int packetLength = paddedLen;
			if(logDEBUG) Logger.debug(this, "Pre-padding length: " + packetLength);

			if(packetLength < 64) {
				paddedLen = 64 + pn.paddingGen().nextInt(32);
			} else {
				paddedLen = ((packetLength + 63) / 64) * 64;
				if(paddedLen < maxPacketSize) {
					paddedLen += pn.paddingGen().nextInt(Math.min(64, maxPacketSize - paddedLen));
				} else if((packetLength <= maxPacketSize) && (paddedLen > maxPacketSize)) {
					paddedLen = maxPacketSize;
				}
			}
		}

		byte[] data = new byte[paddedLen];
		packet.toBytes(data, hmacLength, pn.paddingGen());

		BlockCipher ivCipher = sessionKey.ivCipher;

		byte[] IV = new byte[ivCipher.getBlockSize() / 8];
		System.arraycopy(sessionKey.ivNonce, 0, IV, 0, IV.length);
		System.arraycopy(data, hmacLength, IV, IV.length - 4, 4);

		ivCipher.encipher(IV, IV);

		PCFBMode payloadCipher = PCFBMode.create(sessionKey.outgoingCipher, IV);
		payloadCipher.blockEncipher(data, hmacLength, paddedLen - hmacLength);

		//Add hash
		byte[] text = new byte[paddedLen - hmacLength];
		System.arraycopy(data, hmacLength, text, 0, text.length);

		byte[] hash = HMAC.macWithSHA256(sessionKey.hmacKey, text, hmacLength);

		System.arraycopy(hash, 0, data, 0, hmacLength);

		try {
			if(logMINOR) {
				String fragments = null;
				for(MessageFragment frag : packet.getFragments()) {
					if(fragments == null) fragments = "" + frag.messageID;
					else fragments = fragments + ", " + frag.messageID;
					fragments += " ("+frag.fragmentOffset+"->"+(frag.fragmentOffset+frag.fragmentLength-1)+")";
				}

				Logger.minor(this, "Sending packet " + packet.getSequenceNumber() + " ("
				                + data.length + " bytes) with fragments " + fragments + " and "
				                + packet.getAcks().size() + " acks on "+this);
			}
			pn.sendEncryptedPacket(data);
		} catch (LocalAddressException e) {
			Logger.error(this, "Caught exception while sending packet", e);
			return false;
		}
		
		packet.onSent(data.length, pn);

		if(packet.getFragments().size() > 0) {
			keyContext.sent(packet.getSequenceNumber(), packet.getLength());
		}

		now = System.currentTimeMillis();
		pn.sentPacket();
		pn.reportOutgoingPacket(data, 0, data.length, now);
		if(pn.shouldThrottle()) {
			pn.sentThrottledBytes(data.length);
		}
		if(packet.getFragments().size() == 0) {
			pn.onNotificationOnlyPacketSent(data.length);
		}
		
		synchronized(this) {
			if(timeLastSentPacket < now) timeLastSentPacket = now;
			if(packet.getFragments().size() > 0) {
				if(timeLastSentPayload < now) timeLastSentPayload = now;
			}
		}

		return true;
	}

	NPFPacket createPacket(int maxPacketSize, PeerMessageQueue messageQueue, SessionKey sessionKey, boolean ackOnly) throws BlockedTooLongException {
		
		checkForLostPackets();
		
		NPFPacket packet = new NPFPacket();
		SentPacket sentPacket = new SentPacket(this, sessionKey);
		
		boolean mustSend = false;
		long now = System.currentTimeMillis();
		
		NewPacketFormatKeyContext keyContext = (NewPacketFormatKeyContext) sessionKey.packetContext;
		
		AddedAcks moved = keyContext.addAcks(packet, maxPacketSize, now);
		if(moved != null && moved.anyUrgentAcks) {
			if(logDEBUG) Logger.debug(this, "Must send because urgent acks");
			mustSend = true;
		}
		
		int numAcks = packet.countAcks();
		
		if(numAcks > MAX_ACKS) {
			mustSend = true;
		}
		
		if(numAcks > 0) {
			if(logDEBUG) Logger.debug(this, "Added acks for "+this+" for "+pn.shortToString());
		}
		
		byte[] haveAddedStatsBulk = null;
		byte[] haveAddedStatsRT = null;
		
		if(!ackOnly) {
			
			boolean addedFragments = false;
			
			while(true) {
				
				boolean addStatsBulk = false;
				boolean addStatsRT = false;
				
				synchronized(sendBufferLock) {
					// Always finish what we have started before considering sending more packets.
					// Anything beyond this is beyond the scope of NPF and is PeerMessageQueue's job.
					for(int i = 0; i < startedByPrio.size(); i++) {
						HashMap<Integer, MessageWrapper> started = startedByPrio.get(i);
						
						//Try to finish messages that have been started
						Iterator<MessageWrapper> it = started.values().iterator();
						while(it.hasNext() && packet.getLength() < maxPacketSize) {
							MessageWrapper wrapper = it.next();
							while(packet.getLength() < maxPacketSize) {
								MessageFragment frag = wrapper.getMessageFragment(maxPacketSize - packet.getLength());
								if(frag == null) break;
								mustSend = true;
								addedFragments = true;
								packet.addMessageFragment(frag);
								sentPacket.addFragment(frag);
								if(wrapper.allSent()) {
									if((haveAddedStatsBulk == null) && wrapper.getItem().sendLoadBulk) {
										addStatsBulk = true;
										break;
									}
									if((haveAddedStatsRT == null) && wrapper.getItem().sendLoadRT) {
										addStatsRT = true;
										break;
									}
								}
							}
						}
					}
				}
				
				if(!(addStatsBulk || addStatsRT)) break;
				
				if(addStatsBulk) {
					MessageItem item = pn.makeLoadStats(false, false, true);
					if(item != null) {
						byte[] buf = item.getData();
						haveAddedStatsBulk = buf;
						// FIXME if this fails, drop some messages.
						packet.addLossyMessage(buf, maxPacketSize);
					}
				}
				
				if(addStatsRT) {
					MessageItem item = pn.makeLoadStats(true, false, true);
					if(item != null) {
						byte[] buf = item.getData();
						haveAddedStatsRT = buf;
						// FIXME if this fails, drop some messages.
						packet.addLossyMessage(buf, maxPacketSize);
					}
				}
			}
			
			if(addedFragments) {
				if(logDEBUG) Logger.debug(this, "Added fragments for "+this+" (must send)");
			}
			
		}
		
		if((!mustSend) && packet.getLength() >= (maxPacketSize * 4 / 5)) {
			if(logDEBUG) Logger.debug(this, "Must send because packet is big on acks alone");
			// Lots of acks to send, send a packet.
			mustSend = true;
		}
		
		if((!ackOnly) && (!mustSend)) {
			if(messageQueue.mustSendNow(now) || messageQueue.mustSendSize(packet.getLength(), maxPacketSize)) {
				if(logDEBUG) Logger.debug(this, "Must send because of message queue");
				mustSend = true;
			}
		}
		
		if((!mustSend) && numAcks > 0) {
			int maxSendBufferSize = maxSendBufferSize();
<<<<<<< HEAD
			synchronized(bufferUsageLock) {
				if(usedBufferOtherSide > maxSendBufferSize / 2) {
					if(logDEBUG) Logger.debug(this, "Must send because other side buffer size is "+usedBufferOtherSide);
=======
			synchronized(sendBufferLock) {
				if(sendBufferUsed > maxSendBufferSize / 2) {
					if(logDEBUG) Logger.debug(this, "Must send because other side buffer size is "+sendBufferUsed);
>>>>>>> 6abebdd8
					mustSend = true;
				}
			}

		}
		
		boolean checkedCanSend = false;
		boolean cantSend = false;
		
		boolean mustSendKeepalive = false;
		boolean mustSendPing = false;
		
		if(DO_KEEPALIVES) {
			// FIXME remove back compatibility kludge.
			// This periodically pings 1356 nodes in order to ensure their UOM's don't timeout.
			boolean needsPing = pn.getVersionNumber() == 1356;
			synchronized(this) {
				if(!mustSend) {
					if(now - timeLastSentPacket > Node.KEEPALIVE_INTERVAL)
						mustSend = true;
				}
				if((!ackOnly) && now - timeLastSentPayload > Node.KEEPALIVE_INTERVAL && 
						packet.getFragments().isEmpty())
					mustSendKeepalive = true;
				if((!ackOnly) && needsPing && now - timeLastSentPing > Node.KEEPALIVE_INTERVAL) {
					mustSendPing = true;
				}
			}
		}
		
		if(mustSendKeepalive || mustSendPing) {
			if(!checkedCanSend)
				cantSend = !canSend(sessionKey);
			checkedCanSend = true;
			if(!cantSend) {
				mustSend = true;
			}
		}
		
		if(!mustSend) {
			if(moved != null) {
				moved.abort();
			}
			return null;
		}
		
		boolean sendStatsBulk = false, sendStatsRT = false;
		
		if(!ackOnly) {
			
			sendStatsBulk = pn.grabSendLoadStatsASAP(false);
			sendStatsRT = pn.grabSendLoadStatsASAP(true);
			
			if(sendStatsBulk || sendStatsRT) {
				if(!checkedCanSend)
					cantSend = !canSend(sessionKey);
				checkedCanSend = true;
				if(cantSend) {
					if(sendStatsBulk)
						pn.setSendLoadStatsASAP(false);
					if(sendStatsRT)
						pn.setSendLoadStatsASAP(true);
				} else {
					mustSend = true;
				}
			}
		}
		
		if(ackOnly && numAcks == 0) return null;
		
		if((!ackOnly) && (!cantSend)) {
			
			if(sendStatsBulk) {
				MessageItem item = pn.makeLoadStats(false, true, false);
				if(item != null) {
					if(haveAddedStatsBulk != null) {
						packet.removeLossyMessage(haveAddedStatsBulk);
					}
					messageQueue.pushfrontPrioritizedMessageItem(item);
					haveAddedStatsBulk = item.buf;
				}
			}
			
			if(sendStatsRT) {
				MessageItem item = pn.makeLoadStats(true, true, false);
				if(item != null) {
					if(haveAddedStatsRT != null) {
						packet.removeLossyMessage(haveAddedStatsRT);
					}
					messageQueue.pushfrontPrioritizedMessageItem(item);
					haveAddedStatsRT = item.buf;
				}
			}
			
			fragments:
				for(int i = 0; i < startedByPrio.size(); i++) {

					prio:
					while(true) {
						
						boolean addStatsBulk = false;
						boolean addStatsRT = false;
						
						//Add messages from the message queue
						while ((packet.getLength() + 10) < maxPacketSize) { //Fragment header is max 9 bytes, allow min 1 byte data
							
							if(!checkedCanSend) {
								// Check in advance to avoid reordering message items.
								cantSend = !canSend(sessionKey);
							}
<<<<<<< HEAD
							int maxSendBufferSize = maxSendBufferSize();
							if((bufferUsage + item.buf.length) > maxSendBufferSize) {
								if(logDEBUG) Logger.debug(this, "Would excede remote buffer size, requeuing and sending packet. Remote at " + bufferUsage);
								messageQueue.pushfrontPrioritizedMessageItem(item);
								break fragments;
=======
							checkedCanSend = false;
							if(cantSend) break;
							
							MessageItem item = null;
							if(mustSendPing) {
								// Create a ping for keepalive purposes.
								// It will be acked, this ensures both sides don't timeout.
								Message msg;
								synchronized(this) {
									msg = DMT.createFNPPing(pingCounter++);
									timeLastSentPing = now;
								}
								item = new MessageItem(msg, null, null);
								mustSendPing = false;
								item.setDeadline(now + PacketSender.MAX_COALESCING_DELAY);
							} else {
								item = messageQueue.grabQueuedMessageItem(i);
								if(item == null) {
									if(mustSendKeepalive && packet.getFragments().isEmpty()) {
										// Create a ping for keepalive purposes.
										// It will be acked, this ensures both sides don't timeout.
										Message msg;
										synchronized(this) {
											msg = DMT.createFNPPing(pingCounter++);
											timeLastSentPing = now;
										}
										item = new MessageItem(msg, null, null);
										item.setDeadline(now + PacketSender.MAX_COALESCING_DELAY);
									} else {
										break prio;
									}
								}
>>>>>>> 6abebdd8
							}
							
							int messageID = getMessageID();
							if(messageID == -1) {
								// CONCURRENCY: This will fail sometimes if we send messages to the same peer from different threads.
								// This doesn't happen at the moment because we use a single PacketSender for all ports and all peers.
								// We might in future split it across multiple threads but it'd be best to keep the same peer on the same thread.
								Logger.error(this, "No availiable message ID, requeuing and sending packet (we already checked didn't we???)");
								messageQueue.pushfrontPrioritizedMessageItem(item);
								break fragments;
							}
							
							if(logDEBUG) Logger.debug(this, "Allocated "+messageID+" for "+item+" for "+this+" for "+pn.shortToString());
							
							MessageWrapper wrapper = new MessageWrapper(item, messageID);
							MessageFragment frag = wrapper.getMessageFragment(maxPacketSize - packet.getLength());
							if(frag == null) {
								messageQueue.pushfrontPrioritizedMessageItem(item);
								break prio;
							}
							packet.addMessageFragment(frag);
							sentPacket.addFragment(frag);
							
							//Priority of the one we grabbed might be higher than i
							HashMap<Integer, MessageWrapper> queue = startedByPrio.get(item.getPriority());
							synchronized(sendBufferLock) {
								// CONCURRENCY: This could go over the limit if we allow createPacket() for the same node on two threads in parallel. That's probably a bad idea anyway.
								sendBufferUsed += item.buf.length;
								if(logDEBUG) Logger.debug(this, "Added " + item.buf.length + " to remote buffer. Total is now " + sendBufferUsed + " for "+pn.shortToString());
								queue.put(messageID, wrapper);
							}
							
							if(wrapper.allSent()) {
								if((haveAddedStatsBulk == null) && wrapper.getItem().sendLoadBulk) {
									addStatsBulk = true;
									break;
								}
								if((haveAddedStatsRT == null) && wrapper.getItem().sendLoadRT) {
									addStatsRT = true;
									break;
								}
							}

						}
						
						if(!(addStatsBulk || addStatsRT)) break;
						
						if(addStatsBulk) {
							MessageItem item = pn.makeLoadStats(false, false, true);
							if(item != null) {
								byte[] buf = item.getData();
								haveAddedStatsBulk = item.buf;
								// FIXME if this fails, drop some messages.
								packet.addLossyMessage(buf, maxPacketSize);
							}
						}
						
						if(addStatsRT) {
							MessageItem item = pn.makeLoadStats(true, false, true);
							if(item != null) {
								byte[] buf = item.getData();
								haveAddedStatsRT = item.buf;
								// FIXME if this fails, drop some messages.
								packet.addLossyMessage(buf, maxPacketSize);
							}
						}
						
						if(cantSend) break;
					}						
				}
		
		}

		if(packet.getLength() == 5) return null;

		int seqNum = keyContext.allocateSequenceNumber(pn);
		if(seqNum == -1) return null;
		packet.setSequenceNumber(seqNum);
		
		if(logDEBUG && ackOnly) {
			Logger.debug(this, "Sending ack-only packet length "+packet.getLength()+" for "+this);
		} else if(logDEBUG && !ackOnly) {
			Logger.debug(this, "Sending packet length "+packet.getLength()+" for "+this);
		}

		if(packet.getFragments().size() > 0) {
			keyContext.sent(sentPacket, seqNum, packet.getLength());
		}

		return packet;
	}
	
<<<<<<< HEAD
	private int maxSendBufferSize() {
		if(pn == null)
			return MAX_RECEIVE_BUFFER_SIZE;
		else {
			int size = (int)Math.min(MAX_RECEIVE_BUFFER_SIZE, pn.getThrottle().getWindowSize() * Node.PACKET_SIZE);
			// Impose a minimum so that we don't lose the ability to send anything.
			// FIXME improve this.
			if(size < 2048) return 2048;
			return size;
		}
=======
	private int pingCounter;
	
	static final int MAX_MESSAGE_SIZE = 2048;
	
	private int maxSendBufferSize() {
		return MAX_RECEIVE_BUFFER_SIZE;
>>>>>>> 6abebdd8
	}

	/** For unit tests */
	int countSentPackets(SessionKey key) {
		NewPacketFormatKeyContext keyContext = (NewPacketFormatKeyContext) key.packetContext;
		return keyContext.countSentPackets();
	}
	
	public long timeCheckForLostPackets() {
		long timeCheck = Long.MAX_VALUE;
		double averageRTT = averageRTT();
		SessionKey key = pn.getCurrentKeyTracker();
		if(key != null)
			timeCheck = Math.min(timeCheck, ((NewPacketFormatKeyContext)(key.packetContext)).timeCheckForLostPackets(averageRTT));
		key = pn.getPreviousKeyTracker();
		if(key != null)
			timeCheck = Math.min(timeCheck, ((NewPacketFormatKeyContext)(key.packetContext)).timeCheckForLostPackets(averageRTT));
		key = pn.getUnverifiedKeyTracker();
		if(key != null)
			timeCheck = Math.min(timeCheck, ((NewPacketFormatKeyContext)(key.packetContext)).timeCheckForLostPackets(averageRTT));
		return timeCheck;
	}
	
	private long timeCheckForAcks() {
		long timeCheck = Long.MAX_VALUE;
		SessionKey key = pn.getCurrentKeyTracker();
		if(key != null)
			timeCheck = Math.min(timeCheck, ((NewPacketFormatKeyContext)key.packetContext).timeCheckForAcks());
		key = pn.getPreviousKeyTracker();
		if(key != null)
			timeCheck = Math.min(timeCheck, ((NewPacketFormatKeyContext)key.packetContext).timeCheckForAcks());
		key = pn.getUnverifiedKeyTracker();
		if(key != null)
			timeCheck = Math.min(timeCheck, ((NewPacketFormatKeyContext)key.packetContext).timeCheckForAcks());
		return timeCheck;
	}

	public void checkForLostPackets() {
		if(pn == null) return;
		double averageRTT = averageRTT();
		long curTime = System.currentTimeMillis();
		SessionKey key = pn.getCurrentKeyTracker();
		if(key != null)
			((NewPacketFormatKeyContext)(key.packetContext)).checkForLostPackets(averageRTT, curTime, pn);
		key = pn.getPreviousKeyTracker();
		if(key != null)
			((NewPacketFormatKeyContext)(key.packetContext)).checkForLostPackets(averageRTT, curTime, pn);
		key = pn.getUnverifiedKeyTracker();
		if(key != null)
			((NewPacketFormatKeyContext)(key.packetContext)).checkForLostPackets(averageRTT, curTime, pn);
	}

	public List<MessageItem> onDisconnect() {
		int messageSize = 0;
		List<MessageItem> items = null;
		// LOCKING: No packet may be sent while connected = false.
		// So we guarantee that no more packets are sent by setting this here.
		synchronized(sendBufferLock) {
			for(HashMap<Integer, MessageWrapper> queue : startedByPrio) {
				if(items == null)
					items = new ArrayList<MessageItem>();
				for(MessageWrapper wrapper : queue.values()) {
					items.add(wrapper.getItem());
					messageSize += wrapper.getLength();
				}
				queue.clear();
			}
			sendBufferUsed -= messageSize;
			// This is just a check for logging/debugging purposes.
			if(sendBufferUsed != 0) {
				Logger.warning(this, "Possible leak in transport code: Buffer size not empty after disconnecting on "+this+" for "+pn+" after removing "+messageSize+" total was "+sendBufferUsed);
				sendBufferUsed = 0;
			}
		}
		return items;
	}
	
	/** When do we need to send a packet?
	 * @return 0 if there is anything already in flight. The time that the oldest ack was
	 * queued at plus the lesser of half the RTT or 100ms if there are acks queued. 
	 * Otherwise Long.MAX_VALUE to indicate that we need to get messages from the queue. */
	public long timeNextUrgent(boolean canSend) {
		long ret = Long.MAX_VALUE;
		if(canSend) {
			// Is there anything in flight?
			// Packets in flight limit applies even if there is stuff to resend.
			synchronized(sendBufferLock) {
				for(HashMap<Integer, MessageWrapper> started : startedByPrio) {
					for(MessageWrapper wrapper : started.values()) {
						if(wrapper.allSent()) continue;
						// We do not reset the deadline when we resend.
						// The RTO computation logic should ensure that we don't use horrible amounts of bandwidth for retransmission.
						long d = wrapper.getItem().getDeadline();
						if(d > 0)
							ret = Math.min(ret, d);
						else
							Logger.error(this, "Started sending message "+wrapper.getItem()+" but deadline is "+d);
					}
				}
			}
		}
		// Check for acks.
		ret = Math.min(ret, timeCheckForAcks());
		
		// Always wake up after half an RTT, check whether stuff is lost or needs ack'ing.
		ret = Math.min(ret, System.currentTimeMillis() + Math.min(100, (long)averageRTT()/2));
		return ret;
	}
	
	public long timeSendAcks() {
		return timeCheckForAcks();
	}
	
	public boolean canSend(SessionKey tracker) {
		
		boolean canAllocateID;
		
		synchronized(this) {
			// Check whether we can allocate a message number.
			canAllocateID = 
				!seqNumGreaterThan(nextMessageID, (messageWindowPtrAcked + MSG_WINDOW_SIZE) % NUM_MESSAGE_IDS, 28);
		}
		
		if(canAllocateID) {
			// Check whether we need to rekey.
			if(tracker == null) return false;
			NewPacketFormatKeyContext keyContext = (NewPacketFormatKeyContext) tracker.packetContext;
			if(!keyContext.canAllocateSeqNum()) {
				// We can't allocate more sequence numbers because we haven't rekeyed yet
				pn.startRekeying();
				Logger.error(this, "Can't send because we would block on "+this);
				return false;
			}
		}
		
		if(canAllocateID) {
			int bufferUsage;
			synchronized(sendBufferLock) {
				bufferUsage = sendBufferUsed;
			}
			int maxSendBufferSize = maxSendBufferSize();
<<<<<<< HEAD
			if((bufferUsage + 200 /* bigger than most messages */ ) > maxSendBufferSize()) {
				if(logDEBUG) Logger.debug(this, "Cannot send: Would exceed remote buffer size. Remote at " + bufferUsage);
=======
			if((bufferUsage + MAX_MESSAGE_SIZE) > maxSendBufferSize) {
				if(logDEBUG) Logger.debug(this, "Cannot send: Would exceed remote buffer size. Remote at " + bufferUsage+" max is "+maxSendBufferSize+" on "+this);
>>>>>>> 6abebdd8
				return false;
			}

		}
		
		if(tracker != null && pn != null) {
			PacketThrottle throttle = pn.getThrottle();
			if(throttle == null) {
				// Ignore
			} else {
				int maxPackets = (int)Math.min(Integer.MAX_VALUE, pn.getThrottle().getWindowSize());
				// Impose a minimum so that we don't lose the ability to send anything.
				if(maxPackets < 1) maxPackets = 1;
				NewPacketFormatKeyContext packets = tracker.packetContext;
				if(maxPackets <= packets.countSentPackets()) {
					// FIXME some packets will be visible from the outside yet only contain acks.
					// SECURITY/INVISIBILITY: They won't count here, this is bad.
					// However, counting packets in flight, rather than bytes of messages, is the right solution:
					// 1. It's closer to what TCP does.
					// 2. It avoids needing to have an excessively high minimum window size.
					// 3. It allows us to start work on any message even if it's big, while still having reasonably accurate congestion control.
					// This prevents us from getting into a situation where we never use up the full window but can never send big messages either.
					// 4. It's closer to what we used to do (only limit big packets), which seemed to work mostly.
					// 5. It avoids some complicated headaches with PeerMessageQueue. E.g. we need to avoid requeueing.
					// 6. In spite of the issue with acks, it's probably more "invisible" on the whole, in that the number of packets is visible,
					// whereas messages are supposed to not be visible.
					// Arguably we should count bytes rather than packets.
					if(logDEBUG) Logger.debug(this, "Cannot send because "+packets.countSentPackets()+" in flight of limit "+maxPackets+" on "+this);
					return false;
				}
			}
		}
		
		if(!canAllocateID) {
			synchronized(sendBufferLock) {
				for(HashMap<Integer, MessageWrapper> started : startedByPrio) {
					for(MessageWrapper wrapper : started.values()) {
						if(!wrapper.allSent()) return true;
					}
				}
			}
		}
		
		if(logDEBUG && !canAllocateID) Logger.debug(this, "Cannot send because cannot allocate ID on "+this);
		return canAllocateID;
	}

	private long blockedSince = -1;
	private int getMessageID() throws BlockedTooLongException {
		int messageID;
		synchronized(this) {
			if(seqNumGreaterThan(nextMessageID, (messageWindowPtrAcked + MSG_WINDOW_SIZE) % NUM_MESSAGE_IDS, 28)) {
				if(blockedSince == -1) {
					blockedSince = System.currentTimeMillis();
				} else if(System.currentTimeMillis() - blockedSince > MAX_MSGID_BLOCK_TIME) {
					throw new BlockedTooLongException(null, System.currentTimeMillis() - blockedSince);
				}
				return -1;
			}
			blockedSince = -1;
			messageID = nextMessageID++;
			if(nextMessageID == NUM_MESSAGE_IDS) nextMessageID = 0;
		}
		return messageID;
	}

	private double averageRTT() {
		if(pn != null) {
			return pn.averagePingTimeCorrected();
		}
		return PeerNode.MIN_RTO;
	}

	static class SentPacket {
		final SessionKey sessionKey;
		NewPacketFormat npf;
		LinkedList<MessageWrapper> messages = new LinkedList<MessageWrapper>();
		LinkedList<int[]> ranges = new LinkedList<int[]>();
		long sentTime;
		int packetLength;

		public SentPacket(NewPacketFormat npf, SessionKey key) {
			this.npf = npf;
			this.sessionKey = key;
		}

		public void addFragment(MessageFragment frag) {
			messages.add(frag.wrapper);
			ranges.add(new int[] { frag.fragmentOffset, frag.fragmentOffset + frag.fragmentLength - 1 });
		}

		public long acked(SessionKey key) {
			Iterator<MessageWrapper> msgIt = messages.iterator();
			Iterator<int[]> rangeIt = ranges.iterator();

			while(msgIt.hasNext()) {
				MessageWrapper wrapper = msgIt.next();
				int[] range = rangeIt.next();
				
				if(logDEBUG)
					Logger.debug(this, "Acknowledging "+range[0]+" to "+range[1]+" on "+wrapper.getMessageID());

				if(wrapper.ack(range[0], range[1], npf.pn)) {
					HashMap<Integer, MessageWrapper> started = npf.startedByPrio.get(wrapper.getPriority());
					MessageWrapper removed = null;
					synchronized(npf.sendBufferLock) {
						removed = started.remove(wrapper.getMessageID());
						if(removed != null) {
							int size = wrapper.getLength();
							npf.sendBufferUsed -= size;
							if(logDEBUG) Logger.debug(this, "Removed " + size + " from remote buffer. Total is now " + npf.sendBufferUsed);
						}
					}
					if(removed == null && logMINOR) {
						// ack() can return true more than once, it just only calls the callbacks once.
						Logger.minor(this, "Completed message "+wrapper.getMessageID()+" but it is not in the map from "+wrapper);
					}

					if(removed != null) {
						if(logDEBUG) Logger.debug(this, "Completed message "+wrapper.getMessageID()+" from "+wrapper);

						boolean couldSend = npf.canSend(key);
						int id = wrapper.getMessageID();
						synchronized(npf) {
							npf.ackedMessages.add(id, id);

							int oldWindow = npf.messageWindowPtrAcked;
							while(npf.ackedMessages.contains(npf.messageWindowPtrAcked, npf.messageWindowPtrAcked)) {
								npf.messageWindowPtrAcked++;
								if(npf.messageWindowPtrAcked == NUM_MESSAGE_IDS) npf.messageWindowPtrAcked = 0;
							}

							if(npf.messageWindowPtrAcked < oldWindow) {
								npf.ackedMessages.remove(oldWindow, NUM_MESSAGE_IDS - 1);
								npf.ackedMessages.remove(0, npf.messageWindowPtrAcked);
							} else {
								npf.ackedMessages.remove(oldWindow, npf.messageWindowPtrAcked);
							}
						}
						if(!couldSend && npf.canSend(key)) {
							//We aren't blocked anymore, notify packet sender
							npf.pn.wakeUpSender();
						}
					}
				}
			}

			return System.currentTimeMillis() - sentTime;
		}

		public void lost() {
			int bytesToResend = 0;
			Iterator<MessageWrapper> msgIt = messages.iterator();
			Iterator<int[]> rangeIt = ranges.iterator();

			while(msgIt.hasNext()) {
				MessageWrapper wrapper = msgIt.next();
				int[] range = rangeIt.next();

				bytesToResend += wrapper.lost(range[0], range[1]);
			}
		}

		public void sent(int length) {
			sentTime = System.currentTimeMillis();
			this.packetLength = length;
		}

		public long getSentTime() {
			return sentTime;
		}
	}

	private static class PartiallyReceivedBuffer {
		private int messageLength;
		private byte[] buffer;
		private NewPacketFormat npf;

		private PartiallyReceivedBuffer(NewPacketFormat npf) {
			messageLength = -1;
			buffer = new byte[0];
			this.npf = npf;
		}

		private boolean add(byte[] data, int dataOffset) {
			if(buffer.length < (dataOffset + data.length)) {
				if(!resize(dataOffset + data.length)) return false;
			}

			System.arraycopy(data, 0, buffer, dataOffset, data.length);
			return true;
		}

		private boolean setMessageLength(int messageLength) {
			if(this.messageLength != -1 && this.messageLength != messageLength) {
				Logger.warning(this, "Message length has already been set to a different length");
			}

			this.messageLength = messageLength;

			if(buffer.length > messageLength) {
				Logger.warning(this, "Buffer is larger than set message length! (" + buffer.length + ">" + messageLength + ")");
			}

			return resize(messageLength);
		}

		private boolean resize(int length) {
			if(logDEBUG) Logger.debug(this, "Resizing from " + buffer.length + " to " + length);

<<<<<<< HEAD
			synchronized(npf.bufferUsageLock) {
				if((npf.usedBuffer + (length - buffer.length)) > MAX_RECEIVE_BUFFER_SIZE) {
=======
			synchronized(npf.receiveBufferSizeLock) {
				if((npf.receiveBufferUsed + (length - buffer.length)) > MAX_RECEIVE_BUFFER_SIZE) {
>>>>>>> 6abebdd8
					if(logMINOR) Logger.minor(this, "Could not resize buffer, would excede max size");
					return false;
				}

				npf.receiveBufferUsed += (length - buffer.length);
				if(logDEBUG) Logger.debug(this, "Added " + (length - buffer.length) + " to buffer. Total is now " + npf.receiveBufferUsed);
			}

			byte[] newBuffer = new byte[length];
			System.arraycopy(buffer, 0, newBuffer, 0, Math.min(length, buffer.length));
			buffer = newBuffer;

			return true;
		}
	}

	public int countSendableMessages() {
		int x = 0;
		synchronized(sendBufferLock) {
			for(HashMap<Integer, MessageWrapper> started : startedByPrio) {
				for(MessageWrapper wrapper : started.values()) {
					if(!wrapper.allSent()) x++;
				}
			}
		}
		return x;
	}
	
	public String toString() {
		if(pn != null) return super.toString() +" for "+pn.shortToString();
		else return super.toString();
	}

	public boolean fullPacketQueued(int maxPacketSize) {
		return pn.getMessageQueue().mustSendSize(HMAC_LENGTH /* FIXME estimate headers */, maxPacketSize);
	}
}<|MERGE_RESOLUTION|>--- conflicted
+++ resolved
@@ -224,13 +224,8 @@
 						continue;
 					}
 				} else {
-<<<<<<< HEAD
-					synchronized(bufferUsageLock) {
-						if((usedBuffer + fragment.fragmentLength) > MAX_RECEIVE_BUFFER_SIZE) {
-=======
 					synchronized(receiveBufferSizeLock) {
 						if((receiveBufferUsed + fragment.fragmentLength) > MAX_RECEIVE_BUFFER_SIZE) {
->>>>>>> 6abebdd8
 							if(logMINOR) Logger.minor(this, "Could not create buffer, would excede max size");
 							dontAck = true;
 							continue;
@@ -302,13 +297,8 @@
 				wakeUp = true;
 			if(addedAck) {
 				if(!wakeUp) {
-<<<<<<< HEAD
-					synchronized(bufferUsageLock) {
-						if(usedBuffer > MAX_RECEIVE_BUFFER_SIZE / 2)
-=======
 					synchronized(sendBufferLock) {
 						if(receiveBufferUsed > MAX_RECEIVE_BUFFER_SIZE / 2)
->>>>>>> 6abebdd8
 							wakeUp = true;
 					}
 				}
@@ -686,15 +676,9 @@
 		
 		if((!mustSend) && numAcks > 0) {
 			int maxSendBufferSize = maxSendBufferSize();
-<<<<<<< HEAD
-			synchronized(bufferUsageLock) {
-				if(usedBufferOtherSide > maxSendBufferSize / 2) {
-					if(logDEBUG) Logger.debug(this, "Must send because other side buffer size is "+usedBufferOtherSide);
-=======
 			synchronized(sendBufferLock) {
 				if(sendBufferUsed > maxSendBufferSize / 2) {
 					if(logDEBUG) Logger.debug(this, "Must send because other side buffer size is "+sendBufferUsed);
->>>>>>> 6abebdd8
 					mustSend = true;
 				}
 			}
@@ -805,13 +789,6 @@
 								// Check in advance to avoid reordering message items.
 								cantSend = !canSend(sessionKey);
 							}
-<<<<<<< HEAD
-							int maxSendBufferSize = maxSendBufferSize();
-							if((bufferUsage + item.buf.length) > maxSendBufferSize) {
-								if(logDEBUG) Logger.debug(this, "Would excede remote buffer size, requeuing and sending packet. Remote at " + bufferUsage);
-								messageQueue.pushfrontPrioritizedMessageItem(item);
-								break fragments;
-=======
 							checkedCanSend = false;
 							if(cantSend) break;
 							
@@ -844,7 +821,6 @@
 										break prio;
 									}
 								}
->>>>>>> 6abebdd8
 							}
 							
 							int messageID = getMessageID();
@@ -857,7 +833,7 @@
 								break fragments;
 							}
 							
-							if(logDEBUG) Logger.debug(this, "Allocated "+messageID+" for "+item+" for "+this+" for "+pn.shortToString());
+							if(logDEBUG) Logger.debug(this, "Allocated "+messageID+" for "+item+" for "+this);
 							
 							MessageWrapper wrapper = new MessageWrapper(item, messageID);
 							MessageFragment frag = wrapper.getMessageFragment(maxPacketSize - packet.getLength());
@@ -937,25 +913,12 @@
 		return packet;
 	}
 	
-<<<<<<< HEAD
-	private int maxSendBufferSize() {
-		if(pn == null)
-			return MAX_RECEIVE_BUFFER_SIZE;
-		else {
-			int size = (int)Math.min(MAX_RECEIVE_BUFFER_SIZE, pn.getThrottle().getWindowSize() * Node.PACKET_SIZE);
-			// Impose a minimum so that we don't lose the ability to send anything.
-			// FIXME improve this.
-			if(size < 2048) return 2048;
-			return size;
-		}
-=======
 	private int pingCounter;
 	
 	static final int MAX_MESSAGE_SIZE = 2048;
 	
 	private int maxSendBufferSize() {
 		return MAX_RECEIVE_BUFFER_SIZE;
->>>>>>> 6abebdd8
 	}
 
 	/** For unit tests */
@@ -1097,13 +1060,8 @@
 				bufferUsage = sendBufferUsed;
 			}
 			int maxSendBufferSize = maxSendBufferSize();
-<<<<<<< HEAD
-			if((bufferUsage + 200 /* bigger than most messages */ ) > maxSendBufferSize()) {
-				if(logDEBUG) Logger.debug(this, "Cannot send: Would exceed remote buffer size. Remote at " + bufferUsage);
-=======
 			if((bufferUsage + MAX_MESSAGE_SIZE) > maxSendBufferSize) {
 				if(logDEBUG) Logger.debug(this, "Cannot send: Would exceed remote buffer size. Remote at " + bufferUsage+" max is "+maxSendBufferSize+" on "+this);
->>>>>>> 6abebdd8
 				return false;
 			}
 
@@ -1314,13 +1272,8 @@
 		private boolean resize(int length) {
 			if(logDEBUG) Logger.debug(this, "Resizing from " + buffer.length + " to " + length);
 
-<<<<<<< HEAD
-			synchronized(npf.bufferUsageLock) {
-				if((npf.usedBuffer + (length - buffer.length)) > MAX_RECEIVE_BUFFER_SIZE) {
-=======
 			synchronized(npf.receiveBufferSizeLock) {
 				if((npf.receiveBufferUsed + (length - buffer.length)) > MAX_RECEIVE_BUFFER_SIZE) {
->>>>>>> 6abebdd8
 					if(logMINOR) Logger.minor(this, "Could not resize buffer, would excede max size");
 					return false;
 				}
