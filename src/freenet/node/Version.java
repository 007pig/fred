--- conflicted
+++ resolved
@@ -50,15 +50,11 @@
 	public static final String protocolVersion = "1.0";
 
 	/** The build number of the current revision */
-<<<<<<< HEAD
-	private static final int buildNumber = 1324;
-=======
 	private static final int buildNumber = 1325;
->>>>>>> ca025b57
 
 	/** Oldest build of Fred we will talk to */
 	private static final int oldLastGoodBuild = 1323;
-	private static final int newLastGoodBuild = 1324;
+	private static final int newLastGoodBuild = 1325;
 	static final long transitionTime;
 
 	static {
