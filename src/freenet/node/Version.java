/* This code is part of Freenet. It is distributed under the GNU General
 * Public License, version 2 (or at your option any later version). See
 * http://www.gnu.org/ for further details of the GPL. */
package freenet.node;

import java.util.Calendar;
import java.util.TimeZone;

import freenet.support.Fields;
import freenet.support.Logger;

/**
 * Central spot for stuff related to the versioning of the codebase.
 */
public class Version {

	/** FReenet Reference Daemon */
	public static final String nodeName = "Fred";

	/** The current tree version */
	public static final String nodeVersion = "0.7";

	/** The protocol version supported */
	public static final String protocolVersion = "1.0";

	/** The build number of the current revision */
<<<<<<< HEAD
	private static final int buildNumber = 1176;

	/** Oldest build of Fred we will talk to */
	private static final int oldLastGoodBuild = 1175;
	private static final int newLastGoodBuild = 1176;
=======
	private static final int buildNumber = 1177;

	/** Oldest build of Fred we will talk to */
	private static final int oldLastGoodBuild = 1175;
	private static final int newLastGoodBuild = 1177;
>>>>>>> b29ddbdd
	static final long transitionTime;
	
	static {
		final Calendar _cal = Calendar.getInstance(TimeZone.getTimeZone("GMT"));
		// year, month - 1 (or constant), day, hour, minute, second
		_cal.set( 2008, Calendar.NOVEMBER, 16, 0, 0, 0 );
		transitionTime = _cal.getTimeInMillis();
	}
	
	/**
	 * @return The build number (not SVN revision number) of this node.
	 */
	public static final int buildNumber() {
		return buildNumber;
	}

	/**
	 * @return The lowest build number with which the node will connect and exchange
	 * data normally.
	 */
	public static final int lastGoodBuild() {
		if(System.currentTimeMillis() >= transitionTime)
			return newLastGoodBuild;
		else
			return oldLastGoodBuild;
	}
	
	/** The highest reported build of fred */
	public static int highestSeenBuild = buildNumber;

	/** The current stable tree version */
	public static final String stableNodeVersion = "0.7";

	/** The stable protocol version supported */
	public static final String stableProtocolVersion = "STABLE-0.7";

	/** Oldest stable build of Fred we will talk to */
	public static final int lastGoodStableBuild = 1;

	/** Revision number of Version.java as read from CVS */
	public static final String cvsRevision = "@custom@";
	
	private static boolean logDEBUG = Logger.shouldLog(Logger.DEBUG,Version.class);
	
	/**
	 * @return the node's version designators as an array
	 */
	public static final String[] getVersion() {
		String[] ret =
			{ nodeName, nodeVersion, protocolVersion, "" + buildNumber };
		return ret;
	}
	
	public static final String[] getLastGoodVersion() {
		String[] ret =
			{ nodeName, nodeVersion, protocolVersion, "" + lastGoodBuild() };
		return ret;
	}
	
	/**
	 * @return the version string that should be presented in the NodeReference
	 */
	public static final String getVersionString() {
		return Fields.commaList(getVersion());
	}
	
	/**
	 * @return is needed for the freeviz
	 */
	public static final String getLastGoodVersionString() {
		return Fields.commaList(getLastGoodVersion());
	}

	/**
	 * @return true if requests should be accepted from nodes brandishing this
	 *         protocol version string
	 */
	private static boolean goodProtocol(String prot) {
		if (prot.equals(protocolVersion)
// uncomment next line to accept stable, see also explainBadVersion() below
//			|| prot.equals(stableProtocolVersion)
			)
			return true;
		return false;
	}

	/**
	 * @return true if requests should be accepted from nodes brandishing this
	 *         version string
	 */
	public static final boolean checkGoodVersion(
		String version) {
	    if(version == null) {
	        Logger.error(Version.class, "version == null!",
	                new Exception("error"));
	        return false;
	    }
		String[] v = Fields.commaList(version);

		if ((v.length < 3) || !goodProtocol(v[2])) {
			return false;
		}
		if (sameVersion(v)) {
			try {
				int build = Integer.parseInt(v[3]);
				int req = lastGoodBuild();
				if (build < req) {
					if(logDEBUG) Logger.debug(
						Version.class,
						"Not accepting unstable from version: "
							+ version
							+ "(lastGoodBuild="
							+ req
							+ ')');
					return false;
				}
			} catch (NumberFormatException e) {
				if(Logger.shouldLog(Logger.MINOR, Version.class))
					Logger.minor(Version.class,
							"Not accepting (" + e + ") from " + version);
				return false;
			}
		}
		if (stableVersion(v)) {
			try {
				int build = Integer.parseInt(v[3]);
				if(build < lastGoodStableBuild) {
					if(logDEBUG) Logger.debug(
						Version.class,
						"Not accepting stable from version"
							+ version
							+ "(lastGoodStableBuild="
							+ lastGoodStableBuild
							+ ')');
					return false;
				}
			} catch (NumberFormatException e) {
				Logger.minor(
					Version.class,
					"Not accepting (" + e + ") from " + version);
				return false;
			}
		}
		if(logDEBUG)
			Logger.minor(Version.class, "Accepting: " + version);
		return true;
	}

	/**
	 * @return true if requests should be accepted from nodes brandishing this
	 *         version string, given an arbitrary lastGoodVersion
	 */
	public static final boolean checkArbitraryGoodVersion(
		String version, String lastGoodVersion) {
	    if(version == null) {
	        Logger.error(Version.class, "version == null!",
	                new Exception("error"));
	        return false;
	    }
	    if(lastGoodVersion == null) {
	        Logger.error(Version.class, "lastGoodVersion == null!",
	                new Exception("error"));
	        return false;
	    }
		String[] v = Fields.commaList(version);
		String[] lgv = Fields.commaList(lastGoodVersion);

		if ((v == null || v.length < 3) || !goodProtocol(v[2])) {
			return false;
		}
		if ((lgv == null || lgv.length < 3) || !goodProtocol(lgv[2])) {
			return false;
		}
		if (sameArbitraryVersion(v,lgv)) {
			try {
				int build = Integer.parseInt(v[3]);
				int min_build = Integer.parseInt(lgv[3]);
				if (build < min_build) {
					if(logDEBUG) Logger.debug(
						Version.class,
						"Not accepting unstable from version: "
							+ version
							+ "(lastGoodVersion="
							+ lastGoodVersion
							+ ')');
					return false;
				}
			} catch (NumberFormatException e) {
				if(Logger.shouldLog(Logger.MINOR, Version.class))
					Logger.minor(Version.class,
							"Not accepting (" + e + ") from " + version + " and/or " + lastGoodVersion);
				return false;
			}
		}
		if (stableVersion(v)) {
			try {
				int build = Integer.parseInt(v[3]);
				if(build < lastGoodStableBuild) {
					if(logDEBUG) Logger.debug(
						Version.class,
						"Not accepting stable from version"
							+ version
							+ "(lastGoodStableBuild="
							+ lastGoodStableBuild
							+ ')');
					return false;
				}
			} catch (NumberFormatException e) {
				Logger.minor(
					Version.class,
					"Not accepting (" + e + ") from " + version);
				return false;
			}
		}
		if(logDEBUG)
			Logger.minor(Version.class, "Accepting: " + version);
		return true;
	}

	/**
	 * @return string explaining why a version string is rejected
	 */
	public static final String explainBadVersion(String version) {
		String[] v = Fields.commaList(version);
		
		if ((v.length < 3) || !goodProtocol(v[2])) {
			return "Required protocol version is "
						+ protocolVersion
// uncomment next line if accepting stable, see also goodProtocol() above
//						+ " or " + stableProtocolVersion
						;
		}
		if (sameVersion(v)) {
			try {
				int build = Integer.parseInt(v[3]);
				int req = lastGoodBuild();
				if (build < req)
					return "Build older than last good build " + req;
			} catch (NumberFormatException e) {
				return "Build number not numeric.";
			}
		}
		if (stableVersion(v)) {
			try {
				int build = Integer.parseInt(v[3]);
				if (build < lastGoodStableBuild)
					return "Build older than last good stable build " + lastGoodStableBuild;
			} catch (NumberFormatException e) {
				return "Build number not numeric.";
			}
		}
		return null;
	}

	/**
	 * @return the build number of an arbitrary version string
	 */
	public static final int getArbitraryBuildNumber(
		String version ) throws VersionParseException {
	    if(version == null) {
	        Logger.error(Version.class, "version == null!",
	                new Exception("error"));
	        throw new VersionParseException("version == null");
	    }
		String[] v = Fields.commaList(version);

		if ((v.length < 3) || !goodProtocol(v[2])) {
			throw new VersionParseException("not long enough or bad protocol: "+version);
		}
		try {
			return Integer.parseInt(v[3]);
		} catch (NumberFormatException e) {
			VersionParseException ve = new VersionParseException("Got NumberFormatException on "+v[3]+" : "+e+" for "+version);
			ve.initCause(e);
			throw ve;
		}
	}

	public static final int getArbitraryBuildNumber(
			String version, int defaultValue ) {
		try {
			return getArbitraryBuildNumber(version);
		} catch (VersionParseException e) {
			return defaultValue;
		}
	}
	/**
	 * Update static variable highestSeenBuild anytime we encounter
	 * a new node with a higher version than we've seen before
	 */
	public static final void seenVersion(String version) {
		String[] v = Fields.commaList(version);

		if ((v == null) || (v.length < 3))
			return; // bad, but that will be discovered elsewhere

		if (sameVersion(v)) {

			int buildNo;
			try {
				buildNo = Integer.parseInt(v[3]);
			} catch (NumberFormatException e) {
				return;
			}
			if (buildNo > highestSeenBuild) {
				if (Logger.shouldLog(Logger.MINOR, Version.class)) {
					Logger.minor(
						Version.class,
						"New highest seen build: " + buildNo);
				}
				highestSeenBuild = buildNo;
			}
		}
	}

	/**
	 * @return true if the string describes the same node version as ours.
	 * Note that the build number may be different, and is ignored.
	 */
	public static boolean sameVersion(String[] v) {
		return v[0].equals(nodeName)
			&& v[1].equals(nodeVersion)
			&& (v.length >= 4);
	}

	/**
	 * @return true if the string describes the same node version as an arbitrary one.
	 * Note that the build number may be different, and is ignored.
	 */
	public static boolean sameArbitraryVersion(String[] v, String[] lgv) {
		return v[0].equals(lgv[0])
			&& v[1].equals(lgv[1])
			&& (v.length >= 4)
			&& (lgv.length >= 4);
	}

	/**
	 * @return true if the string describes a stable node version
	 */
	private static boolean stableVersion(String[] v) {
		return v[0].equals(nodeName)
			&& v[1].equals(stableNodeVersion)
			&& (v.length >= 4);
	}

	public static void main(String[] args) throws Throwable {
		System.out.println(
			"Freenet: "
				+ nodeName
				+ ' '
                    + nodeVersion
				+ " (protocol "
				+ protocolVersion
				+ ") build "
				+ buildNumber
				+ " (last good build: "
				+ lastGoodBuild()
				+ ')');
	}
}<|MERGE_RESOLUTION|>--- conflicted
+++ resolved
@@ -24,19 +24,11 @@
 	public static final String protocolVersion = "1.0";
 
 	/** The build number of the current revision */
-<<<<<<< HEAD
-	private static final int buildNumber = 1176;
-
-	/** Oldest build of Fred we will talk to */
-	private static final int oldLastGoodBuild = 1175;
-	private static final int newLastGoodBuild = 1176;
-=======
 	private static final int buildNumber = 1177;
 
 	/** Oldest build of Fred we will talk to */
 	private static final int oldLastGoodBuild = 1175;
 	private static final int newLastGoodBuild = 1177;
->>>>>>> b29ddbdd
 	static final long transitionTime;
 	
 	static {
