package freenet.node.updater;

import java.io.File;
import java.io.FileOutputStream;
import java.io.IOException;
import java.net.MalformedURLException;
import java.util.HashMap;
import java.util.Map;

import com.db4o.ObjectContainer;

import freenet.client.FetchContext;
import freenet.client.FetchException;
import freenet.client.FetchResult;
import freenet.client.HighLevelSimpleClient;
import freenet.client.async.ClientGetCallback;
import freenet.client.async.ClientGetter;
import freenet.client.async.DatabaseDisabledException;
import freenet.config.Config;
import freenet.config.InvalidConfigValueException;
import freenet.config.NodeNeedRestartException;
import freenet.config.SubConfig;
import freenet.io.comm.ByteCounter;
import freenet.io.comm.DMT;
import freenet.io.comm.Message;
import freenet.io.comm.NotConnectedException;
import freenet.keys.FreenetURI;
import freenet.l10n.NodeL10n;
import freenet.node.Announcer;
import freenet.node.Node;
import freenet.node.NodeInitException;
import freenet.node.NodeStarter;
import freenet.node.OpennetManager;
import freenet.node.PeerNode;
import freenet.node.RequestStarter;
import freenet.node.Version;
import freenet.node.updater.UpdateDeployContext.UpdateCatastropheException;
import freenet.node.useralerts.RevocationKeyFoundUserAlert;
import freenet.node.useralerts.SimpleUserAlert;
import freenet.node.useralerts.UpdatedVersionAvailableUserAlert;
import freenet.node.useralerts.UserAlert;
import freenet.pluginmanager.PluginInfoWrapper;
import freenet.pluginmanager.PluginManager;
import freenet.pluginmanager.PluginManager.OfficialPluginDescription;
import freenet.support.Logger;
import freenet.support.api.BooleanCallback;
import freenet.support.api.StringCallback;
import freenet.support.io.BucketTools;
import freenet.support.io.Closer;
import freenet.support.io.FileUtil;

/**
 * Supervises NodeUpdater's. Enables us to easily update multiple files,
 * change the URI's on the fly, eliminates some messy code in the
 * callbacks etc.
 */
public class NodeUpdateManager {

	public final static String UPDATE_URI = "freenet:USK@BFa1voWr5PunINSZ5BGMqFwhkJTiDBBUrOZ0MYBXseg,BOrxeLzUMb6R9tEZzexymY0zyKAmBNvrU4A9Q0tAqu0,AQACAAE/update/"+Version.buildNumber();
	public final static String REVOCATION_URI = "SSK@tHlY8BK2KFB7JiO2bgeAw~e4sWU43YdJ6kmn73gjrIw,DnQzl0BYed15V8WQn~eRJxxIA-yADuI8XW7mnzEbut8,AQACAAE/revoked";
	public final static String EXT_URI = "freenet:USK@BFa1voWr5PunINSZ5BGMqFwhkJTiDBBUrOZ0MYBXseg,BOrxeLzUMb6R9tEZzexymY0zyKAmBNvrU4A9Q0tAqu0,AQACAAE/ext/"+NodeStarter.extBuildNumber;

	public static final long MAX_REVOCATION_KEY_LENGTH = 4*1024;
	public static final long MAX_REVOCATION_KEY_TEMP_LENGTH = 4*1024;
	public static final long MAX_REVOCATION_KEY_BLOB_LENGTH = 8*1024;

	public static final long MAX_MAIN_JAR_LENGTH = 16*1024*1024; // 16MB

	FreenetURI updateURI;
	FreenetURI extURI;
	FreenetURI revocationURI;

	NodeUpdater mainUpdater;
	NodeUpdater extUpdater;

	Map<String, PluginJarUpdater> pluginUpdaters;

	private boolean autoDeployPluginsOnRestart;
	boolean wasEnabledOnStartup;
	/** Is auto-update enabled? */
	volatile boolean isAutoUpdateAllowed;
	/** Has the user given the go-ahead? */
	volatile boolean armed;
	/** Should we check for freenet-ext.jar updates?
	 * Normally set only when our freenet-ext.jar is known to be out of date. */
	final boolean shouldUpdateExt;
	/** Currently deploying an update? */
	boolean isDeployingUpdate;
	final Object broadcastUOMAnnouncesSync = new Object();
	boolean broadcastUOMAnnounces = false;

	Node node;

	final RevocationChecker revocationChecker;
	private String revocationMessage;
	private volatile boolean hasBeenBlown;
	private volatile boolean peersSayBlown;
	private boolean updateSeednodes;
	private boolean updateInstallers;
	// FIXME make configurable
	private boolean updateIPToCountry = true;

	/** Is there a new main jar ready to deploy? */
	private volatile boolean hasNewMainJar;
	/** Is there a new ext jar ready to deploy? */
	private volatile boolean hasNewExtJar;
	/** If another main jar is being fetched, when did the fetch start? */
	private long startedFetchingNextMainJar;
	/** If another ext jar is being fetched, when did the fetch start? */
	private long startedFetchingNextExtJar;
	private long gotJarTime;

	private int minExtVersion;
	private int maxExtVersion;

	// Revocation alert
	private RevocationKeyFoundUserAlert revocationAlert;
	// Update alert
	private final UpdatedVersionAvailableUserAlert alert;

	public final UpdateOverMandatoryManager uom;

	private static volatile boolean logMINOR;
	private boolean disabledThisSession;

        static {
            Logger.registerClass(NodeUpdateManager.class);
        }
        
	public NodeUpdateManager(Node node, Config config) throws InvalidConfigValueException {
		this.node = node;
		this.hasBeenBlown = false;
		shouldUpdateExt = NodeStarter.extBuildNumber < NodeStarter.RECOMMENDED_EXT_BUILD_NUMBER;
		this.alert= new UpdatedVersionAvailableUserAlert(this);
		alert.isValid(false);

        SubConfig updaterConfig = new SubConfig("node.updater", config);

        updaterConfig.register("enabled", true, 1, true, false, "NodeUpdateManager.enabled",
        		"NodeUpdateManager.enabledLong",
        		new UpdaterEnabledCallback());

		wasEnabledOnStartup = updaterConfig.getBoolean("enabled");

        // is the auto-update allowed ?
        updaterConfig.register("autoupdate", false, 2, false, true, "NodeUpdateManager.installNewVersions", "NodeUpdateManager.installNewVersionsLong",
        		new AutoUpdateAllowedCallback());
        isAutoUpdateAllowed = updaterConfig.getBoolean("autoupdate");

        updaterConfig.register("URI", UPDATE_URI, 3,
        		true, false, "NodeUpdateManager.updateURI",
        		"NodeUpdateManager.updateURILong",
        		new UpdateURICallback(false));

        try {
			updateURI = new FreenetURI(updaterConfig.getString("URI"));
			long ver = updateURI.getSuggestedEdition();
			if(ver < Version.buildNumber())
				ver = Version.buildNumber();
			updateURI = updateURI.setSuggestedEdition(ver);
		} catch (MalformedURLException e) {
			throw new InvalidConfigValueException(l10n("invalidUpdateURI", "error", e.getLocalizedMessage()));
		}

        updaterConfig.register("revocationURI",	REVOCATION_URI,4,
        		true, false, "NodeUpdateManager.revocationURI",
        		"NodeUpdateManager.revocationURILong",
        		new UpdateRevocationURICallback());

        try {
			revocationURI = new FreenetURI(updaterConfig.getString("revocationURI"));
		} catch (MalformedURLException e) {
			throw new InvalidConfigValueException(l10n("invalidRevocationURI", "error", e.getLocalizedMessage()));
		}

        updaterConfig.register("extURI", EXT_URI, 5, true, false, "NodeUpdateManager.extURI", "NodeUpdateManager.extURILong", new UpdateURICallback(true));

        try {
			extURI = new FreenetURI(updaterConfig.getString("extURI"));
			long ver = extURI.getSuggestedEdition();
			if(ver < NodeStarter.extBuildNumber)
				ver = NodeStarter.extBuildNumber;
			extURI = extURI.setSuggestedEdition(ver);
		} catch (MalformedURLException e) {
			throw new InvalidConfigValueException(l10n("invalidExtURI", "error", e.getLocalizedMessage()));
		}

		updaterConfig.register("updateSeednodes", wasEnabledOnStartup, 6, true, true, "NodeUpdateManager.updateSeednodes", "NodeUpdateManager.updateSeednodesLong",
				new BooleanCallback() {

					@Override
					public Boolean get() {
						return updateSeednodes;
					}

					@Override
					public void set(Boolean val) throws InvalidConfigValueException, NodeNeedRestartException {
						if(updateSeednodes == val) return;
						updateSeednodes = val;
						if(val)
							throw new NodeNeedRestartException("Must restart to fetch the seednodes");
						else
							throw new NodeNeedRestartException("Must restart to stop the seednodes fetch if it is still running");
					}

		});

		updateSeednodes = updaterConfig.getBoolean("updateSeednodes");

		updaterConfig.register("updateInstallers", wasEnabledOnStartup, 6, true, true, "NodeUpdateManager.updateInstallers", "NodeUpdateManager.updateInstallersLong",
				new BooleanCallback() {

					@Override
					public Boolean get() {
						return updateInstallers;
					}

					@Override
					public void set(Boolean val) throws InvalidConfigValueException, NodeNeedRestartException {
						if(updateInstallers == val) return;
						updateInstallers = val;
						if(val)
							throw new NodeNeedRestartException("Must restart to fetch the installers");
						else
							throw new NodeNeedRestartException("Must restart to stop the installers fetches if they are still running");
					}

		});

		updateInstallers = updaterConfig.getBoolean("updateInstallers");



        updaterConfig.finishedInitialization();

        this.revocationChecker = new RevocationChecker(this, new File(node.clientCore.getPersistentTempDir(), "revocation-key.fblob"));

        this.uom = new UpdateOverMandatoryManager(this);
        this.uom.removeOldTempFiles();

        maxExtVersion = NodeStarter.RECOMMENDED_EXT_BUILD_NUMBER;
        minExtVersion = NodeStarter.REQUIRED_EXT_BUILD_NUMBER;

	}

	class SimplePuller implements ClientGetCallback {

		final FreenetURI freenetURI;
		final String filename;

		public SimplePuller(FreenetURI freenetURI, String filename) {
			this.freenetURI = freenetURI;
			this.filename = filename;
		}

		public void start(short priority, long maxSize) {
			HighLevelSimpleClient hlsc = node.clientCore.makeClient(priority);
			FetchContext context = hlsc.getFetchContext();
			context.maxNonSplitfileRetries = -1;
			context.maxSplitfileBlockRetries = -1;
			context.maxTempLength = maxSize;
			context.maxOutputLength = maxSize;
			ClientGetter get = new ClientGetter(this, freenetURI, context, priority, node.nonPersistentClientBulk, null, null);
			try {
				node.clientCore.clientContext.start(get);
			} catch (DatabaseDisabledException e) {
				// Impossible
			} catch (FetchException e) {
				onFailure(e, null, null);
			}
		}

		public void onFailure(FetchException e, ClientGetter state, ObjectContainer container) {
			System.err.println("Failed to fetch "+filename+" : "+e);
		}

		public void onSuccess(FetchResult result, ClientGetter state, ObjectContainer container) {
			File temp;
			FileOutputStream fos = null;
			try {
				temp = File.createTempFile(filename, ".tmp", node.getRunDir());
				temp.deleteOnExit();
				fos = new FileOutputStream(temp);
				BucketTools.copyTo(result.asBucket(), fos, -1);
				fos.close();
				fos = null;
				for(int i=0;i<10;i++) {
					// FIXME add a callback in case it's being used on Windows.
					if(FileUtil.renameTo(temp, node.runDir().file(filename))) {
						System.out.println("Successfully fetched "+filename+" for version "+Version.buildNumber());
						break;
					} else {
						System.out.println("Failed to rename "+temp+" to "+filename+" after fetching it from Freenet.");
						try {
							Thread.sleep(1000+node.fastWeakRandom.nextInt(((int)(1000*Math.min(Math.pow(2, i), 15*60*1000)))));
						} catch (InterruptedException e) {
							// Ignore
						}
					}
				}
				temp.delete();
			} catch (IOException e) {
				System.err.println("Fetched but failed to write out "+filename+" - please check that the node has permissions to write in "+node.getRunDir()+" and particularly the file "+filename);
				System.err.println("The error was: "+e);
				e.printStackTrace();
			} finally {
				Closer.close(fos);
			}
		}

		public void onMajorProgress(ObjectContainer container) {
			// Ignore
		}

	}

	public static final String WINDOWS_FILENAME = "freenet-latest-installer-windows.exe";
	public static final String NON_WINDOWS_FILENAME = "freenet-latest-installer-nonwindows.jar";
	public static final String IPV4_TO_COUNTRY_FILENAME = "IpToCountry.dat";

	public File getInstallerWindows() {
		File f = node.runDir().file(WINDOWS_FILENAME);
		if(!(f.exists() && f.canRead() && f.length() > 0)) return null;
		else return f;
	}

	public File getInstallerNonWindows() {
		File f = node.runDir().file(NON_WINDOWS_FILENAME);
		if(!(f.exists() && f.canRead() && f.length() > 0)) return null;
		else return f;
	}

	public FreenetURI getSeednodesURI() {
		return updateURI.sskForUSK().setDocName("seednodes-"+Version.buildNumber());
	}

	public FreenetURI getInstallerWindowsURI() {
		return updateURI.sskForUSK().setDocName("installer-"+Version.buildNumber());
	}

	public FreenetURI getInstallerNonWindowsURI() {
		return updateURI.sskForUSK().setDocName("wininstaller-"+Version.buildNumber());
	}
	
	public FreenetURI getIPv4ToCountryURI() {
		return updateURI.sskForUSK().setDocName("iptocountryv4-"+Version.buildNumber());
	}

	public void start() throws InvalidConfigValueException {

		node.clientCore.alerts.register(alert);

        enable(wasEnabledOnStartup);

        // Fetch 3 files, each to a file in the runDir.

        if(updateSeednodes) {

        	SimplePuller seedrefsGetter =
        		new SimplePuller(getSeednodesURI(), Announcer.SEEDNODES_FILENAME);
        	seedrefsGetter.start(RequestStarter.IMMEDIATE_SPLITFILE_PRIORITY_CLASS, 1024*1024);
        }

        if(updateInstallers) {
        	SimplePuller installerGetter =
        		new SimplePuller(getInstallerWindowsURI(), NON_WINDOWS_FILENAME);
        	SimplePuller wininstallerGetter =
        		new SimplePuller(getInstallerNonWindowsURI(), WINDOWS_FILENAME);


        	installerGetter.start(RequestStarter.UPDATE_PRIORITY_CLASS, 32*1024*1024);
        	wininstallerGetter.start(RequestStarter.UPDATE_PRIORITY_CLASS, 32*1024*1024);

        }
        
        if(updateIPToCountry) {
        	SimplePuller ip4Getter =
        		new SimplePuller(getIPv4ToCountryURI(), IPV4_TO_COUNTRY_FILENAME);
        	ip4Getter.start(RequestStarter.UPDATE_PRIORITY_CLASS, 8*1024*1024);
        }
	}

	void broadcastUOMAnnounces() {
		Message msg;
		synchronized(broadcastUOMAnnouncesSync) {
			msg = getUOMAnnouncement();
			broadcastUOMAnnounces = true;
		}
		node.peers.localBroadcast(msg, true, true, ctr);
	}

	private Message getUOMAnnouncement() {
		return DMT.createUOMAnnounce(updateURI.toString(), extURI.toString(), revocationURI.toString(), revocationChecker.hasBlown(),
				mainUpdater == null ? -1 : mainUpdater.getFetchedVersion(),
				extUpdater == null ? -1 : extUpdater.getFetchedVersion(),
				revocationChecker.lastSucceededDelta(), revocationChecker.getRevocationDNFCounter(),
				revocationChecker.getBlobSize(),
				mainUpdater == null ? -1 : mainUpdater.getBlobSize(),
				extUpdater == null ? -1 : extUpdater.getBlobSize(),
				(int)node.nodeStats.getNodeAveragePingTime(), (int)node.nodeStats.getBwlimitDelayTime());
	}

	public void maybeSendUOMAnnounce(PeerNode peer) {
		synchronized(broadcastUOMAnnouncesSync) {
			if(!broadcastUOMAnnounces) {
				if(logMINOR) Logger.minor(this, "Not sending UOM on connect: Nothing worth announcing yet");
				return; // nothing worth announcing yet
			}
		}
		boolean dontHaveUpdate;
		synchronized(this) {
			dontHaveUpdate = (mainUpdater == null || mainUpdater.getFetchedVersion() <= 0);
			if((!hasBeenBlown) && dontHaveUpdate) {
				if(logMINOR) Logger.minor(this, "Not sending UOM on connect: Don't have the update");
				return;
			}
		}
		if((!dontHaveUpdate) && hasBeenBlown && !revocationChecker.hasBlown()) {
			if(logMINOR) Logger.minor(this, "Not sending UOM on connect: Local problem causing blown key");
			// Local problem, don't broadcast.
			return;
		}
		try {
			peer.sendAsync(getUOMAnnouncement(), null, ctr);
		} catch (NotConnectedException e) {
			// Sad, but ignore it
		}
	}

	/**
	 * Is auto-update enabled?
	 */
	public synchronized boolean isEnabled() {
		return (mainUpdater != null);
	}

	/**
	 * Enable or disable auto-update.
	 * @param enable Whether auto-update should be enabled.
	 * @throws InvalidConfigValueException If enable=true and we are not running under the wrapper.
	 */
	void enable(boolean enable) throws InvalidConfigValueException {
//		if(!node.isUsingWrapper()){
//			Logger.normal(this, "Don't try to start the updater as we are not running under the wrapper.");
//			return;
//		}
		NodeUpdater main = null, ext = null;
		Map<String, PluginJarUpdater> oldPluginUpdaters = null;
		synchronized(this) {
			boolean enabled = (mainUpdater != null);
			if(enabled == enable) return;
			if(!enable) {
				// Kill it
				mainUpdater.preKill();
				main = mainUpdater;
				mainUpdater = null;
				if(extUpdater != null)
					extUpdater.preKill();
				ext = extUpdater;
				extUpdater = null;
				oldPluginUpdaters = pluginUpdaters;
				pluginUpdaters = null;
			} else {
//				if((!WrapperManager.isControlledByNativeWrapper()) || (NodeStarter.extBuildNumber == -1)) {
//					Logger.error(this, "Cannot update because not running under wrapper");
//					throw new InvalidConfigValueException(l10n("noUpdateWithoutWrapper"));
//				}
				// Start it
				mainUpdater = new MainJarUpdater(this, updateURI, Version.buildNumber(), -1, Integer.MAX_VALUE, "main-jar-");
				extUpdater = new ExtJarUpdater(this, extURI, NodeStarter.extBuildNumber, NodeStarter.REQUIRED_EXT_BUILD_NUMBER, NodeStarter.RECOMMENDED_EXT_BUILD_NUMBER, "ext-jar-");
				pluginUpdaters = new HashMap<String, PluginJarUpdater>();
			}
		}
		if(!enable) {
			if(main != null) main.kill();
			if(ext != null) ext.kill();
			revocationChecker.kill();
			stopPluginUpdaters(oldPluginUpdaters);
		} else {
			mainUpdater.start();
			if(extUpdater != null)
				extUpdater.start();
			revocationChecker.start(false);
			startPluginUpdaters();
		}
	}

	private void startPluginUpdaters() {
		Map<String, OfficialPluginDescription> officialPlugins = PluginManager.officialPlugins;
		for(OfficialPluginDescription plugin : officialPlugins.values()) {
			startPluginUpdater(plugin);
		}
	}

	/** @param plugName The filename for loading/config purposes for an official plugin.
	 * E.g. "Library" (no .jar) */
	public void startPluginUpdater(String plugName) {
		if(logMINOR) Logger.minor(this, "Starting plugin updater for "+plugName);
		OfficialPluginDescription plugin = PluginManager.officialPlugins.get(plugName);
		if(plugin != null)
			startPluginUpdater(plugin);
		else
			// Most likely not an official plugin
			if(logMINOR) Logger.minor(this, "No such plugin "+plugName+" in startPluginUpdater()");
	}

	void startPluginUpdater(OfficialPluginDescription plugin) {
		String name = plugin.name;
		long minVer = plugin.minimumVersion;
		// But it might already be past that ...
		PluginInfoWrapper info = node.pluginManager.getPluginInfo(name);
		if(info == null) {
			if(!(node.pluginManager.isPluginLoadedOrLoadingOrWantLoad(name))) {
				if(logMINOR) Logger.minor(this, "Plugin not loaded");
				return;
			}
		}
		minVer = Math.max(minVer, info.getPluginLongVersion());
		FreenetURI uri = updateURI.setDocName(name).setSuggestedEdition(minVer);
		PluginJarUpdater updater = new PluginJarUpdater(this, uri, (int) minVer, -1, Integer.MAX_VALUE, name+"-", name, node.pluginManager, autoDeployPluginsOnRestart);
		synchronized(this) {
			if(pluginUpdaters == null) {
				if(logMINOR) Logger.minor(this, "Updating not enabled");
				return; // Not enabled
			}
			if(pluginUpdaters.containsKey(name)) {
				if(logMINOR) Logger.minor(this, "Already in updaters list");
				return; // Already started
			}
			pluginUpdaters.put(name, updater);
		}
		updater.start();
		System.out.println("Started plugin update fetcher for "+name);
	}

	public void stopPluginUpdater(String plugName) {
		OfficialPluginDescription plugin = PluginManager.officialPlugins.get(plugName);
		if(plugin == null) return; // Not an official plugin
		PluginJarUpdater updater = null;
		synchronized(this) {
			if(pluginUpdaters == null) {
				if(logMINOR) Logger.minor(this, "Updating not enabled");
				return; // Not enabled
			}
			updater = pluginUpdaters.remove(plugName);
		}
		if(updater != null)
			updater.kill();
	}

	private void stopPluginUpdaters(Map<String, PluginJarUpdater> oldPluginUpdaters) {
		for(PluginJarUpdater u : oldPluginUpdaters.values()) {
			u.kill();
		}
	}

	/**
	 * Create a NodeUpdateManager. Called by node constructor.
	 * @param node The node object.
	 * @param config The global config object. Options will be added to a subconfig called node.updater.
	 * @return A new NodeUpdateManager
	 * @throws InvalidConfigValueException If there is an error in the config.
	 */
	public static NodeUpdateManager maybeCreate(Node node, Config config) throws InvalidConfigValueException {
		return new NodeUpdateManager(node, config);
	}

	/**
	 * Get the URI for either the freenet.jar updater or the freenet-ext.jar updater.
	 * @param isExt If true, return the freenet-ext.jar update URI; if false, return the freenet.jar URI.
	 * @return See above.
	 */
	public synchronized FreenetURI getURI(boolean isExt) {
		return isExt ? extURI : updateURI;
	}

	/**
	 * Set the URI for either the freenet.jar updater or the freenet-ext.jar updater.
	 * @param isExt If true, set the freenet-ext.jar update URI; if false, set the freenet.jar update URI.
	 * @param uri The URI to set.
	 */
	public void setURI(boolean isExt, FreenetURI uri) {
		// FIXME plugins!!
		NodeUpdater updater;
		Map<String, PluginJarUpdater> oldPluginUpdaters = null;
		synchronized(this) {
			if(isExt) {
				if(extURI.equals(uri)) return;
				extURI = uri;
				updater = extUpdater;
			} else {
				if(updateURI.equals(uri)) return;
				updateURI = uri;
				updater = mainUpdater;
				oldPluginUpdaters = pluginUpdaters;
				pluginUpdaters = new HashMap<String, PluginJarUpdater>();
			}
			if(updater == null) return;
		}
		updater.onChangeURI(uri);
		stopPluginUpdaters(oldPluginUpdaters);
		startPluginUpdaters();
	}

	/** @return The revocation URI. */
	public synchronized FreenetURI getRevocationURI() {
		return revocationURI;
	}

	/**
	 * Set the revocation URI.
	 * @param uri The new revocation URI.
	 */
	public void setRevocationURI(FreenetURI uri) {
		synchronized(this) {
			if(revocationURI.equals(uri)) return;
			this.revocationURI = uri;
		}
		revocationChecker.onChangeRevocationURI();
	}

	/**
	 * @return Is auto-update currently enabled?
	 */
	public boolean isAutoUpdateAllowed() {
		return isAutoUpdateAllowed;
	}

	/**
	 * Enable or disable auto-update.
	 * @param val If true, enable auto-update (and immediately update if an update is ready). If false, disable it.
	 */
	public void setAutoUpdateAllowed(boolean val) {
		synchronized(this) {
			if(val == isAutoUpdateAllowed) return;
			isAutoUpdateAllowed = val;
			if(val) {
				if(!isReadyToDeployUpdate(false)) return;
			} else return;
		}
		deployOffThread(0);
	}

	private static final int WAIT_FOR_SECOND_FETCH_TO_COMPLETE = 240*1000;
	private static final int RECENT_REVOCATION_INTERVAL = 120*1000;
	/** After 5 minutes, deploy the update even if we haven't got 3 DNFs on the revocation key yet.
	 * Reason: we want to be able to deploy UOM updates on nodes with all TOO NEW or leaf nodes
	 * whose peers are overloaded/broken. Note that with UOM, revocation certs are automatically
	 * propagated node to node, so this should be *relatively* safe. Any better ideas, tell us. */
	private static final int REVOCATION_FETCH_TIMEOUT = 5*60*1000;

	/** Does the updater have an update ready to deploy? May be called synchronized(this) */
	private boolean isReadyToDeployUpdate(boolean ignoreRevocation) {
		long now = System.currentTimeMillis();
		long startedMillisAgo;
		synchronized(this) {
			if(mainUpdater == null) return false;
			if(!(hasNewMainJar || hasNewExtJar)) {
				if(logMINOR) Logger.minor(this, "hasNewMainJar="+hasNewMainJar+" hasNewExtJar="+hasNewExtJar);
				return false; // no jar
			}
			if(hasBeenBlown) return false; // Duh
			if(peersSayBlown) return false;
			// Don't immediately deploy if still fetching
			startedMillisAgo = now - Math.max(startedFetchingNextMainJar, startedFetchingNextExtJar);
			if(startedMillisAgo < WAIT_FOR_SECOND_FETCH_TO_COMPLETE) {
				if(logMINOR) Logger.minor(this, "Not ready: Still fetching");
				return false; // Wait for running fetch to complete
			}
			int extVer = getReadyExt();
			if(extVer < minExtVersion || extVer > maxExtVersion) {
				System.err.println("Invalid ext: current "+extVer+" must be between "+minExtVersion+" and "+maxExtVersion);
				return false;
			}
			if(!ignoreRevocation) {
				if(now - revocationChecker.lastSucceeded() < RECENT_REVOCATION_INTERVAL)
					return true;
				if(gotJarTime > 0 && now - gotJarTime >= REVOCATION_FETCH_TIMEOUT)
					return true;
			}
		}
		if(logMINOR) Logger.minor(this, "Still here in isReadyToDeployUpdate");
		// Apparently everything is ready except the revocation fetch. So start it.
		revocationChecker.start(true);
		if(ignoreRevocation) {
			if(logMINOR) Logger.minor(this, "Returning true because of ignoreRevocation");
			return true;
		}
		deployOffThread(WAIT_FOR_SECOND_FETCH_TO_COMPLETE - startedMillisAgo);
		return false;
	}

	/** Check whether there is an update to deploy. If there is, do it. */
	private void deployUpdate() {
		try {
			synchronized(this) {
				if(disabledThisSession) {
					String msg = "Not deploying update because disabled for this session (bad java version??)";
					Logger.error(this, msg);
					System.err.println(msg);
					return;
				}
				if(hasBeenBlown) {
					String msg = "Trying to update but key has been blown! Not updating, message was "+revocationMessage;
					Logger.error(this, msg);
					System.err.println(msg);
					return;
				}
				if(peersSayBlown) {
					String msg = "Trying to update but at least one peer says the key has been blown! Not updating.";
					Logger.error(this, msg);
					System.err.println(msg);
					return;

				}
				if(!isEnabled()) {
					if(logMINOR) Logger.minor(this, "Not enabled");
					return;
				}
				if(!(isAutoUpdateAllowed || armed)) {
					if(logMINOR) Logger.minor(this, "Not armed");
					return;
				}
				if(!isReadyToDeployUpdate(false)) {
					if(logMINOR) Logger.minor(this, "Not ready to deploy update");
					return;
				}
				int extVer = getReadyExt();
				if(extVer < minExtVersion || extVer > maxExtVersion) {
					if(logMINOR) Logger.minor(this, "Invalid ext: current "+extVer+" must be between "+minExtVersion+" and "+maxExtVersion);
					return;
				}
				if(isDeployingUpdate) {
					if(logMINOR) Logger.minor(this, "Already deploying update");
					return;
				}
				isDeployingUpdate = true;
			}

			innerDeployUpdate();
		} catch (Throwable t) {
			synchronized(this) {
				isDeployingUpdate = false;
			}
		}
	}

	/**
	 * Deploy the update. Inner method. Doesn't check anything, just does it.
	 */
	private void innerDeployUpdate() {
		// Write the jars, config etc.
		// Then restart

		UpdateDeployContext ctx;
		try {
			ctx = new UpdateDeployContext();
		} catch (UpdaterParserException e) {
			failUpdate("Could not determine which jars are in use: "+e.getMessage());
			return;
		}

		if(writeJars(ctx))
			restart(ctx);
		else {
			if(logMINOR) Logger.minor(this, "Did not write jars");
		}
	}

	/**
	 * Write the updated jars, if necessary rewrite the wrapper.conf.
	 * @return True if this part of the update succeeded.
	 */
	private boolean writeJars(UpdateDeployContext ctx) {
		/**
		 * What do we want to do here?
		 * 1. If we have a new main jar:
		 * - If on Windows, write it to a new jar file, update the wrapper.conf to point to it.
		 * - Otherwise, write to a new jar file, then move the new jar file over the old jar file.
		 * 2. If we have a new ext jar:
		 * - Write it to a new jar file, update the wrapper.conf to point to it.
		 */

		boolean writtenNewJar = false;
		boolean writtenNewExt = false;

<<<<<<< HEAD
		boolean tryEasyWay = File.pathSeparatorChar == ':' && !hasNewExtJar;
=======
		// If wrapper.conf currently contains freenet-ext.jar.new, we need to update wrapper.conf even
		// on unix. Reason: freenet-ext.jar.new won't be read if it's not the first item on the classpath,
		// because freenet.jar includes freenet-ext.jar implicitly via its manifest.
		boolean tryEasyWay = File.pathSeparatorChar == ':' && !ctx.currentExtJarHasNewExtension();
>>>>>>> c7e84911

		if(hasNewMainJar) {
			File mainJar = ctx.getMainJar();
			File newMainJar = ctx.getNewMainJar();
			try {
				if(writeJar(mainJar, newMainJar, mainUpdater, "main", tryEasyWay))
					writtenNewJar = true;
			} catch (UpdateFailedException e) {
				failUpdate(e.getMessage());
				return false;
			}
		}

		if(hasNewExtJar) {
			File extJar = ctx.getExtJar();
			File newExtJar = ctx.getNewExtJar();
			try {
				if(writeJar(extJar, newExtJar, extUpdater, "ext", tryEasyWay))
					writtenNewExt = true;
			} catch (UpdateFailedException e) {
				failUpdate(e.getMessage());
				return false;
			}
		}

		if(!(writtenNewJar || writtenNewExt)) return true;
		try {
			ctx.rewriteWrapperConf(writtenNewJar, writtenNewExt);
		} catch (IOException e) {
			failUpdate("Cannot rewrite wrapper.conf: "+e);
			return false;
		} catch (UpdateCatastropheException e) {
			failUpdate(e.getMessage());
			node.clientCore.alerts.register(new SimpleUserAlert(false, l10n("updateCatastropheTitle"), e.getMessage(), l10n("updateCatastropheTitle"), UserAlert.CRITICAL_ERROR));
			return false;
		} catch (UpdaterParserException e) {
			node.clientCore.alerts.register(new SimpleUserAlert(false, l10n("updateFailedTitle"), e.getMessage(), l10n("updateFailedShort", "reason", e.getMessage()), UserAlert.CRITICAL_ERROR));
			return false;
		}

		return true;
	}

	/** Write a jar. Returns true if the caller needs to rewrite the config, false if he doesn't, or
	 * throws if it fails.
	 * @param mainJar The location of the current jar file.
	 * @param newMainJar The location of the new jar file.
	 * @param mainUpdater The NodeUpdater for the file in question, so we can ask it to write the file.
	 * @param name The name of the jar for logging.
	 * @param tryEasyWay If true, attempt to rename the new file directly over the old one. This avoids
	 * the need to rewrite the wrapper config file.
	 * @return True if the caller needs to rewrite the config, false if he doesn't (because easy way 
	 * worked).
	 * @throws UpdateFailedException If something breaks.
	 */
	private static boolean writeJar(File mainJar, File newMainJar, NodeUpdater mainUpdater,
			String name, boolean tryEasyWay) throws UpdateFailedException {
		boolean writtenToTempFile = false;
		try {
			if(newMainJar.exists()) {
				if(!newMainJar.delete()) {
					if(newMainJar.exists()) {
						System.err.println("Cannot write to preferred new jar location "+newMainJar);
						if(tryEasyWay) {
							try {
								newMainJar = File.createTempFile("freenet", ".jar", mainJar.getParentFile());
							} catch (IOException e) {
								throw new UpdateFailedException("Cannot write to any other location either - disk full? "+e);
							}
							// Try writing to it
							try {
								mainUpdater.writeJarTo(newMainJar);
								writtenToTempFile = true;
							} catch (IOException e) {
								newMainJar.delete();
								throw new UpdateFailedException("Cannot write new jar - disk full? "+e);
							}
						} else {
							// Try writing it to the new one even though we can't delete it.
							mainUpdater.writeJarTo(newMainJar);
						}
					} else {
						mainUpdater.writeJarTo(newMainJar);
					}
				} else {
					if(logMINOR) Logger.minor(NodeUpdateManager.class, "Deleted old jar "+newMainJar);
					mainUpdater.writeJarTo(newMainJar);
				}
			} else {
				mainUpdater.writeJarTo(newMainJar);
			}
		} catch (IOException e) {
			throw new UpdateFailedException("Cannot update: Cannot write to " + (tryEasyWay ? " temp file " : "new jar ")+newMainJar);
		}

		if(tryEasyWay) {
			// Do it the easy way. Just rewrite the main jar.
			if(!newMainJar.renameTo(mainJar)) {
				Logger.error(NodeUpdateManager.class, "Cannot rename temp file "+newMainJar+" over original jar "+mainJar);
				if(writtenToTempFile) {
					// Fail the update - otherwise we will leak disk space
					newMainJar.delete();
					throw new UpdateFailedException("Cannot write to preferred new jar location and cannot rename temp file over old jar, update failed");
				}
				// Try the hard way
			} else {
				System.err.println("Written new Freenet jar: "+mainUpdater.getWrittenVersion());
				return false;
			}
		}
		return true;
	}
	
	@SuppressWarnings("serial")
	private static class UpdateFailedException extends Exception {

		public UpdateFailedException(String message) {
			super(message);
		}
		
	}

	/** Restart the node. Does not return. */
	private void restart(UpdateDeployContext ctx) {
		if(logMINOR)
			Logger.minor(this, "Restarting...");
		node.getNodeStarter().restart();
		try {
			Thread.sleep(5*60*1000);
		} catch (InterruptedException e) {
			// Break
		} // in case it's still restarting
		System.err.println("Failed to restart. Exiting, please restart the node.");
		System.exit(NodeInitException.EXIT_RESTART_FAILED);
	}

	private void failUpdate(String reason) {
		Logger.error(this, "Update failed: "+reason);
		System.err.println("Update failed: "+reason);
		this.killUpdateAlerts();
		node.clientCore.alerts.register(new SimpleUserAlert(true, l10n("updateFailedTitle"), l10n("updateFailed", "reason", reason), l10n("updateFailedShort", "reason", reason), UserAlert.ERROR));
	}

	private String l10n(String key) {
		return NodeL10n.getBase().getString("NodeUpdateManager."+key);
	}

	private String l10n(String key, String pattern, String value) {
		return NodeL10n.getBase().getString("NodeUpdateManager."+key, pattern, value);
	}

	/**
	 * Called when a new jar has been downloaded.
	 * @param isExt If true, the new jar is the ext jar; if false, it is the main jar.
	 * @param recommendedExt If isExt is false, the recommended ext version (upper bound)
	 * for the new jar, or -1 if it was not specified or the parse failed.
	 * @param requiredExt If isExt is false, the required ext version (lower bound) for the
	 * new jar, or -1 if it was not specified or the parse failed.
	 */
	void onDownloadedNewJar(boolean isExt, int requiredExt, int recommendedExt) {
		synchronized(this) {
			if(isExt) {
				if(extUpdater.getFetchedVersion() > NodeStarter.extBuildNumber) {
					hasNewExtJar = true;
					startedFetchingNextExtJar = -1;
					gotJarTime = System.currentTimeMillis();
					if(logMINOR)
						Logger.minor(this, "Got ext jar: "+extUpdater.getFetchedVersion());
				}
			} else {
				if(mainUpdater.getFetchedVersion() > Version.buildNumber()) {
					hasNewMainJar = true;
					startedFetchingNextMainJar = -1;
					gotJarTime = System.currentTimeMillis();
					if(logMINOR)
						Logger.minor(this, "Got main jar: "+mainUpdater.getFetchedVersion());
					if(requiredExt > -1)
						minExtVersion = requiredExt;
					if(recommendedExt > -1)
						maxExtVersion = recommendedExt;
				}
			}
		}
		if(!isExt && (requiredExt > -1 || recommendedExt > -1)) {
			extUpdater.setMinMax(requiredExt, recommendedExt);
		}
		revocationChecker.start(true);
		deployOffThread(REVOCATION_FETCH_TIMEOUT);
		if(!isAutoUpdateAllowed)
			broadcastUOMAnnounces();
	}

	private int getReadyExt() {
		int ver = NodeStarter.extBuildNumber;
		if(extUpdater != null) {
			int fetched = extUpdater.getFetchedVersion();
			if(fetched > 0) ver = fetched;
		}
		return ver;
	}

	/**
	 * Called when the NodeUpdater starts to fetch a new version of the jar.
	 * @param isExt If true, the new jar is the ext jar; if false, it is the main jar.
	 */
	void onStartFetching(boolean isExt) {
		long now = System.currentTimeMillis();
		synchronized(this) {
			if(isExt) {
				startedFetchingNextExtJar = now;
			} else {
				startedFetchingNextMainJar = now;
			}
		}
	}

	/**
	 * @param msg
	 * @param disabledNotBlown If true, the auto-updating system is broken, and should
	 * be disabled, but the problem *could* be local e.g. out of disk space and a node
	 * sends us a revocation certificate. */
	public void blow(String msg, boolean disabledNotBlown){
		NodeUpdater main, ext;
		synchronized(this) {
			if(hasBeenBlown){
				Logger.error(this, "The key has ALREADY been marked as blown! Message was "+revocationMessage+" new message "+msg);
				return;
			}else{
				this.revocationMessage = msg;
				this.hasBeenBlown = true;
				// We must get to the lower part, and show the user the message
				try {
					if(disabledNotBlown) {
						System.err.println("THE AUTO-UPDATING SYSTEM HAS BEEN DISABLED!");
						System.err.println("We do not know whether this is a local problem or the auto-update system has in fact been compromised. What we do know:\n"+revocationMessage);
					} else {
						System.err.println("THE AUTO-UPDATING SYSTEM HAS BEEN COMPROMISED!");
						System.err.println("The auto-updating system revocation key has been inserted. It says: "+revocationMessage);
					}
				} catch (Throwable t) {
					try {
						Logger.error(this, "Caught "+t, t);
					} catch (Throwable t1) {}
				}
			}
			main = mainUpdater;
			ext = extUpdater;
			if(main != null) main.preKill();
			if(ext != null) ext.preKill();
			mainUpdater = null;
			extUpdater = null;
		}
		if(main != null) main.kill();
		if(ext != null) ext.kill();
		if(revocationAlert==null){
			revocationAlert = new RevocationKeyFoundUserAlert(msg, disabledNotBlown);
			node.clientCore.alerts.register(revocationAlert);
			// we don't need to advertize updates : we are not going to do them
			killUpdateAlerts();
		}
		uom.killAlert();
		broadcastUOMAnnounces();
	}

	/**
	 * Kill all UserAlerts asking the user whether he wants to update.
	 */
	private void killUpdateAlerts() {
		node.clientCore.alerts.unregister(alert);
	}

	/** Called when the RevocationChecker has got 3 DNFs on the revocation key */
	public void noRevocationFound() {
		deployUpdate(); // May have been waiting for the revocation.
		deployPluginUpdates();
		// If we're still here, we didn't update.
		broadcastUOMAnnounces();
		node.ticker.queueTimedJob(new Runnable() {
			public void run() {
				revocationChecker.start(false);
			}
		}, node.random.nextInt(24*60*60*1000));
	}

	private void deployPluginUpdates() {
		PluginJarUpdater[] updaters = null;
		synchronized(this) {
			if(this.pluginUpdaters != null)
				updaters = pluginUpdaters.values().toArray(new PluginJarUpdater[pluginUpdaters.size()]);
		}
		boolean restartRevocationFetcher = false;
		if(updaters != null) {
			for(PluginJarUpdater u : updaters) {
				if(u.onNoRevocation())
					restartRevocationFetcher = true;
			}
		}
		if(restartRevocationFetcher)
			revocationChecker.start(true, true);
	}

	public void arm() {
		armed = true;
		OpennetManager om = node.getOpennet();
		if(om != null) {
			if(om.waitingForUpdater()) {
				synchronized(this) {
					// Reannounce and count it from now.
					if(gotJarTime > 0)
						gotJarTime = System.currentTimeMillis();
				}
				om.reannounce();
			}
		}
		deployOffThread(0);
	}

	void deployOffThread(long delay) {
		node.ticker.queueTimedJob(new Runnable() {
			public void run() {
				if(logMINOR) Logger.minor(this, "Running deployOffThread");
				try {
					deployUpdate();
				} catch (Throwable t) {
					Logger.error(this, "Caught "+t+" trying to deployOffThread", t);
				}
				if(logMINOR) Logger.minor(this, "Run deployOffThread");
			}
		}, delay);
	}

	/**
	 * Has the private key been revoked?
	 */
	public boolean isBlown() {
		return hasBeenBlown;
	}

	public boolean hasNewMainJar() {
		return hasNewMainJar;
	}

	public boolean hasNewExtJar() {
		return hasNewExtJar;
	}

	/**
	 * What version has been fetched?
	 *
	 * This includes jar's fetched via UOM, because the UOM code feeds
	 * its results through the mainUpdater.
	 */
	public int newMainJarVersion() {
		if(mainUpdater == null) return -1;
		return mainUpdater.getFetchedVersion();
	}

	public int newExtJarVersion() {
		if(extUpdater == null) return -1;
		return extUpdater.getFetchedVersion();
	}

	public boolean fetchingNewMainJar() {
		return mainUpdater != null && mainUpdater.isFetching();
	}

	public boolean fetchingNewExtJar() {
		return extUpdater != null && extUpdater.isFetching();
	}

	public int fetchingNewMainJarVersion() {
		if(mainUpdater == null) return -1;
		return mainUpdater.fetchingVersion();
	}

	public int fetchingNewExtJarVersion() {
		if(extUpdater == null) return -1;
		return extUpdater.fetchingVersion();
	}

	public boolean inFinalCheck() {
		return isReadyToDeployUpdate(true) && !isReadyToDeployUpdate(false);
	}

	public int getRevocationDNFCounter() {
		return revocationChecker.getRevocationDNFCounter();
	}

	/**
	 * What version is the node currently running?
	 */
	public int getMainVersion() {
		return Version.buildNumber();
	}

	public int getExtVersion() {
		return NodeStarter.extBuildNumber;
	}

	public boolean isArmed() {
		return armed || isAutoUpdateAllowed;
	}

	/** Is the node able to update as soon as the revocation fetch has been completed? */
	public boolean canUpdateNow() {
		return isReadyToDeployUpdate(true);
	}

	/** Is the node able to update *immediately*? (i.e. not only is it ready in every other sense, but also a revocation
	 * fetch has completed recently enough not to need another one) */
	public boolean canUpdateImmediately() {
		return isReadyToDeployUpdate(false);
	}

	// Config callbacks

	class UpdaterEnabledCallback extends BooleanCallback  {

		@Override
		public Boolean get() {
			return isEnabled();
		}

		@Override
		public void set(Boolean val) throws InvalidConfigValueException {
			enable(val);
		}
	}

	class AutoUpdateAllowedCallback extends BooleanCallback  {

		@Override
		public Boolean get() {
			return isAutoUpdateAllowed();
		}

		@Override
		public void set(Boolean val) throws InvalidConfigValueException {
			setAutoUpdateAllowed(val);
		}
	}

	class UpdateURICallback extends StringCallback  {

		boolean isExt;

		UpdateURICallback(boolean isExt) {
			this.isExt = isExt;
		}

		@Override
		public String get() {
			return getURI(isExt).toString(false, false);
		}

		@Override
		public void set(String val) throws InvalidConfigValueException {
			FreenetURI uri;
			try {
				uri = new FreenetURI(val);
			} catch (MalformedURLException e) {
				throw new InvalidConfigValueException(l10n(isExt ? "invalidExtURI" : "invalidUpdateURI", "error", e.getLocalizedMessage()));
			}
			setURI(isExt, uri);
		}
	}

	public class UpdateRevocationURICallback extends StringCallback  {

		@Override
		public String get() {
			return getRevocationURI().toString(false, false);
		}

		@Override
		public void set(String val) throws InvalidConfigValueException {
			FreenetURI uri;
			try {
				uri = new FreenetURI(val);
			} catch (MalformedURLException e) {
				throw new InvalidConfigValueException(l10n("invalidRevocationURI", "error", e.getLocalizedMessage()));
			}
			setRevocationURI(uri);
		}
	}

	/** Called when a peer indicates in its UOMAnnounce that it has fetched the revocation key
	 * (or failed to do so in a way suggesting that somebody knows the key).
	 * @param source The node which is claiming this.
	 */
	void peerClaimsKeyBlown() {
		// Note that UpdateOverMandatoryManager manages the list of peers who think this.
		// All we have to do is cancel the update.

		peersSayBlown = true;
	}

	/** Called inside locks, so don't lock anything */
	public void notPeerClaimsKeyBlown() {
		peersSayBlown = false;
		node.executor.execute(new Runnable() {

			public void run() {
				isReadyToDeployUpdate(false);
			}

		}, "Check for updates");
	}

	boolean peersSayBlown() {
		return peersSayBlown;
	}

	public File getMainBlob(int version) {
		NodeUpdater updater;
		synchronized(this) {
			if(hasBeenBlown) return null;
			updater = mainUpdater;
			if(updater == null) return null;
		}
		return updater.getBlobFile(version);
	}

	public File getExtBlob(int version) {
		NodeUpdater updater;
		synchronized(this) {
			if(hasBeenBlown) return null;
			updater = extUpdater;
			if(updater == null) return null;
		}
		return updater.getBlobFile(version);
	}

	public synchronized long timeRemainingOnCheck() {
		long now = System.currentTimeMillis();
		return Math.max(0, REVOCATION_FETCH_TIMEOUT - (now - gotJarTime));
	}

	final ByteCounter ctr = new ByteCounter() {

		public void receivedBytes(int x) {
			// FIXME
		}

		public void sentBytes(int x) {
			node.nodeStats.reportUOMBytesSent(x);
		}

		public void sentPayload(int x) {
			// Ignore. It will be reported to sentBytes() as well.
		}

	};

	public void disableThisSession() {
		disabledThisSession = true;
	}

	protected long getStartedFetchingNextMainJarTimestamp() {
		return startedFetchingNextMainJar;
	}

	protected long getStartedFetchingNextExtJarTimestamp() {
		return startedFetchingNextExtJar;
	}

	public boolean objectCanNew(ObjectContainer container) {
		Logger.error(this, "Not storing NodeUpdateManager in database", new Exception("error"));
		return false;
	}

	public void disconnected(PeerNode pn) {
		uom.disconnected(pn);
	}

	public void deployPlugin(String fn) throws IOException {
		PluginJarUpdater updater;
		synchronized(this) {
			if(hasBeenBlown) {
				Logger.error(this, "Not deploying update for "+fn+" because revocation key has been blown!");
				return;
			}
			updater = pluginUpdaters.get(fn);
		}
		updater.writeJar();
	}

	public void deployPluginWhenReady(String fn) throws IOException {
		PluginJarUpdater updater;
		synchronized(this) {
			if(hasBeenBlown) {
				Logger.error(this, "Not deploying update for "+fn+" because revocation key has been blown!");
				return;
			}
			updater = pluginUpdaters.get(fn);
		}
		boolean wasRunning = revocationChecker.start(true, true);
		updater.arm(wasRunning);
	}

        protected boolean isSeednode() {
            return (node.isOpennetEnabled() && node.wantAnonAuth(true));
        }
}<|MERGE_RESOLUTION|>--- conflicted
+++ resolved
@@ -784,14 +784,10 @@
 		boolean writtenNewJar = false;
 		boolean writtenNewExt = false;
 
-<<<<<<< HEAD
-		boolean tryEasyWay = File.pathSeparatorChar == ':' && !hasNewExtJar;
-=======
 		// If wrapper.conf currently contains freenet-ext.jar.new, we need to update wrapper.conf even
 		// on unix. Reason: freenet-ext.jar.new won't be read if it's not the first item on the classpath,
 		// because freenet.jar includes freenet-ext.jar implicitly via its manifest.
 		boolean tryEasyWay = File.pathSeparatorChar == ':' && !ctx.currentExtJarHasNewExtension();
->>>>>>> c7e84911
 
 		if(hasNewMainJar) {
 			File mainJar = ctx.getMainJar();
