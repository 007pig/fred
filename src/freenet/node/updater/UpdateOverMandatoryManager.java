--- conflicted
+++ resolved
@@ -1010,15 +1010,9 @@
 			public void onFailure(FetchException e, ClientGetter state, ObjectContainer container) {
 				// Ignore, can't happen
 			}
-<<<<<<< HEAD
 			
 			public void onFailure(InsertException e, BaseClientPutter state, ObjectContainer container) {
-				Logger.error(this, "Failed to insert revocation key binary blob: " + e, e);
-=======
-
-			public void onFailure(InsertException e, BaseClientPutter state) {
 				Logger.error(this, "Failed to insert "+type+" binary blob: " + e, e);
->>>>>>> eb335ba3
 			}
 			
 			public void onFetchable(BaseClientPutter state, ObjectContainer container) {
@@ -1492,7 +1486,7 @@
 				insertBlob(mainUpdater.getBlobFile(version), "main jar");
 			}
 
-			public void onSuccess(BaseClientPutter state) {
+			public void onSuccess(BaseClientPutter state, ObjectContainer container) {
 				// Ignore, not possible
 			}
 		};
@@ -1503,9 +1497,9 @@
 			uri, tempContext, (short) 0, this, null, cleanedBlob);
 
 		try {
-			cg.start();
+			updateManager.node.clientCore.clientContext.start(cg);
 		} catch(FetchException e1) {
-			myCallback.onFailure(e1, cg);
+			myCallback.onFailure(e1, cg, null);
 		}
 
 	}
@@ -1564,7 +1558,7 @@
 
 		ClientCallback myCallback = new ClientCallback() {
 
-			public void onFailure(FetchException e, ClientGetter state) {
+			public void onFailure(FetchException e, ClientGetter state, ObjectContainer container) {
 				if(e.mode == FetchException.CANCELLED) {
 					// Eh?
 					Logger.error(this, "Cancelled fetch from store/blob of ext jar (" + version + ") from " + source.userToString());
@@ -1581,23 +1575,23 @@
 				}
 			}
 
-			public void onFailure(InsertException e, BaseClientPutter state) {
+			public void onFailure(InsertException e, BaseClientPutter state, ObjectContainer container) {
 				// Ignore, not possible
 			}
 
-			public void onFetchable(BaseClientPutter state) {
+			public void onFetchable(BaseClientPutter state, ObjectContainer container) {
 				// Irrelevant
 			}
 
-			public void onGeneratedURI(FreenetURI uri, BaseClientPutter state) {
+			public void onGeneratedURI(FreenetURI uri, BaseClientPutter state, ObjectContainer container) {
 				// Ignore, not possible
 			}
 
-			public void onMajorProgress() {
+			public void onMajorProgress(ObjectContainer container) {
 				// Ignore
 			}
 
-			public void onSuccess(FetchResult result, ClientGetter state) {
+			public void onSuccess(FetchResult result, ClientGetter state, ObjectContainer container) {
 				System.err.println("Got ext jar version " + version + " from " + source.userToString());
 				if(result.size() == 0) {
 					System.err.println("Ignoring because 0 bytes long");
@@ -1620,15 +1614,15 @@
 		};
 
 		ClientGetter cg = new ClientGetter(myCallback,
-			updateManager.node.clientCore.requestStarters.chkFetchScheduler,
-			updateManager.node.clientCore.requestStarters.sskFetchScheduler,
-			uri, tempContext, (short) 0, this, null, cleanedBlob);
-
-		try {
-			updateManager.node.clientCore.clientContext.start(cg);
-		} catch(FetchException e1) {
-			myCallback.onFailure(e1, cg, null);
-		}
+				updateManager.node.clientCore.requestStarters.chkFetchScheduler,
+				updateManager.node.clientCore.requestStarters.sskFetchScheduler,
+				uri, tempContext, (short) 0, this, null, cleanedBlob);
+
+			try {
+				updateManager.node.clientCore.clientContext.start(cg);
+			} catch(FetchException e1) {
+				myCallback.onFailure(e1, cg, null);
+			}
 
 	}
 
