--- conflicted
+++ resolved
@@ -25,14 +25,9 @@
 	/** Get a numbered key to fetch. */
 	public abstract ClientKey getKey(Object token, ObjectContainer container);
 	
-<<<<<<< HEAD
+	@Override
 	public Key getNodeKey(Object token, ObjectContainer container) {
 		ClientKey key = getKey(token, container);
-=======
-	@Override
-	public Key getNodeKey(Object token) {
-		ClientKey key = getKey(token);
->>>>>>> aaeaa978
 		if(key == null) return null;
 		return key.getNodeKey();
 	}
@@ -67,62 +62,10 @@
 		this.parent = parent;
 	}
 	
-<<<<<<< HEAD
 	static final SendableGetRequestSender sender = new SendableGetRequestSender();
 	
 	public SendableRequestSender getSender(ObjectContainer container, ClientContext context) {
 		return sender;
-=======
-	/** Do the request, blocking. Called by RequestStarter. 
-	 * @return True if a request was executed. False if caller should try to find another request, and remove
-	 * this one from the queue. */
-	@Override
-	public boolean send(NodeClientCore core, RequestScheduler sched, Object keyNum) {
-		ClientKey key = getKey(keyNum);
-		if(key == null) {
-			Logger.error(this, "Key is null in send(): keyNum = "+keyNum+" for "+this);
-			return false;
-		}
-		if(Logger.shouldLog(Logger.MINOR, this))
-			Logger.minor(this, "Sending get for key "+keyNum+" : "+key);
-		FetchContext ctx = getContext();
-		long now = System.currentTimeMillis();
-		if(getCooldownWakeupByKey(key.getNodeKey()) > now) {
-			Logger.error(this, "Key is still on the cooldown queue in send() for "+this+" - key = "+key, new Exception("error"));
-			return false;
-		}
-		boolean logMINOR = Logger.shouldLog(Logger.MINOR, this);
-		if(isCancelled()) {
-			if(logMINOR) Logger.minor(this, "Cancelled: "+this);
-			onFailure(new LowLevelGetException(LowLevelGetException.CANCELLED), null, sched);
-			return false;
-		}
-		try {
-			try {
-				core.realGetKey(key, ctx.localRequestOnly, ctx.cacheLocalRequests, ctx.ignoreStore);
-			} catch (LowLevelGetException e) {
-				onFailure(e, keyNum, sched);
-				return true;
-			} catch (Throwable t) {
-				Logger.error(this, "Caught "+t, t);
-				onFailure(new LowLevelGetException(LowLevelGetException.INTERNAL_ERROR), keyNum, sched);
-				return true;
-			}
-			// Don't call onSuccess(), it will be called for us by backdoor coalescing.
-			sched.succeeded(this.getParentGrabArray());
-		} catch (Throwable t) {
-			Logger.error(this, "Caught "+t, t);
-			onFailure(new LowLevelGetException(LowLevelGetException.INTERNAL_ERROR), keyNum, sched);
-			return true;
-		}
-		return true;
-	}
-
-	public void schedule() {
-		if(Logger.shouldLog(Logger.MINOR, this))
-			Logger.minor(this, "Scheduling "+this);
-		getScheduler().register(this);
->>>>>>> aaeaa978
 	}
 	
 	public ClientRequestScheduler getScheduler(ClientContext context) {
@@ -145,28 +88,12 @@
 	/** Reset the cooldown times when the request is reregistered. */
 	public abstract void resetCooldownTimes(ObjectContainer container);
 
-<<<<<<< HEAD
 	/**
 	 * An internal error occurred, effecting this SendableGet, independantly of any ChosenBlock's.
 	 */
+	@Override
 	public void internalError(final Throwable t, final RequestScheduler sched, ObjectContainer container, ClientContext context, boolean persistent) {
 		sched.callFailure(this, new LowLevelGetException(LowLevelGetException.INTERNAL_ERROR, t.getMessage(), t), NativeThread.MAX_PRIORITY, persistent);
-=======
-	@Override
-	public final void unregister(boolean staySubscribed) {
-		if(!staySubscribed)
-			getScheduler().removePendingKeys(this, false);
-		super.unregister(staySubscribed);
-	}
-	
-	public final void unregisterKey(Key key) {
-		getScheduler().removePendingKey(this, false, key);
-	}
-
-	@Override
-	public void internalError(Object keyNum, Throwable t, RequestScheduler sched) {
-		onFailure(new LowLevelGetException(LowLevelGetException.INTERNAL_ERROR, t.getMessage(), t), keyNum, sched);
->>>>>>> aaeaa978
 	}
 
 	/**
