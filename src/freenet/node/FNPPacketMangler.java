--- conflicted
+++ resolved
@@ -313,28 +313,15 @@
 				if(pn.handshakeUnknownInitiator()) {
 					// Might be a reply to us sending an anon auth packet.
 					// I.e. we are not the seednode, they are.
-<<<<<<< HEAD
-					if(tryProcessAuthAnonReply(buf, offset, length, opn, peer, now)) {
-=======
 					if(tryProcessAuthAnonReply(buf, offset, length, pn, peer, now)) {
->>>>>>> 0da56e11
 						if(logMINOR) successfullyDecodedPackets.incrementAndGet();
 						return;
 					}
 				}
 			}
-<<<<<<< HEAD
-=======
 		}
 		
 		boolean wantAnonAuthChangeIP = wantAnonAuth && crypto.wantAnonAuthChangeIP();
-		
-		if(wantAnonAuth && wantAnonAuthChangeIP) {
-			if(checkAnonAuthChangeIP(opn, buf, offset, length, peer, now)) return;
->>>>>>> 0da56e11
-		}
-		
-		boolean wantAnonAuthChangeIP = crypto.wantAnonAuthChangeIP();
 		
 		if(wantAnonAuth && wantAnonAuthChangeIP) {
 			if(checkAnonAuthChangeIP(opn, buf, offset, length, peer, now)) return;
