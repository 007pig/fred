--- conflicted
+++ resolved
@@ -1081,11 +1081,7 @@
 		byte[] myNi = null;
 		synchronized (pn) {
 			for(byte[] buf : pn.jfkNoncesSent) {
-<<<<<<< HEAD
-				if(Arrays.equals((negType > 8 ?  SHA256.digest(buf) : buf), nonceInitiator))
-=======
-				if(MessageDigest.isEqual(nonceInitiator, buf))
->>>>>>> 6165ed0f
+				if(MessageDigest.isEqual(nonceInitiator, (negType > 8 ?  SHA256.digest(buf) : buf)))
 					myNi = buf;
 			}
 		}
@@ -1095,14 +1091,6 @@
 				Logger.normal(this, "We received an unexpected JFK(2) message from "+pn.getPeer()+" (time since added: "+pn.timeSinceAddedOrRestarted()+" time last receive:"+pn.lastReceivedPacketTime()+')');
 			}
 			return;
-<<<<<<< HEAD
-=======
-		} else if(!MessageDigest.isEqual(myNi, nonceInitiator)) {
-			if(shouldLogErrorInHandshake(t1)) {
-				Logger.normal(this, "Ignoring old JFK(2) (different nonce to the one we sent - either a timing artefact or an attempt to change the nonce)");
-			}
-			return;
->>>>>>> 6165ed0f
 		}
 
 		if(negType < 8) { // legacy DH
