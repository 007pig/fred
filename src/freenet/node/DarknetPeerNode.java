package freenet.node;

import java.io.BufferedReader;
import java.io.BufferedWriter;
import java.io.EOFException;
import java.io.File;
import java.io.FileInputStream;
import java.io.FileNotFoundException;
import java.io.FileOutputStream;
import java.io.IOException;
import java.io.InputStreamReader;
import java.io.OutputStreamWriter;
import java.io.UnsupportedEncodingException;
import java.net.MalformedURLException;
import java.util.Arrays;
import java.util.HashMap;
import java.util.LinkedHashSet;

import freenet.client.DefaultMIMETypes;
import freenet.io.comm.DMT;
import freenet.io.comm.DisconnectedException;
import freenet.io.comm.FreenetInetAddress;
import freenet.io.comm.Message;
import freenet.io.comm.NotConnectedException;
import freenet.io.comm.Peer;
import freenet.io.comm.PeerParseException;
import freenet.io.comm.ReferenceSignatureVerificationException;
import freenet.io.comm.RetrievalException;
import freenet.io.xfer.BulkReceiver;
import freenet.io.xfer.BulkTransmitter;
import freenet.io.xfer.PartiallyReceivedBulk;
import freenet.keys.FreenetURI;
import freenet.l10n.NodeL10n;
import freenet.node.DarknetPeerNode.FRIEND_TRUST;
import freenet.node.DarknetPeerNode.FRIEND_VISIBILITY;
import freenet.node.useralerts.AbstractUserAlert;
import freenet.node.useralerts.BookmarkFeedUserAlert;
import freenet.node.useralerts.DownloadFeedUserAlert;
import freenet.node.useralerts.N2NTMUserAlert;
import freenet.node.useralerts.UserAlert;
import freenet.support.Base64;
import freenet.support.Fields;
import freenet.support.HTMLNode;
import freenet.support.IllegalBase64Exception;
import freenet.support.Logger;
import freenet.support.SimpleFieldSet;
import freenet.support.SizeUtil;
import freenet.support.Logger.LogLevel;
import freenet.support.api.HTTPUploadedFile;
import freenet.support.io.BucketTools;
import freenet.support.io.ByteArrayRandomAccessThing;
import freenet.support.io.FileUtil;
import freenet.support.io.RandomAccessFileWrapper;
import freenet.support.io.RandomAccessThing;

public class DarknetPeerNode extends PeerNode {

	/** Name of this node */
	String myName;

	/** True if this peer is not to be connected with */
	private boolean isDisabled;

	/** True if we don't send handshake requests to this peer, but will connect if we receive one */
	private boolean isListenOnly;

	/** True if we send handshake requests to this peer in infrequent bursts */
	private boolean isBurstOnly;

	/** True if we want to ignore the source port of the node's sent packets.
	 * This is normally set when dealing with an Evil Corporate Firewall which rewrites the port on outgoing
	 * packets but does not redirect incoming packets destined to the rewritten port.
	 * What it does is this: If we have an address with the same IP but a different port, to the detectedPeer,
	 * we use that instead. */
	private boolean ignoreSourcePort;

	/** True if we want to allow LAN/localhost addresses. */
	private boolean allowLocalAddresses;

	/** Extra peer data file numbers */
	private LinkedHashSet<Integer> extraPeerDataFileNumbers;

	/** Private comment on the peer for /friends/ page */
	private String privateDarknetComment;

	/** Private comment on the peer for /friends/ page's extra peer data file number */
	private int privateDarknetCommentFileNumber;

	/** Queued-to-send N2NM extra peer data file numbers */
	private LinkedHashSet<Integer> queuedToSendN2NMExtraPeerDataFileNumbers;

	private FRIEND_TRUST trustLevel;
	
	private FRIEND_VISIBILITY ourVisibility;
	private FRIEND_VISIBILITY theirVisibility;

	private static boolean logMINOR;

	public enum FRIEND_TRUST {
		LOW,
		NORMAL,
		HIGH;

		public static FRIEND_TRUST[] valuesBackwards() {
			FRIEND_TRUST[] valuesBackwards = new FRIEND_TRUST[values().length];
			for(int i=0;i<values().length;i++)
				valuesBackwards[i] = values()[values().length-i-1];
			return valuesBackwards;
		}

	}
<<<<<<< HEAD
	
	public enum FRIEND_VISIBILITY {
		YES((short)0), // Visible
		NAME_ONLY((short)1), // Only the name is visible, but other friends can ask for a connection
		NO((short)2); // Not visible to our other friends at all
		
		/** The codes are persistent and used to communicate between nodes, so they must not change. 
		 * Which is why we are not using ordinal(). */
		final short code;
		
		FRIEND_VISIBILITY(short code) {
			this.code = code;
		}

		public boolean isStricterThan(FRIEND_VISIBILITY theirVisibility) {
			// Higher number = more strict.
			return theirVisibility.code < code;
		}

		public static FRIEND_VISIBILITY getByCode(short code) {
			for(FRIEND_VISIBILITY f : values()) {
				if(f.code == code) return f;
			}
			return null;
		}
	}
	
=======

>>>>>>> f281c899
	/**
	 * Create a darknet PeerNode from a SimpleFieldSet
	 * @param fs The SimpleFieldSet to parse
	 * @param node2 The running Node we are part of.
	 * @param trust If this is a new node, we will use this parameter to set the initial trust level.
	 */
	public DarknetPeerNode(SimpleFieldSet fs, Node node2, NodeCrypto crypto, PeerManager peers, boolean fromLocal, OutgoingPacketMangler mangler, FRIEND_TRUST trust, FRIEND_VISIBILITY visibility2) throws FSParseException, PeerParseException, ReferenceSignatureVerificationException {
		super(fs, node2, crypto, peers, fromLocal, false, mangler, false);

		logMINOR = Logger.shouldLog(LogLevel.MINOR, this);

		String name = fs.get("myName");
		if(name == null) throw new FSParseException("No name");
		myName = name;

		if(fromLocal) {
			SimpleFieldSet metadata = fs.subset("metadata");

			isDisabled = Fields.stringToBool(metadata.get("isDisabled"), false);
			isListenOnly = Fields.stringToBool(metadata.get("isListenOnly"), false);
			isBurstOnly = Fields.stringToBool(metadata.get("isBurstOnly"), false);
			disableRouting = disableRoutingHasBeenSetLocally = Fields.stringToBool(metadata.get("disableRoutingHasBeenSetLocally"), false);
			ignoreSourcePort = Fields.stringToBool(metadata.get("ignoreSourcePort"), false);
			allowLocalAddresses = Fields.stringToBool(metadata.get("allowLocalAddresses"), false);
			String s = metadata.get("trustLevel");
			if(s != null) {
				trustLevel = FRIEND_TRUST.valueOf(s);
			} else {
				trustLevel = node.securityLevels.getDefaultFriendTrust();
				System.err.println("Assuming friend ("+name+") trust is opposite of friend seclevel: "+trustLevel);
			}
			s = metadata.get("ourVisibility");
			if(s != null) {
				ourVisibility = FRIEND_VISIBILITY.valueOf(s);
			} else {
				System.err.println("Assuming friend ("+name+") wants to be invisible");
				node.createVisibilityAlert();
				ourVisibility = FRIEND_VISIBILITY.NO;
			}
			s = metadata.get("theirVisibility");
			if(s != null) {
				theirVisibility = FRIEND_VISIBILITY.valueOf(s);
			} else {
				theirVisibility = FRIEND_VISIBILITY.NO;
			} 
		} else {
			if(trust == null) throw new IllegalArgumentException();
			trustLevel = trust;
			ourVisibility = visibility2;
		}

		// Setup the private darknet comment note
		privateDarknetComment = "";
		privateDarknetCommentFileNumber = -1;

		// Setup the extraPeerDataFileNumbers
		extraPeerDataFileNumbers = new LinkedHashSet<Integer>();

		// Setup the queuedToSendN2NMExtraPeerDataFileNumbers
		queuedToSendN2NMExtraPeerDataFileNumbers = new LinkedHashSet<Integer>();

	}

	/**
	 *
	 * Normally this is the address that packets have been received from from this node.
	 * However, if ignoreSourcePort is set, we will search for a similar address with a different port
	 * number in the node reference.
	 */
	@Override
	public synchronized Peer getPeer(){
		Peer detectedPeer = super.getPeer();
		if(ignoreSourcePort) {
			FreenetInetAddress addr = detectedPeer == null ? null : detectedPeer.getFreenetAddress();
			int port = detectedPeer == null ? -1 : detectedPeer.getPort();
			if(nominalPeer == null) return detectedPeer;
			for(Peer p : nominalPeer) {
				if(p.getPort() != port && p.getFreenetAddress().equals(addr)) {
					return p;
				}
			}
		}
		return detectedPeer;
	}

	/**
	 * @return True, if we are disconnected and it has been a
	 * sufficient time period since we last sent a handshake
	 * attempt.
	 */
	@Override
	public boolean shouldSendHandshake() {
		synchronized(this) {
			if(isDisabled) return false;
			if(isListenOnly) return false;
			if(!super.shouldSendHandshake()) return false;
		}
		return true;
	}

	@Override
	protected synchronized boolean innerProcessNewNoderef(SimpleFieldSet fs, boolean forARK, boolean forDiffNodeRef) throws FSParseException {
		boolean changedAnything = super.innerProcessNewNoderef(fs, forARK, forDiffNodeRef);
		String name = fs.get("myName");
		if(name != null && !name.equals(myName)) {
			changedAnything = true;
			myName = name;
		}
		return changedAnything;
	}

	@Override
	public synchronized SimpleFieldSet exportFieldSet() {
		SimpleFieldSet fs = super.exportFieldSet();
		fs.putSingle("myName", getName());
		return fs;
	}

	@Override
	public synchronized SimpleFieldSet exportMetadataFieldSet() {
		SimpleFieldSet fs = super.exportMetadataFieldSet();
		if(isDisabled)
			fs.putSingle("isDisabled", "true");
		if(isListenOnly)
			fs.putSingle("isListenOnly", "true");
		if(isBurstOnly)
			fs.putSingle("isBurstOnly", "true");
		if(ignoreSourcePort)
			fs.putSingle("ignoreSourcePort", "true");
		if(allowLocalAddresses)
			fs.putSingle("allowLocalAddresses", "true");
		if(disableRoutingHasBeenSetLocally)
			fs.putSingle("disableRoutingHasBeenSetLocally", "true");
		fs.putSingle("trustLevel", trustLevel.name());
		fs.putSingle("ourVisibility", ourVisibility.name());
		fs.putSingle("theirVisibility", theirVisibility.name());

		return fs;
	}

	public synchronized String getName() {
		return myName;
	}

	@Override
	protected synchronized int getPeerNodeStatus(long now, long backedOffUntilRT, long backedOffUntilBulk, boolean overPingThreshold) {
		if(isDisabled) {
			return PeerManager.PEER_NODE_STATUS_DISABLED;
		}
		int status = super.getPeerNodeStatus(now, backedOffUntilRT, backedOffUntilBulk, overPingThreshold);
		if(status == PeerManager.PEER_NODE_STATUS_CONNECTED ||
				status == PeerManager.PEER_NODE_STATUS_CLOCK_PROBLEM ||
				status == PeerManager.PEER_NODE_STATUS_ROUTING_BACKED_OFF ||
				status == PeerManager.PEER_NODE_STATUS_CONN_ERROR ||
				status == PeerManager.PEER_NODE_STATUS_TOO_NEW ||
				status == PeerManager.PEER_NODE_STATUS_TOO_OLD ||
				status == PeerManager.PEER_NODE_STATUS_ROUTING_DISABLED ||
				status == PeerManager.PEER_NODE_STATUS_DISCONNECTING)
			return status;
		if(isListenOnly)
			return PeerManager.PEER_NODE_STATUS_LISTEN_ONLY;
		if(isBurstOnly)
			return PeerManager.PEER_NODE_STATUS_LISTENING;
		return status;
	}

	public void enablePeer() {
		synchronized(this) {
			isDisabled = false;
		}
		setPeerNodeStatus(System.currentTimeMillis());
		node.peers.writePeers();
	}

	public void disablePeer() {
		synchronized(this) {
			isDisabled = true;
		}
		if(isConnected()) {
			forceDisconnect(true);
		}
		stopARKFetcher();
		setPeerNodeStatus(System.currentTimeMillis());
		node.peers.writePeers();
	}

	@Override
	public synchronized boolean isDisabled() {
		return isDisabled;
	}

	public void setListenOnly(boolean setting) {
		synchronized(this) {
			isListenOnly = setting;
		}
		if(setting && isBurstOnly()) {
			setBurstOnly(false);
		}
		if(setting) {
			stopARKFetcher();
		}
		setPeerNodeStatus(System.currentTimeMillis());
		node.peers.writePeers();
	}

	public synchronized boolean isListenOnly() {
		return isListenOnly;
	}

	public void setBurstOnly(boolean setting) {
		synchronized(this) {
			isBurstOnly = setting;
		}
		if(setting && isListenOnly()) {
			setListenOnly(false);
		}
		long now = System.currentTimeMillis();
		if(!setting) {
			synchronized(this) {
				sendHandshakeTime = now;  // don't keep any long handshake delays we might have had under BurstOnly
			}
		}
		setPeerNodeStatus(now);
		node.peers.writePeers();
	}

	public void setIgnoreSourcePort(boolean setting) {
		synchronized(this) {
			ignoreSourcePort = setting;
		}
	}

	/**
	 * Change the routing status of a peer
	 *
	 * @param shouldRoute
	 * @param localRequest (true everywhere but in NodeDispatcher)
	 */
	public void setRoutingStatus(boolean shouldRoute, boolean localRequest) {
		synchronized(this) {
			if(localRequest)
				disableRoutingHasBeenSetLocally = !shouldRoute;
			else
				disableRoutingHasBeenSetRemotely = !shouldRoute;

			disableRouting = disableRoutingHasBeenSetLocally || disableRoutingHasBeenSetRemotely;
		}

		if(localRequest) {
			Message msg = DMT.createRoutingStatus(shouldRoute);
			try {
				sendAsync(msg, null, node.nodeStats.setRoutingStatusCtr);
			} catch(NotConnectedException e) {
			// ok
			}
		}
		setPeerNodeStatus(System.currentTimeMillis());
		node.peers.writePeers();

	}

	public boolean isIgnoreSourcePort() {
		return ignoreSourcePort;
	}

	@Override
	public boolean isIgnoreSource() {
		return ignoreSourcePort;
	}

	@Override
	public boolean isBurstOnly() {
		synchronized(this) {
			if(isBurstOnly) return true;
		}
		return super.isBurstOnly();
	}

	@Override
	public boolean allowLocalAddresses() {
		synchronized(this) {
			if(allowLocalAddresses) return true;
		}
		return super.allowLocalAddresses();
	}

	public void setAllowLocalAddresses(boolean setting) {
		synchronized(this) {
			allowLocalAddresses = setting;
		}
		node.peers.writePeers();
	}

	public boolean readExtraPeerData() {
		String extraPeerDataDirPath = node.getExtraPeerDataDir();
		File extraPeerDataPeerDir = new File(extraPeerDataDirPath+File.separator+getIdentityString());
	 	if(!extraPeerDataPeerDir.exists()) {
	 		return false;
	 	}
	 	if(!extraPeerDataPeerDir.isDirectory()) {
	   		Logger.error(this, "Extra peer data directory for peer not a directory: "+extraPeerDataPeerDir.getPath());
	 		return false;
	 	}
	 	File[] extraPeerDataFiles = extraPeerDataPeerDir.listFiles();
	 	if(extraPeerDataFiles == null) {
	 		return false;
	 	}
		boolean gotError = false;
		boolean readResult = false;
		for (File extraPeerDataFile : extraPeerDataFiles) {
			Integer fileNumber;
			try {
				fileNumber = Integer.valueOf(extraPeerDataFile.getName());
			} catch (NumberFormatException e) {
				gotError = true;
				continue;
			}
			synchronized(extraPeerDataFileNumbers) {
				extraPeerDataFileNumbers.add(fileNumber);
			}
			readResult = readExtraPeerDataFile(extraPeerDataFile, fileNumber.intValue());
			if(!readResult) {
				gotError = true;
			}
		}
		return !gotError;
	}

	public boolean rereadExtraPeerDataFile(int fileNumber) {
		if(logMINOR)
			Logger.minor(this, "Rereading peer data file "+fileNumber+" for "+shortToString());
		String extraPeerDataDirPath = node.getExtraPeerDataDir();
		File extraPeerDataPeerDir = new File(extraPeerDataDirPath+File.separator+getIdentityString());
		if(!extraPeerDataPeerDir.exists()) {
			Logger.error(this, "Extra peer data directory for peer does not exist: "+extraPeerDataPeerDir.getPath());
			return false;
		}
		if(!extraPeerDataPeerDir.isDirectory()) {
			Logger.error(this, "Extra peer data directory for peer not a directory: "+extraPeerDataPeerDir.getPath());
			return false;
		}
		File extraPeerDataFile = new File(extraPeerDataDirPath+File.separator+getIdentityString()+File.separator+fileNumber);
		if(!extraPeerDataFile.exists()) {
			Logger.error(this, "Extra peer data file for peer does not exist: "+extraPeerDataFile.getPath());
			return false;
		}
		return readExtraPeerDataFile(extraPeerDataFile, fileNumber);
	}

	public boolean readExtraPeerDataFile(File extraPeerDataFile, int fileNumber) {
		if(logMINOR) Logger.minor(this, "Reading "+extraPeerDataFile+" : "+fileNumber+" for "+shortToString());
		boolean gotError = false;
	 	if(!extraPeerDataFile.exists()) {
	 		if(logMINOR)
	 			Logger.minor(this, "Does not exist");
	 		return false;
	 	}
		Logger.normal(this, "extraPeerDataFile: "+extraPeerDataFile.getPath());
		FileInputStream fis;
		try {
			fis = new FileInputStream(extraPeerDataFile);
		} catch (FileNotFoundException e1) {
			Logger.normal(this, "Extra peer data file not found: "+extraPeerDataFile.getPath());
			return false;
		}
		InputStreamReader isr;
		try {
			isr = new InputStreamReader(fis, "UTF-8");
		} catch (UnsupportedEncodingException e) {
			throw new Error("Impossible: JVM doesn't support UTF-8: " + e, e);
		}
		BufferedReader br = new BufferedReader(isr);
		SimpleFieldSet fs = null;
		try {
			// Read in the single SimpleFieldSet
			fs = new SimpleFieldSet(br, false, true);
		} catch (EOFException e3) {
			// End of file, fine
		} catch (IOException e4) {
			Logger.error(this, "Could not read extra peer data file: "+e4, e4);
		} finally {
			try {
				br.close();
			} catch (IOException e5) {
				Logger.error(this, "Ignoring "+e5+" caught reading "+extraPeerDataFile.getPath(), e5);
			}
		}
		if(fs == null) {
			Logger.normal(this, "Deleting corrupt (too short?) file: "+extraPeerDataFile);
			deleteExtraPeerDataFile(fileNumber);
			return true;
		}
		boolean parseResult = false;
		try {
			parseResult = parseExtraPeerData(fs, extraPeerDataFile, fileNumber);
			if(!parseResult) {
				gotError = true;
			}
		} catch (FSParseException e2) {
			Logger.error(this, "Could not parse extra peer data: "+e2+ '\n' +fs.toString(),e2);
			gotError = true;
		}
		return !gotError;
	}

	private boolean parseExtraPeerData(SimpleFieldSet fs, File extraPeerDataFile, int fileNumber) throws FSParseException {
		String extraPeerDataTypeString = fs.get("extraPeerDataType");
		int extraPeerDataType = -1;
		try {
			extraPeerDataType = Integer.parseInt(extraPeerDataTypeString);
		} catch (NumberFormatException e) {
			Logger.error(this, "NumberFormatException parsing extraPeerDataType ("+extraPeerDataTypeString+") in file "+extraPeerDataFile.getPath());
			return false;
		}
		if(extraPeerDataType == Node.EXTRA_PEER_DATA_TYPE_N2NTM) {
			node.handleNodeToNodeTextMessageSimpleFieldSet(fs, this, fileNumber);
			return true;
		} else if(extraPeerDataType == Node.EXTRA_PEER_DATA_TYPE_PEER_NOTE) {
			String peerNoteTypeString = fs.get("peerNoteType");
			int peerNoteType = -1;
			try {
				peerNoteType = Integer.parseInt(peerNoteTypeString);
			} catch (NumberFormatException e) {
				Logger.error(this, "NumberFormatException parsing peerNoteType ("+peerNoteTypeString+") in file "+extraPeerDataFile.getPath());
				return false;
			}
			if(peerNoteType == Node.PEER_NOTE_TYPE_PRIVATE_DARKNET_COMMENT) {
				synchronized(privateDarknetComment) {
				  	try {
						privateDarknetComment = new String(Base64.decode(fs.get("privateDarknetComment")));
					} catch (IllegalBase64Exception e) {
						Logger.error(this, "Bad Base64 encoding when decoding a private darknet comment SimpleFieldSet", e);
						return false;
					}
					privateDarknetCommentFileNumber = fileNumber;
				}
				return true;
			}
			Logger.error(this, "Read unknown peer note type '"+peerNoteType+"' from file "+extraPeerDataFile.getPath());
			return false;
		} else if(extraPeerDataType == Node.EXTRA_PEER_DATA_TYPE_QUEUED_TO_SEND_N2NM) {
			boolean sendSuccess = false;
			int type = fs.getInt("n2nType");
			if(isConnected()) {
				Message n2nm;
				if(fs.get("extraPeerDataType") != null) {
					fs.removeValue("extraPeerDataType");
				}
				if(fs.get("senderFileNumber") != null) {
					fs.removeValue("senderFileNumber");
				}
				fs.putOverwrite("senderFileNumber", String.valueOf(fileNumber));
				if(fs.get("sentTime") != null) {
					fs.removeValue("sentTime");
				}
				fs.putOverwrite("sentTime", Long.toString(System.currentTimeMillis()));

				try {
					n2nm = DMT.createNodeToNodeMessage(type, fs.toString().getBytes("UTF-8"));
				} catch (UnsupportedEncodingException e) {
					Logger.error(this, "UnsupportedEncodingException processing extraPeerDataType ("+extraPeerDataTypeString+") in file "+extraPeerDataFile.getPath(), e);
					throw new Error("Impossible: JVM doesn't support UTF-8: " + e, e);
				}

				try {
					synchronized(queuedToSendN2NMExtraPeerDataFileNumbers) {
						node.usm.send(this, n2nm, null);
						Logger.normal(this, "Sent queued ("+fileNumber+") N2NM to '"+getName()+"': "+n2nm);
						sendSuccess = true;
						queuedToSendN2NMExtraPeerDataFileNumbers.remove(fileNumber);
					}
					deleteExtraPeerDataFile(fileNumber);
				} catch (NotConnectedException e) {
					sendSuccess = false;  // redundant, but clear
				}
			}
			if(!sendSuccess) {
				synchronized(queuedToSendN2NMExtraPeerDataFileNumbers) {
					fs.putOverwrite("extraPeerDataType", Integer.toString(extraPeerDataType));
					fs.removeValue("sentTime");
					queuedToSendN2NMExtraPeerDataFileNumbers.add(Integer.valueOf(fileNumber));
				}
			}
			return true;
		}
		else if(extraPeerDataType == Node.EXTRA_PEER_DATA_TYPE_BOOKMARK) {
			Logger.normal(this, "Read friend bookmark" + fs.toString());
			handleFproxyBookmarkFeed(fs, fileNumber);
			return true;
		}
		else if(extraPeerDataType == Node.EXTRA_PEER_DATA_TYPE_DOWNLOAD) {
			Logger.normal(this, "Read friend download" + fs.toString());
			handleFproxyDownloadFeed(fs, fileNumber);
			return true;
		}
		Logger.error(this, "Read unknown extra peer data type '"+extraPeerDataType+"' from file "+extraPeerDataFile.getPath());
		return false;
	}

	public int writeNewExtraPeerDataFile(SimpleFieldSet fs, int extraPeerDataType) {
		String extraPeerDataDirPath = node.getExtraPeerDataDir();
		if(extraPeerDataType > 0)
			fs.putOverwrite("extraPeerDataType", Integer.toString(extraPeerDataType));
		File extraPeerDataPeerDir = new File(extraPeerDataDirPath+File.separator+getIdentityString());
	 	if(!extraPeerDataPeerDir.exists()) {
	 		if(!extraPeerDataPeerDir.mkdir()) {
		   		Logger.error(this, "Extra peer data directory for peer could not be created: "+extraPeerDataPeerDir.getPath());
		 		return -1;
		 	}
	 	}
	 	if(!extraPeerDataPeerDir.isDirectory()) {
	   		Logger.error(this, "Extra peer data directory for peer not a directory: "+extraPeerDataPeerDir.getPath());
	 		return -1;
	 	}
		Integer[] localFileNumbers;
		int nextFileNumber = 0;
		synchronized(extraPeerDataFileNumbers) {
			// Find the first free slot
			localFileNumbers = extraPeerDataFileNumbers.toArray(new Integer[extraPeerDataFileNumbers.size()]);
			Arrays.sort(localFileNumbers);
			for (int localFileNumber : localFileNumbers) {
				if(localFileNumber > nextFileNumber) {
					break;
				}
				nextFileNumber = localFileNumber + 1;
			}
			extraPeerDataFileNumbers.add(nextFileNumber);
		}
		FileOutputStream fos;
		File extraPeerDataFile = new File(extraPeerDataPeerDir.getPath()+File.separator+nextFileNumber);
	 	if(extraPeerDataFile.exists()) {
   			Logger.error(this, "Extra peer data file already exists: "+extraPeerDataFile.getPath());
		 	return -1;
	 	}
		String f = extraPeerDataFile.getPath();
		try {
			fos = new FileOutputStream(f);
		} catch (FileNotFoundException e2) {
			Logger.error(this, "Cannot write extra peer data file to disk: Cannot create "
					+ f + " - " + e2, e2);
			return -1;
		}
		OutputStreamWriter w;
		try {
			w = new OutputStreamWriter(fos, "UTF-8");
		} catch (UnsupportedEncodingException e2) {
			throw new Error("Impossible: JVM doesn't support UTF-8: " + e2, e2);
		}
		BufferedWriter bw = new BufferedWriter(w);
		try {
			fs.writeTo(bw);
			bw.close();
		} catch (IOException e) {
			try {
				fos.close();
			} catch (IOException e1) {
				Logger.error(this, "Cannot close extra peer data file: "+e, e);
			}
			Logger.error(this, "Cannot write file: " + e, e);
			return -1;
		}
		return nextFileNumber;
	}

	public void deleteExtraPeerDataFile(int fileNumber) {
		String extraPeerDataDirPath = node.getExtraPeerDataDir();
		File extraPeerDataPeerDir = new File(extraPeerDataDirPath, getIdentityString());
	 	if(!extraPeerDataPeerDir.exists()) {
	   		Logger.error(this, "Extra peer data directory for peer does not exist: "+extraPeerDataPeerDir.getPath());
	 		return;
	 	}
	 	if(!extraPeerDataPeerDir.isDirectory()) {
	   		Logger.error(this, "Extra peer data directory for peer not a directory: "+extraPeerDataPeerDir.getPath());
	 		return;
	 	}
		File extraPeerDataFile = new File(extraPeerDataPeerDir, Integer.toString(fileNumber));
	 	if(!extraPeerDataFile.exists()) {
	   		Logger.error(this, "Extra peer data file for peer does not exist: "+extraPeerDataFile.getPath());
	 		return;
	 	}
		synchronized(extraPeerDataFileNumbers) {
			extraPeerDataFileNumbers.remove(fileNumber);
		}
		if(!extraPeerDataFile.delete()) {
			if(extraPeerDataFile.exists()) {
				Logger.error(this, "Cannot delete file "+extraPeerDataFile+" after sending message to "+getPeer()+" - it may be resent on resting the node");
			} else {
				Logger.normal(this, "File does not exist when deleting: "+extraPeerDataFile+" after sending message to "+getPeer());
			}
		}
	}

	public void removeExtraPeerDataDir() {
		String extraPeerDataDirPath = node.getExtraPeerDataDir();
		File extraPeerDataPeerDir = new File(extraPeerDataDirPath+File.separator+getIdentityString());
	 	if(!extraPeerDataPeerDir.exists()) {
			Logger.error(this, "Extra peer data directory for peer does not exist: "+extraPeerDataPeerDir.getPath());
			return;
	 	}
	 	if(!extraPeerDataPeerDir.isDirectory()) {
	   		Logger.error(this, "Extra peer data directory for peer not a directory: "+extraPeerDataPeerDir.getPath());
	 		return;
	 	}
		Integer[] localFileNumbers;
		synchronized(extraPeerDataFileNumbers) {
			localFileNumbers = extraPeerDataFileNumbers.toArray(new Integer[extraPeerDataFileNumbers.size()]);
		}
		for (Integer localFileNumber : localFileNumbers) {
			deleteExtraPeerDataFile(localFileNumber.intValue());
		}
		extraPeerDataPeerDir.delete();
	}

	public boolean rewriteExtraPeerDataFile(SimpleFieldSet fs, int extraPeerDataType, int fileNumber) {
		String extraPeerDataDirPath = node.getExtraPeerDataDir();
		if(extraPeerDataType > 0)
			fs.putOverwrite("extraPeerDataType", Integer.toString(extraPeerDataType));
		File extraPeerDataPeerDir = new File(extraPeerDataDirPath+File.separator+getIdentityString());
	 	if(!extraPeerDataPeerDir.exists()) {
	   		Logger.error(this, "Extra peer data directory for peer does not exist: "+extraPeerDataPeerDir.getPath());
	 		return false;
	 	}
	 	if(!extraPeerDataPeerDir.isDirectory()) {
	   		Logger.error(this, "Extra peer data directory for peer not a directory: "+extraPeerDataPeerDir.getPath());
	 		return false;
	 	}
		File extraPeerDataFile = new File(extraPeerDataDirPath+File.separator+getIdentityString()+File.separator+fileNumber);
	 	if(!extraPeerDataFile.exists()) {
	   		Logger.error(this, "Extra peer data file for peer does not exist: "+extraPeerDataFile.getPath());
	 		return false;
	 	}
		String f = extraPeerDataFile.getPath();
		FileOutputStream fos;
		try {
			fos = new FileOutputStream(f);
		} catch (FileNotFoundException e2) {
			Logger.error(this, "Cannot write extra peer data file to disk: Cannot open "
					+ f + " - " + e2, e2);
			return false;
		}
		OutputStreamWriter w;
		try {
			w = new OutputStreamWriter(fos, "UTF-8");
		} catch (UnsupportedEncodingException e2) {
			throw new Error("Impossible: JVM doesn't support UTF-8: " + e2, e2);
		}
		BufferedWriter bw = new BufferedWriter(w);
		try {
			fs.writeTo(bw);
			bw.close();
		} catch (IOException e) {
			try {
				fos.close();
			} catch (IOException e1) {
				Logger.error(this, "Cannot close extra peer data file: "+e, e);
			}
			Logger.error(this, "Cannot write file: " + e, e);
			return false;
		}
		return true;
	}

	public synchronized String getPrivateDarknetCommentNote() {
		return privateDarknetComment;
	}

	public synchronized void setPrivateDarknetCommentNote(String comment) {
		int localFileNumber;
		synchronized(privateDarknetComment) {
			privateDarknetComment = comment;
			localFileNumber = privateDarknetCommentFileNumber;
		}
		SimpleFieldSet fs = new SimpleFieldSet(true);
		fs.put("peerNoteType", Node.PEER_NOTE_TYPE_PRIVATE_DARKNET_COMMENT);
		try {
			fs.putSingle("privateDarknetComment", Base64.encode(comment.getBytes("UTF-8")));
		} catch (UnsupportedEncodingException e) {
			throw new Error("Impossible: JVM doesn't support UTF-8: " + e, e);
		}
		if(localFileNumber == -1) {
			localFileNumber = writeNewExtraPeerDataFile(fs, Node.EXTRA_PEER_DATA_TYPE_PEER_NOTE);
			synchronized(privateDarknetComment) {
				privateDarknetCommentFileNumber = localFileNumber;
			}
		} else {
			rewriteExtraPeerDataFile(fs, Node.EXTRA_PEER_DATA_TYPE_PEER_NOTE, localFileNumber);
		}
	}

	@Override
	public void queueN2NM(SimpleFieldSet fs) {
		int fileNumber = writeNewExtraPeerDataFile( fs, Node.EXTRA_PEER_DATA_TYPE_QUEUED_TO_SEND_N2NM);
		synchronized(queuedToSendN2NMExtraPeerDataFileNumbers) {
			queuedToSendN2NMExtraPeerDataFileNumbers.add(fileNumber);
		}
	}

	public void sendQueuedN2NMs() {
		if(logMINOR)
			Logger.minor(this, "Sending queued N2NMs for "+shortToString());
		Integer[] localFileNumbers;
		synchronized(queuedToSendN2NMExtraPeerDataFileNumbers) {
			localFileNumbers = queuedToSendN2NMExtraPeerDataFileNumbers.toArray(new Integer[queuedToSendN2NMExtraPeerDataFileNumbers.size()]);
		}
		Arrays.sort(localFileNumbers);
		for (Integer localFileNumber : localFileNumbers) {
			rereadExtraPeerDataFile(localFileNumber.intValue());
		}
	}

	@Override
	void startARKFetcher() {
		synchronized(this) {
			if(isListenOnly) {
				Logger.minor(this, "Not starting ark fetcher for "+this+" as it's in listen-only mode.");
				return;
			}
		}
		super.startARKFetcher();
	}

	@Override
	public String getTMCIPeerInfo() {
		return getName()+'\t'+super.getTMCIPeerInfo();
	}

	/**
	 * A method to be called once at the beginning of every time isConnected() is true
	 */
	@Override
	protected void onConnect() {
		super.onConnect();
		sendQueuedN2NMs();
	}

	// File transfer offers
	// FIXME this should probably be somewhere else, along with the N2NM stuff... but where?
	// FIXME this should be persistent across node restarts

	/** Files I have offered to this peer */
	private final HashMap<Long, FileOffer> myFileOffersByUID = new HashMap<Long, FileOffer>();
	/** Files this peer has offered to me */
	private final HashMap<Long, FileOffer> hisFileOffersByUID = new HashMap<Long, FileOffer>();

	private void storeOffers() {
		// FIXME do something
	}

	class FileOffer {
		final long uid;
		final String filename;
		final String mimeType;
		final String comment;
		private RandomAccessThing data;
		final long size;
		/** Who is offering it? True = I am offering it, False = I am being offered it */
		final boolean amIOffering;
		private PartiallyReceivedBulk prb;
		private BulkTransmitter transmitter;
		private BulkReceiver receiver;
		/** True if the offer has either been accepted or rejected */
		private boolean acceptedOrRejected;

		FileOffer(long uid, RandomAccessThing data, String filename, String mimeType, String comment) throws IOException {
			this.uid = uid;
			this.data = data;
			this.filename = filename;
			this.mimeType = mimeType;
			this.comment = comment;
			size = data.size();
			amIOffering = true;
		}

		public FileOffer(SimpleFieldSet fs, boolean amIOffering) throws FSParseException {
			uid = fs.getLong("uid");
			size = fs.getLong("size");
			mimeType = fs.get("metadata.contentType");
			filename = FileUtil.sanitize(fs.get("filename"), mimeType);
			String s = fs.get("comment");
			if(s != null) {
				try {
					s = new String(Base64.decode(s), "UTF-8");
				} catch (UnsupportedEncodingException e) {
					throw new Error("Impossible: JVM doesn't support UTF-8: " + e, e);
				} catch (IllegalBase64Exception e) {
					// Maybe it wasn't encoded? FIXME remove
				}
			}
			comment = s;
			this.amIOffering = amIOffering;
		}

		public void toFieldSet(SimpleFieldSet fs) {
			fs.put("uid", uid);
			fs.putSingle("filename", filename);
			fs.putSingle("metadata.contentType", mimeType);
			try {
				fs.putSingle("comment", Base64.encode(comment.getBytes("UTF-8")));
			} catch (UnsupportedEncodingException e) {
				throw new Error("Impossible: JVM doesn't support UTF-8: " + e, e);
			}
			fs.put("size", size);
		}

		public void accept() {
			acceptedOrRejected = true;
			File dest = node.clientCore.downloadsDir().file("direct-"+FileUtil.sanitize(getName())+"-"+filename);
			try {
				data = new RandomAccessFileWrapper(dest, "rw");
			} catch (FileNotFoundException e) {
				// Impossible
				throw new Error("Impossible: FileNotFoundException opening with RAF with rw! "+e, e);
			}
			prb = new PartiallyReceivedBulk(node.usm, size, Node.PACKET_SIZE, data, false);
			receiver = new BulkReceiver(prb, DarknetPeerNode.this, uid, null);
			// FIXME make this persistent
			node.executor.execute(new Runnable() {
				public void run() {
					if(logMINOR)
						Logger.minor(this, "Received file");
					try {
						if(!receiver.receive()) {
							String err = "Failed to receive "+this;
							Logger.error(this, err);
							System.err.println(err);
							onReceiveFailure();
						} else {
							onReceiveSuccess();
						}
					} catch (Throwable t) {
						Logger.error(this, "Caught "+t+" receiving file", t);
						onReceiveFailure();
					} finally {
						remove();
					}
					if(logMINOR)
						Logger.minor(this, "Received file");
				}
			}, "Receiver for bulk transfer "+uid+":"+filename);
			sendFileOfferAccepted(uid);
		}

		protected void remove() {
			Long l = uid;
			synchronized(DarknetPeerNode.this) {
				myFileOffersByUID.remove(l);
				hisFileOffersByUID.remove(l);
			}
			data.close();
		}

		public void send() throws DisconnectedException {
			prb = new PartiallyReceivedBulk(node.usm, size, Node.PACKET_SIZE, data, true);
			transmitter = new BulkTransmitter(prb, DarknetPeerNode.this, uid, false, node.nodeStats.nodeToNodeCounter, false);
			if(logMINOR)
				Logger.minor(this, "Sending "+uid);
			node.executor.execute(new Runnable() {
				public void run() {
					if(logMINOR)
						Logger.minor(this, "Sending file");
					try {
						if(!transmitter.send()) {
							String err = "Failed to send "+uid+" for "+FileOffer.this;
							Logger.error(this, err);
							System.err.println(err);
						}
					} catch (Throwable t) {
						Logger.error(this, "Caught "+t+" sending file", t);
						remove();
					}
					if(logMINOR)
						Logger.minor(this, "Sent file");
				}

			}, "Sender for bulk transfer "+uid+":"+filename);
		}

		public void reject() {
			acceptedOrRejected = true;
			sendFileOfferRejected(uid);
		}

		public void onRejected() {
			transmitter.cancel("FileOffer: Offer rejected");
			// FIXME prb's can't be shared, right? Well they aren't here...
			prb.abort(RetrievalException.CANCELLED_BY_RECEIVER, "Cancelled by receiver");
		}

		protected void onReceiveFailure() {
			UserAlert alert = new AbstractUserAlert() {
				@Override
				public String dismissButtonText() {
					return NodeL10n.getBase().getString("UserAlert.hide");
				}
				@Override
				public HTMLNode getHTMLText() {
					HTMLNode div = new HTMLNode("div");

					div.addChild("p", l10n("failedReceiveHeader", new String[] { "filename", "node" },
							new String[] { filename, getName() }));

					// Descriptive table
					describeFile(div);

					return div;
				}

				@Override
				public short getPriorityClass() {
					return UserAlert.MINOR;
				}

				@Override
				public String getText() {
					StringBuilder sb = new StringBuilder();
					sb.append(l10n("failedReceiveHeader", new String[] { "filename", "node" },
							new String[] { filename, getName() }));
					sb.append('\n');
					sb.append(l10n("fileLabel"));
					sb.append(' ');
					sb.append(filename);
					sb.append('\n');
					sb.append(l10n("sizeLabel"));
					sb.append(' ');
					sb.append(SizeUtil.formatSize(size));
					sb.append('\n');
					sb.append(l10n("mimeLabel"));
					sb.append(' ');
					sb.append(mimeType);
					sb.append('\n');
					sb.append(l10n("senderLabel"));
					sb.append(' ');
					sb.append(getName());
					sb.append('\n');
					if(comment != null && comment.length() > 0) {
						sb.append(l10n("commentLabel"));
						sb.append(' ');
						sb.append(comment);
					}
					return sb.toString();
				}

				@Override
				public String getTitle() {
					return l10n("failedReceiveTitle");
				}

				@Override
				public boolean isValid() {
					return true;
				}

				@Override
				public void isValid(boolean validity) {
					// Ignore
				}

				@Override
				public void onDismiss() {
					// Ignore
				}

				@Override
				public boolean shouldUnregisterOnDismiss() {
					return true;
				}

				@Override
				public boolean userCanDismiss() {
					return true;
				}

				@Override
				public String getShortText() {
					return l10n("failedReceiveShort", new String[] { "filename", "node" }, new String[] { filename, getName() });
				}

			};
			node.clientCore.alerts.register(alert);
		}

		private void onReceiveSuccess() {
			UserAlert alert = new AbstractUserAlert() {
				@Override
				public String dismissButtonText() {
					return NodeL10n.getBase().getString("UserAlert.hide");
				}
				@Override
				public HTMLNode getHTMLText() {
					HTMLNode div = new HTMLNode("div");

					// FIXME localise!!!

					div.addChild("p", l10n("succeededReceiveHeader", new String[] { "filename", "node" },
							new String[] { filename, getName() }));

					// Descriptive table
					describeFile(div);

					return div;
				}

				@Override
				public short getPriorityClass() {
					return UserAlert.MINOR;
				}

				@Override
				public String getText() {
					String header = l10n("succeededReceiveHeader", new String[] { "filename", "node" },
							new String[] { filename, getName() });

					return describeFileText(header);
				}

				@Override
				public String getTitle() {
					return l10n("succeededReceiveTitle");
				}

				@Override
				public boolean isValid() {
					return true;
				}

				@Override
				public void isValid(boolean validity) {
					// Ignore
				}

				@Override
				public void onDismiss() {
					// Ignore
				}

				@Override
				public boolean shouldUnregisterOnDismiss() {
					return true;
				}

				@Override
				public boolean userCanDismiss() {
					return true;
				}
				@Override
				public String getShortText() {
					return l10n("succeededReceiveShort", new String[] { "filename", "node" }, new String[] { filename, getName() });
				}

			};
			node.clientCore.alerts.register(alert);
		}

		/** Ask the user whether (s)he wants to download a file from a direct peer */
		public UserAlert askUserUserAlert() {
			return new AbstractUserAlert() {
				@Override
				public String dismissButtonText() {
					return null; // Cannot hide, but can reject
				}
				@Override
				public HTMLNode getHTMLText() {
					HTMLNode div = new HTMLNode("div");

					div.addChild("p", l10n("offeredFileHeader", "name", getName()));

					// Descriptive table
					describeFile(div);

					// Accept/reject form

					// Hopefully we will have a container when this function is called!
					HTMLNode form = node.clientCore.getToadletContainer().addFormChild(div, "/friends/", "f2fFileOfferAcceptForm");

					// FIXME node_ is inefficient
					form.addChild("input", new String[] { "type", "name" },
							new String[] { "hidden", "node_"+DarknetPeerNode.this.hashCode() });

					form.addChild("input", new String[] { "type", "name", "value" },
							new String[] { "hidden", "id", Long.toString(uid) });

					form.addChild("input", new String[] { "type", "name", "value" },
							new String[] { "submit", "acceptTransfer", l10n("acceptTransferButton") });

					form.addChild("input", new String[] { "type", "name", "value" },
							new String[] { "submit", "rejectTransfer", l10n("rejectTransferButton") });

					return div;
				}
				@Override
				public short getPriorityClass() {
					return UserAlert.MINOR;
				}
				@Override
				public String getText() {
					String header = l10n("offeredFileHeader", "name", getName());
					return describeFileText(header);
				}

				@Override
				public String getTitle() {
					return l10n("askUserTitle");
				}

				@Override
				public boolean isValid() {
					if(acceptedOrRejected) {
						node.clientCore.alerts.unregister(this);
						return false;
					}
					return true;
				}
				@Override
				public void isValid(boolean validity) {
					// Ignore
				}
				@Override
				public void onDismiss() {
					// Ignore
				}
				@Override
				public boolean shouldUnregisterOnDismiss() {
					return false;
				}

				@Override
				public boolean userCanDismiss() {
					return false; // should accept or reject
				}
				@Override
				public String getShortText() {
					return l10n("offeredFileShort", new String[] { "filename", "node" }, new String[] { filename, getName() });
				}
			};

		}
		protected void addComment(HTMLNode node) {
			String[] lines = comment.split("\n");
			for (int i = 0, c = lines.length; i < c; i++) {
				node.addChild("#", lines[i]);
				if(i != lines.length - 1)
					node.addChild("br");
			}
		}

		private String l10n(String key) {
			return NodeL10n.getBase().getString("FileOffer."+key);
		}
		private String l10n(String key, String pattern, String value) {
			return NodeL10n.getBase().getString("FileOffer."+key, pattern, value);
		}
		private String l10n(String key, String[] pattern, String[] value) {
			return NodeL10n.getBase().getString("FileOffer."+key, pattern, value);
		}

		private String describeFileText(String header) {
			StringBuilder sb = new StringBuilder();
			sb.append(header);
			sb.append('\n');
			sb.append(l10n("fileLabel"));
			sb.append(' ');
			sb.append(filename);
			sb.append('\n');
			sb.append(l10n("sizeLabel"));
			sb.append(' ');
			sb.append(SizeUtil.formatSize(size));
			sb.append('\n');
			sb.append(l10n("mimeLabel"));
			sb.append(' ');
			sb.append(mimeType);
			sb.append('\n');
			sb.append(l10n("senderLabel"));
			sb.append(' ');
			sb.append(userToString());
			sb.append('\n');
			if(comment != null && comment.length() > 0) {
				sb.append(l10n("commentLabel"));
				sb.append(' ');
				sb.append(comment);
			}
			return sb.toString();
		}

		private void describeFile(HTMLNode div) {
			HTMLNode table = div.addChild("table", "border", "0");
			HTMLNode row = table.addChild("tr");
			row.addChild("td").addChild("#", l10n("fileLabel"));
			row.addChild("td").addChild("#", filename);
			row = table.addChild("tr");
			row.addChild("td").addChild("#", l10n("sizeLabel"));
			row.addChild("td").addChild("#", SizeUtil.formatSize(size));
			row = table.addChild("tr");
			row.addChild("td").addChild("#", l10n("mimeLabel"));
			row.addChild("td").addChild("#", mimeType);
			row = table.addChild("tr");
			row.addChild("td").addChild("#", l10n("senderLabel"));
			row.addChild("td").addChild("#", getName());
			row = table.addChild("tr");
			if(comment != null && comment.length() > 0) {
				row.addChild("td").addChild("#", l10n("commentLabel"));
				addComment(row.addChild("td"));
			}
		}
	}

	public int sendBookmarkFeed(FreenetURI uri, String name, String description, boolean hasAnActiveLink) {
		long now = System.currentTimeMillis();
		SimpleFieldSet fs = new SimpleFieldSet(true);
		fs.putSingle("URI", uri.toString());
		fs.putSingle("Name", name);
		fs.put("composedTime", now);
		fs.put("hasAnActivelink", hasAnActiveLink);
		if(description != null)
			try {
				fs.putSingle("Description", Base64.encode(description.getBytes("UTF-8")));
			} catch (UnsupportedEncodingException e) {
				throw new Error("Impossible: JVM doesn't support UTF-8: " + e, e);

			}
		fs.put("type", Node.N2N_TEXT_MESSAGE_TYPE_BOOKMARK);
		sendNodeToNodeMessage(fs, Node.N2N_MESSAGE_TYPE_FPROXY, true, now, true);
		setPeerNodeStatus(System.currentTimeMillis());
		return getPeerNodeStatus();
	}

	public int sendDownloadFeed(FreenetURI URI, String description) {
		long now = System.currentTimeMillis();
		SimpleFieldSet fs = new SimpleFieldSet(true);
		fs.putSingle("URI", URI.toString());
		fs.put("composedTime", now);
		if(description != null)
			try {
				fs.putSingle("Description", Base64.encode(description.getBytes("UTF-8")));
			} catch (UnsupportedEncodingException e) {
				throw new Error("Impossible: JVM doesn't support UTF-8: " + e, e);

		}
		fs.put("type", Node.N2N_TEXT_MESSAGE_TYPE_DOWNLOAD);
		sendNodeToNodeMessage(fs, Node.N2N_MESSAGE_TYPE_FPROXY, true, now, true);
		setPeerNodeStatus(System.currentTimeMillis());
		return getPeerNodeStatus();
	}

	public int sendTextFeed(String message) {
		long now = System.currentTimeMillis();
		SimpleFieldSet fs = new SimpleFieldSet(true);
		fs.put("type", Node.N2N_TEXT_MESSAGE_TYPE_USERALERT);
		try {
			fs.putSingle("text", Base64.encode(message.getBytes("UTF-8")));
			fs.put("composedTime", now);
			sendNodeToNodeMessage(fs, Node.N2N_MESSAGE_TYPE_FPROXY, true, now, true);
			this.setPeerNodeStatus(System.currentTimeMillis());
			return getPeerNodeStatus();
		} catch (UnsupportedEncodingException e) {
			throw new Error("Impossible: JVM doesn't support UTF-8: " + e, e);
		}
	}

	public int sendFileOfferAccepted(long uid) {
		long now = System.currentTimeMillis();
		storeOffers();

		SimpleFieldSet fs = new SimpleFieldSet(true);
		fs.put("type", Node.N2N_TEXT_MESSAGE_TYPE_FILE_OFFER_ACCEPTED);
		fs.put("uid", uid);
		if(logMINOR)
			Logger.minor(this, "Sending node to node message (file offer accepted):\n"+fs);


		sendNodeToNodeMessage(fs, Node.N2N_MESSAGE_TYPE_FPROXY, true, now, true);
		setPeerNodeStatus(System.currentTimeMillis());
		return getPeerNodeStatus();
	}

	public int sendFileOfferRejected(long uid) {
		long now = System.currentTimeMillis();
		storeOffers();

		SimpleFieldSet fs = new SimpleFieldSet(true);
		fs.put("type", Node.N2N_TEXT_MESSAGE_TYPE_FILE_OFFER_REJECTED);
		fs.put("uid", uid);
		if(logMINOR)
			Logger.minor(this, "Sending node to node message (file offer rejected):\n"+fs);

		sendNodeToNodeMessage(fs, Node.N2N_MESSAGE_TYPE_FPROXY, true, now, true);
		setPeerNodeStatus(System.currentTimeMillis());
		return getPeerNodeStatus();
	}

	private int sendFileOffer(String fnam, String mime, String message, RandomAccessThing data) throws IOException {
		long uid = node.random.nextLong();
		long now = System.currentTimeMillis();
		FileOffer fo = new FileOffer(uid, data, fnam, mime, message);
		synchronized(this) {
			myFileOffersByUID.put(uid, fo);
		}
		storeOffers();
		SimpleFieldSet fs = new SimpleFieldSet(true);
		fo.toFieldSet(fs);
		if(logMINOR)
			Logger.minor(this, "Sending node to node message (file offer):\n"+fs);

		fs.put("type", Node.N2N_TEXT_MESSAGE_TYPE_FILE_OFFER);
		sendNodeToNodeMessage(fs, Node.N2N_MESSAGE_TYPE_FPROXY, true, now, true);
		setPeerNodeStatus(System.currentTimeMillis());
		return getPeerNodeStatus();
	}

	public int sendFileOffer(File file, String message) throws IOException {
		String fnam = file.getName();
		String mime = DefaultMIMETypes.guessMIMEType(fnam, false);
		RandomAccessThing data = new RandomAccessFileWrapper(file, "r");
		return sendFileOffer(fnam, mime, message, data);
	}

	public int sendFileOffer(HTTPUploadedFile file, String message) throws IOException {
		String fnam = file.getFilename();
		String mime = file.getContentType();
		RandomAccessThing data = new ByteArrayRandomAccessThing(BucketTools.toByteArray(file.getData()));
		return sendFileOffer(fnam, mime, message, data);
	}

	public void handleFproxyN2NTM(SimpleFieldSet fs, int fileNumber) {
		String text = null;
		long composedTime = fs.getLong("composedTime", -1);
		long sentTime = fs.getLong("sentTime", -1);
		long receivedTime = fs.getLong("receivedTime", -1);
	  	try {
			text = new String(Base64.decode(fs.get("text")));
		} catch (IllegalBase64Exception e) {
			Logger.error(this, "Bad Base64 encoding when decoding a N2NTM SimpleFieldSet", e);
			return;
		}
		N2NTMUserAlert userAlert = new N2NTMUserAlert(this, text, fileNumber, composedTime, sentTime, receivedTime);
		node.clientCore.alerts.register(userAlert);
	}

	public void handleFproxyFileOffer(SimpleFieldSet fs, int fileNumber) {
		final FileOffer offer;
		try {
			offer = new FileOffer(fs, false);
		} catch (FSParseException e) {
			Logger.error(this, "Could not parse offer: "+e+" on "+this+" :\n"+fs, e);
			return;
		}
		Long u = offer.uid;
		synchronized (this) {
			if (hisFileOffersByUID.containsKey(u))
				return; // Ignore re-advertisement
			hisFileOffersByUID.put(u, offer);
		}

		// Don't persist for now - FIXME
		this.deleteExtraPeerDataFile(fileNumber);

		UserAlert alert = offer.askUserUserAlert();

		node.clientCore.alerts.register(alert);
	}

	public void acceptTransfer(long id) {
		if(logMINOR)
			Logger.minor(this, "Accepting transfer "+id+" on "+this);
		FileOffer fo;
		synchronized(this) {
			fo = hisFileOffersByUID.get(id);
		}
		if(fo == null) {
			Logger.error(this, "Cannot accept transfer "+id+" - does not exist");
			return;
		}
		fo.accept();
	}

	public void rejectTransfer(long id) {
		FileOffer fo;
		synchronized(this) {
			fo = hisFileOffersByUID.remove(id);
		}
		if(fo == null) {
			Logger.error(this, "Cannot accept transfer "+id+" - does not exist");
			return;
		}
		fo.reject();
	}

	public void handleFproxyFileOfferAccepted(SimpleFieldSet fs, int fileNumber) {
		// Don't persist for now - FIXME
		this.deleteExtraPeerDataFile(fileNumber);

		long uid;
		try {
			uid = fs.getLong("uid");
		} catch (FSParseException e) {
			Logger.error(this, "Could not parse offer accepted: "+e+" on "+this+" :\n"+fs, e);
			return;
		}
		if(logMINOR)
			Logger.minor(this, "Offer accepted for "+uid);
		FileOffer fo;
		synchronized(this) {
			fo = (myFileOffersByUID.get(uid));
		}
		if(fo == null) {
			Logger.error(this, "No such offer: "+uid);
			try {
				sendAsync(DMT.createFNPBulkSendAborted(uid), null, node.nodeStats.nodeToNodeCounter);
			} catch (NotConnectedException e) {
				// Fine by me!
			}
			return;
		}
		try {
			fo.send();
		} catch (DisconnectedException e) {
			Logger.error(this, "Cannot send because node disconnected: "+e+" for "+uid+":"+fo.filename, e);
		}
	}

	public void handleFproxyFileOfferRejected(SimpleFieldSet fs, int fileNumber) {
		// Don't persist for now - FIXME
		this.deleteExtraPeerDataFile(fileNumber);

		long uid;
		try {
			uid = fs.getLong("uid");
		} catch (FSParseException e) {
			Logger.error(this, "Could not parse offer rejected: "+e+" on "+this+" :\n"+fs, e);
			return;
		}

		FileOffer fo;
		synchronized(this) {
			fo = myFileOffersByUID.remove(uid);
		}
		fo.onRejected();
	}

	public void handleFproxyBookmarkFeed(SimpleFieldSet fs, int fileNumber) {
		String name = fs.get("Name");
		String description = null;
		FreenetURI uri = null;
		boolean hasAnActiveLink = fs.getBoolean("hasAnActivelink", false);
		long composedTime = fs.getLong("composedTime", -1);
		long sentTime = fs.getLong("sentTime", -1);
		long receivedTime = fs.getLong("receivedTime", -1);
		try {
			if(fs.get("Description") != null)
				description = new String(Base64.decode(fs.get("Description")));
			uri = new FreenetURI(fs.get("URI"));
		} catch (MalformedURLException e) {
			Logger.error(this, "Malformed URI in N2NTM Bookmark Feed message");
			return;
		} catch (IllegalBase64Exception e) {
			Logger.error(this, "Bad Base64 encoding when decoding a N2NTM SimpleFieldSet", e);
			return;
		}
		BookmarkFeedUserAlert userAlert = new BookmarkFeedUserAlert(this, name, description, hasAnActiveLink, fileNumber, uri, composedTime, sentTime, receivedTime);
		node.clientCore.alerts.register(userAlert);
	}

	public void handleFproxyDownloadFeed(SimpleFieldSet fs, int fileNumber) {
		FreenetURI uri = null;
		String description = null;
		long composedTime = fs.getLong("composedTime", -1);
		long sentTime = fs.getLong("sentTime", -1);
		long receivedTime = fs.getLong("receivedTime", -1);
		try {
			if(fs.get("Description") != null)
				description = new String(Base64.decode(fs.get("Description")));
			uri = new FreenetURI(fs.get("URI"));
		} catch (MalformedURLException e) {
			Logger.error(this, "Malformed URI in N2NTM File Feed message");
			return;
		} catch (IllegalBase64Exception e) {
			Logger.error(this, "Bad Base64 encoding when decoding a N2NTM SimpleFieldSet", e);
			return;
		}
		DownloadFeedUserAlert userAlert = new DownloadFeedUserAlert(this, description, fileNumber, uri, composedTime, sentTime, receivedTime);
		node.clientCore.alerts.register(userAlert);
	}

	@Override
	public String userToString() {
		return ""+getPeer()+" : "+getName();
	}

	@Override
	public PeerNodeStatus getStatus(boolean noHeavy) {
		return new DarknetPeerNodeStatus(this, noHeavy);
	}

	@Override
	public boolean isDarknet() {
		return true;
	}

	@Override
	public boolean isOpennet() {
		return false;
	}

	@Override
	public boolean isSeed() {
		return false;
	}

	@Override
	public void onSuccess(boolean insert, boolean ssk) {
		// Ignore it
	}

	@Override
	public void onRemove() {
		// Do nothing
		// FIXME is there anything we should do?
	}

	@Override
	public boolean isRealConnection() {
		return true;
	}

	@Override
	public boolean recordStatus() {
		return true;
	}

	@Override
	protected boolean generateIdentityFromPubkey() {
		return false;
	}

	@Override
	public boolean equals(Object o) {
		if(o == this) return true;
		// Only equal to seednode of its own type.
		if(o instanceof DarknetPeerNode) {
			return super.equals(o);
		} else return false;
	}

	@Override
	public final boolean shouldDisconnectAndRemoveNow() {
		return false;
	}

	@Override
	/** Darknet peers clear peerAddedTime on connecting. */
	protected void maybeClearPeerAddedTimeOnConnect() {
		peerAddedTime = 0;  // don't store anymore
	}

	@Override
	/** Darknet nodes *do* export the peer added time. However it gets
	 * cleared on connecting: It is only kept for never-connected peers
	 * so we can see that we haven't had a connection in a long time and
	 * offer to get rid of them. */
	protected boolean shouldExportPeerAddedTime() {
		return true;
	}

	protected void maybeClearPeerAddedTimeOnRestart(long now) {
		if((now - peerAddedTime) > (((long) 30) * 24 * 60 * 60 * 1000))  // 30 days
			peerAddedTime = 0;
		if(!neverConnected)
			peerAddedTime = 0;
	}

	// FIXME find a better solution???
	@Override
	public void fatalTimeout() {
		if(node.isStopping()) return;
		Logger.error(this, "Disconnecting from darknet node "+this+" because of fatal timeout", new Exception("error"));
		System.err.println("Your friend node \""+getName()+"\" ("+getPeer()+" version "+getVersion()+") is having severe problems. We have disconnected to try to limit the effect on us. It will reconnect soon.");
		// FIXME post a useralert
		// Disconnect.
		forceDisconnect(true);
	}

	public synchronized FRIEND_TRUST getTrustLevel() {
		return trustLevel;
	}

	@Override
	public boolean shallWeRouteAccordingToOurPeersLocation() {
		if(!node.shallWeRouteAccordingToOurPeersLocation()) return false; // Globally disabled
		if(trustLevel == FRIEND_TRUST.LOW) return false;
		return true;
	}

	public void setTrustLevel(FRIEND_TRUST trust) {
		synchronized(this) {
			trustLevel = trust;
		}
		node.peers.writePeers();
	}

	/** FIXME This should be the worse of our visibility for the peer and that which the peer has told us. 
	 * I.e. visibility is reciprocal. */
	public synchronized FRIEND_VISIBILITY getVisibility() {
		if(ourVisibility.isStricterThan(theirVisibility)) return ourVisibility;
		return theirVisibility;
	}

	public synchronized FRIEND_VISIBILITY getOurVisibility() {
		return ourVisibility;
	}

	public void setVisibility(FRIEND_VISIBILITY visibility) {
		synchronized(this) {
			if(ourVisibility == visibility) return;
			ourVisibility = visibility;
		}
		node.peers.writePeers();
		try {
			sendVisibility();
		} catch (NotConnectedException e) {
			Logger.normal(this, "Disconnected while sending visibility update");
		}
	}
	
	protected void sendInitialMessages() {
		super.sendInitialMessages();
		try {
			sendVisibility();
		} catch(NotConnectedException e) {
			Logger.error(this, "Completed handshake with " + getPeer() + " but disconnected: "+e, e);
		}
	}

	private void sendVisibility() throws NotConnectedException {
		sendAsync(DMT.createFNPVisibility(getOurVisibility().code), null, node.nodeStats.initialMessagesCtr);
	}

	public void handleVisibility(Message m) {
		FRIEND_VISIBILITY v = FRIEND_VISIBILITY.getByCode(m.getShort(DMT.FRIEND_VISIBILITY));
		if(v == null) {
			Logger.error(this, "Bogus visibility setting from peer "+this+" : code "+m.getShort(DMT.FRIEND_VISIBILITY));
			v = FRIEND_VISIBILITY.NO;
		}
		synchronized(this) {
			if(theirVisibility == v) return;
			theirVisibility = v;
		}
		node.peers.writePeers();
	}

	public synchronized FRIEND_VISIBILITY getTheirVisibility() {
		return theirVisibility;
	}
}<|MERGE_RESOLUTION|>--- conflicted
+++ resolved
@@ -109,7 +109,6 @@
 		}
 
 	}
-<<<<<<< HEAD
 	
 	public enum FRIEND_VISIBILITY {
 		YES((short)0), // Visible
@@ -137,9 +136,6 @@
 		}
 	}
 	
-=======
-
->>>>>>> f281c899
 	/**
 	 * Create a darknet PeerNode from a SimpleFieldSet
 	 * @param fs The SimpleFieldSet to parse
