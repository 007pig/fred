package freenet.node;

import java.io.File;
import java.io.IOException;
import java.net.URI;

import org.tanukisoftware.wrapper.WrapperManager;

import com.db4o.ObjectContainer;
import com.db4o.ext.Db4oException;

import freenet.client.ArchiveManager;
import freenet.client.FECQueue;
import freenet.client.HighLevelSimpleClient;
import freenet.client.HighLevelSimpleClientImpl;
import freenet.client.InsertContext;
import freenet.client.async.BackgroundBlockEncoder;
import freenet.client.async.ClientContext;
import freenet.client.async.ClientRequestScheduler;
import freenet.client.async.ClientRequester;
import freenet.client.async.DBJob;
import freenet.client.async.DBJobRunner;
import freenet.client.async.DatabaseDisabledException;
import freenet.client.async.DatastoreChecker;
import freenet.client.async.HealingQueue;
import freenet.client.async.InsertCompressor;
import freenet.client.async.PersistentStatsPutter;
import freenet.client.async.SimpleHealingQueue;
import freenet.client.async.USKManager;
import freenet.client.events.SimpleEventProducer;
import freenet.client.filter.FilterCallback;
import freenet.client.filter.FoundURICallback;
import freenet.client.filter.GenericReadFilterCallback;
import freenet.clients.http.FProxyToadlet;
import freenet.clients.http.SimpleToadletServer;
import freenet.config.Config;
import freenet.config.InvalidConfigValueException;
import freenet.config.NodeNeedRestartException;
import freenet.config.SubConfig;
import freenet.config.WrapperConfig;
import freenet.crypt.RandomSource;
import freenet.io.xfer.AbortedException;
import freenet.io.xfer.PartiallyReceivedBlock;
import freenet.keys.CHKBlock;
import freenet.keys.CHKVerifyException;
import freenet.keys.ClientCHK;
import freenet.keys.ClientCHKBlock;
import freenet.keys.ClientKey;
import freenet.keys.ClientKeyBlock;
import freenet.keys.ClientSSK;
import freenet.keys.ClientSSKBlock;
import freenet.keys.FreenetURI;
import freenet.keys.Key;
import freenet.keys.KeyBlock;
import freenet.keys.NodeSSK;
import freenet.keys.SSKBlock;
import freenet.keys.SSKVerifyException;
import freenet.l10n.NodeL10n;
import freenet.node.NodeRestartJobsQueue.RestartDBJob;
import freenet.node.SecurityLevels.PHYSICAL_THREAT_LEVEL;
import freenet.node.fcp.FCPServer;
import freenet.node.useralerts.SimpleUserAlert;
import freenet.node.useralerts.UserAlert;
import freenet.node.useralerts.UserAlertManager;
import freenet.store.KeyCollisionException;
import freenet.support.Base64;
import freenet.support.Executor;
import freenet.support.ExecutorIdleCallback;
import freenet.support.Fields;
import freenet.support.LogThresholdCallback;
import freenet.support.Logger;
import freenet.support.MutableBoolean;
import freenet.support.OOMHandler;
import freenet.support.OOMHook;
import freenet.support.PrioritizedSerialExecutor;
import freenet.support.SimpleFieldSet;
import freenet.support.Logger.LogLevel;
import freenet.support.SizeUtil;
import freenet.support.api.BooleanCallback;
import freenet.support.api.IntCallback;
import freenet.support.api.LongCallback;
import freenet.support.api.StringArrCallback;
import freenet.support.api.StringCallback;
import freenet.support.compress.Compressor;
import freenet.support.compress.RealCompressor;
import freenet.support.io.FileUtil;
import freenet.support.io.FilenameGenerator;
import freenet.support.io.NativeThread;
import freenet.support.io.PersistentTempBucketFactory;
import freenet.support.io.TempBucketFactory;

/**
 * The connection between the node and the client layer.
 */
public class NodeClientCore implements Persistable, DBJobRunner, OOMHook, ExecutorIdleCallback {
	private static volatile boolean logMINOR;

	static {
		Logger.registerLogThresholdCallback(new LogThresholdCallback() {
			@Override
			public void shouldUpdate() {
				logMINOR = Logger.shouldLog(LogLevel.MINOR, this);
			}
		});
	}

	public final PersistentStatsPutter bandwidthStatsPutter;
	public final USKManager uskManager;
	public final ArchiveManager archiveManager;
	public final RequestStarterGroup requestStarters;
	private final HealingQueue healingQueue;
	public NodeRestartJobsQueue restartJobsQueue;
	/** Must be included as a hidden field in order for any dangerous HTTP operation to complete successfully. */
	public final String formPassword;
	File downloadDir;
	private File[] downloadAllowedDirs;
	private boolean includeDownloadDir;
	private boolean downloadAllowedEverywhere;
	private File[] uploadAllowedDirs;
	private boolean uploadAllowedEverywhere;
	public final FilenameGenerator tempFilenameGenerator;
	public FilenameGenerator persistentFilenameGenerator;
	public final TempBucketFactory tempBucketFactory;
	public PersistentTempBucketFactory persistentTempBucketFactory;
	public final Node node;
	final NodeStats nodeStats;
	public final RandomSource random;
	final File tempDir;	// Persistent temporary buckets
	public FECQueue fecQueue;
	public final UserAlertManager alerts;
	final TextModeClientInterfaceServer tmci;
	TextModeClientInterface directTMCI;
	final FCPServer fcpServer;
	FProxyToadlet fproxyServlet;
	final SimpleToadletServer toadletContainer;
	public final BackgroundBlockEncoder backgroundBlockEncoder;
	public final RealCompressor compressor;
	/** If true, requests are resumed lazily i.e. startup does not block waiting for them. */
	protected final Persister persister;
	/** All client-layer database access occurs on a SerialExecutor, so that we don't need
	 * to have multiple parallel transactions. Advantages:
	 * - We never have two copies of the same object in RAM, and more broadly, we don't
	 *   need to worry about interactions between objects from different transactions.
	 * - Only one weak-reference cache for the database.
	 * - No need to refresh live objects.
	 * - Deactivation is simpler.
	 * Note that the priorities are thread priorities, not request priorities.
	 */
	public transient final PrioritizedSerialExecutor clientDatabaseExecutor;
	public final DatastoreChecker storeChecker;

	public transient final ClientContext clientContext;

	public static int maxBackgroundUSKFetchers;	// Client stuff that needs to be configged - FIXME
	static final int MAX_ARCHIVE_HANDLERS = 200; // don't take up much RAM... FIXME
	static final long MAX_CACHED_ARCHIVE_DATA = 32 * 1024 * 1024; // make a fixed fraction of the store by default? FIXME
	static final long MAX_ARCHIVED_FILE_SIZE = 1024 * 1024; // arbitrary... FIXME
	static final int MAX_CACHED_ELEMENTS = 256 * 1024; // equally arbitrary! FIXME hopefully we can cache many of these though
	/** Each FEC item can take a fair amount of RAM, since it's fully activated with all the buckets, potentially 256
	 * of them, so only cache a small number of them */
	private static final int FEC_QUEUE_CACHE_SIZE = 20;
	private UserAlert startingUpAlert;
	private RestartDBJob[] startupDatabaseJobs;
	private File persistentTempDir;
	private boolean alwaysCommit;
	private boolean useAIMDs;

	NodeClientCore(Node node, Config config, SubConfig nodeConfig, int portNumber, int sortOrder, SimpleFieldSet oldConfig, SubConfig fproxyConfig, SimpleToadletServer toadlets, long nodeDBHandle, ObjectContainer container) throws NodeInitException {
		this.node = node;
		this.nodeStats = node.nodeStats;
		this.random = node.random;
		killedDatabase = container == null;
		if(killedDatabase)
			System.err.println("Database corrupted (before entering NodeClientCore)!");
		fecQueue = initFECQueue(node.nodeDBHandle, container, null);
		this.backgroundBlockEncoder = new BackgroundBlockEncoder();
		clientDatabaseExecutor = new PrioritizedSerialExecutor(NativeThread.NORM_PRIORITY, NativeThread.MAX_PRIORITY+1, NativeThread.NORM_PRIORITY, true, 30*1000, this, node.nodeStats);
		storeChecker = new DatastoreChecker(node);
		byte[] pwdBuf = new byte[16];
		random.nextBytes(pwdBuf);
		compressor = new RealCompressor(node.executor);
		this.formPassword = Base64.encode(pwdBuf);
		alerts = new UserAlertManager(this);
		if(container != null)
			initRestartJobs(nodeDBHandle, container);
		persister = new ConfigurablePersister(this, nodeConfig, "clientThrottleFile", "client-throttle.dat", sortOrder++, true, false,
			"NodeClientCore.fileForClientStats", "NodeClientCore.fileForClientStatsLong", node.ticker, node.getRunDir());

		SimpleFieldSet throttleFS = persister.read();
		if(logMINOR)
			Logger.minor(this, "Read throttleFS:\n" + throttleFS);

		if(logMINOR)
			Logger.minor(this, "Serializing RequestStarterGroup from:\n" + throttleFS);

		// Temp files

		nodeConfig.register("tempDir", node.runDir().file("temp-"+portNumber).toString(), sortOrder++, true, true, "NodeClientCore.tempDir", "NodeClientCore.tempDirLong",
			new StringCallback() {

				@Override
				public String get() {
					return tempDir.getPath();
				}

				@Override
				public void set(String val) throws InvalidConfigValueException {
					if(tempDir.equals(new File(val)))
						return;
					// FIXME
					throw new InvalidConfigValueException(l10n("movingTempDirOnTheFlyNotSupported"));
				}

				@Override
				public boolean isReadOnly() {
				        return true;
			        }
			});

		tempDir = new File(nodeConfig.getString("tempDir"));
		if(!((tempDir.exists() && tempDir.isDirectory()) || (tempDir.mkdir()))) {
			String msg = "Could not find or create temporary directory";
			throw new NodeInitException(NodeInitException.EXIT_BAD_DIR, msg);
		}
		FileUtil.setOwnerRWX(tempDir);

		try {
			tempFilenameGenerator = new FilenameGenerator(random, true, tempDir, "temp-");
		} catch(IOException e) {
			String msg = "Could not find or create temporary directory (filename generator)";
			throw new NodeInitException(NodeInitException.EXIT_BAD_DIR, msg);
		}

		this.bandwidthStatsPutter = new PersistentStatsPutter(this.node);
		if (container != null) {
			bandwidthStatsPutter.restorePreviousData(container);
			this.getTicker().queueTimedJob(new Runnable() {
				public void run() {
					try {
						queue(bandwidthStatsPutter, NativeThread.LOW_PRIORITY, true);
						getTicker().queueTimedJob(this, "BandwidthStatsPutter", PersistentStatsPutter.OFFSET, false, true);
					} catch (DatabaseDisabledException e) {
						// Should be safe to ignore.
					}
				}
			}, PersistentStatsPutter.OFFSET);
		}

		uskManager = new USKManager(this);

		// Persistent temp files
		nodeConfig.register("encryptPersistentTempBuckets", true, sortOrder++, true, false, "NodeClientCore.encryptPersistentTempBuckets", "NodeClientCore.encryptPersistentTempBucketsLong", new BooleanCallback() {

			@Override
			public Boolean get() {
				return (persistentTempBucketFactory == null ? true : persistentTempBucketFactory.isEncrypting());
			}

			@Override
			public void set(Boolean val) throws InvalidConfigValueException {
				if (get().equals(val) || (persistentTempBucketFactory == null))
					        return;
				persistentTempBucketFactory.setEncryption(val);
			}
		});

		nodeConfig.register("persistentTempDir", node.userDir().file("persistent-temp-"+portNumber).toString(), sortOrder++, true, false, "NodeClientCore.persistentTempDir", "NodeClientCore.persistentTempDirLong",
			new StringCallback() {

				@Override
				public String get() {
					return persistentTempDir.toString();
				}

				@Override
				public void set(String val) throws InvalidConfigValueException {
					if(get().equals(val))
						return;
					// FIXME
					throw new InvalidConfigValueException("Moving persistent temp directory on the fly not supported at present");
				}

				@Override
				public boolean isReadOnly() {
				        return true;
			        }
			});
		persistentTempDir = new File(nodeConfig.getString("persistentTempDir"));
		initPTBF(container, nodeConfig);

		// Allocate 10% of the RAM to the RAMBucketPool by default
		int defaultRamBucketPoolSize;
		long maxMemory = Runtime.getRuntime().maxMemory();
		if(maxMemory == Long.MAX_VALUE || maxMemory <= 0)
			defaultRamBucketPoolSize = 10;
		else {
			maxMemory /= (1024 * 1024);
			if(maxMemory <= 0) // Still bogus
				defaultRamBucketPoolSize = 10;
			else {
				// 10% of memory above 64MB, with a minimum of 1MB.
				defaultRamBucketPoolSize = Math.min(Integer.MAX_VALUE, (int)((maxMemory - 64) / 10));
				if(defaultRamBucketPoolSize <= 0) defaultRamBucketPoolSize = 1;
			}
		}
		
		// Max bucket size 5% of the total, minimum 32KB (one block, vast majority of buckets)
		long maxBucketSize = Math.max(32768, (defaultRamBucketPoolSize * 1024 * 1024) / 20);
		
		nodeConfig.register("maxRAMBucketSize", SizeUtil.formatSizeWithoutSpace(maxBucketSize), sortOrder++, true, false, "NodeClientCore.maxRAMBucketSize", "NodeClientCore.maxRAMBucketSizeLong", new LongCallback() {

			@Override
			public Long get() {
				return (tempBucketFactory == null ? 0 : tempBucketFactory.getMaxRAMBucketSize());
			}

			@Override
			public void set(Long val) throws InvalidConfigValueException {
				if (get().equals(val) || (tempBucketFactory == null))
					        return;
				tempBucketFactory.setMaxRAMBucketSize(val);
			}
		}, true);

		nodeConfig.register("RAMBucketPoolSize", defaultRamBucketPoolSize+"MiB", sortOrder++, true, false, "NodeClientCore.ramBucketPoolSize", "NodeClientCore.ramBucketPoolSizeLong", new LongCallback() {

			@Override
			public Long get() {
				return (tempBucketFactory == null ? 0 : tempBucketFactory.getMaxRamUsed());
			}

			@Override
			public void set(Long val) throws InvalidConfigValueException {
				if (get().equals(val) || (tempBucketFactory == null))
					        return;
				tempBucketFactory.setMaxRamUsed(val);
			}
		}, true);

		nodeConfig.register("encryptTempBuckets", true, sortOrder++, true, false, "NodeClientCore.encryptTempBuckets", "NodeClientCore.encryptTempBucketsLong", new BooleanCallback() {

			@Override
			public Boolean get() {
				return (tempBucketFactory == null ? true : tempBucketFactory.isEncrypting());
			}

			@Override
			public void set(Boolean val) throws InvalidConfigValueException {
				if (get().equals(val) || (tempBucketFactory == null))
					        return;
				tempBucketFactory.setEncryption(val);
			}
		});
		tempBucketFactory = new TempBucketFactory(node.executor, tempFilenameGenerator, nodeConfig.getLong("maxRAMBucketSize"), nodeConfig.getLong("RAMBucketPoolSize"), random, node.fastWeakRandom, nodeConfig.getBoolean("encryptTempBuckets"));

		archiveManager = new ArchiveManager(MAX_ARCHIVE_HANDLERS, MAX_CACHED_ARCHIVE_DATA, MAX_ARCHIVED_FILE_SIZE, MAX_CACHED_ELEMENTS, tempBucketFactory);

		healingQueue = new SimpleHealingQueue(
				new InsertContext(
						0, 2, 0, 0, new SimpleEventProducer(),
						false, Node.FORK_ON_CACHEABLE_DEFAULT, false, false, Compressor.DEFAULT_COMPRESSORDESCRIPTOR, 0, 0, InsertContext.CompatibilityMode.COMPAT_CURRENT), RequestStarter.PREFETCH_PRIORITY_CLASS, 512 /* FIXME make configurable */);

		clientContext = new ClientContext(this, fecQueue, node.executor, backgroundBlockEncoder, archiveManager, persistentTempBucketFactory, tempBucketFactory, persistentTempBucketFactory, healingQueue, uskManager, random, node.fastWeakRandom, node.getTicker(), tempFilenameGenerator, persistentFilenameGenerator, compressor, storeChecker);
		compressor.setClientContext(clientContext);
		storeChecker.setContext(clientContext);

		nodeConfig.register("useAIMDs", true, sortOrder++, true, false, "NodeClientCore.useAIMDs", "NodeClientCore.useAIMDsLong", new BooleanCallback() {

			@Override
			public Boolean get() {
				synchronized(NodeClientCore.this) {
					return useAIMDs;
				}
			}

			@Override
			public void set(Boolean val) throws InvalidConfigValueException,
					NodeNeedRestartException {
				synchronized(NodeClientCore.this) {
					if(useAIMDs == val.booleanValue()) return;
					useAIMDs = val;
				}
				NodeClientCore.this.requestStarters.setUseAIMDs(val);
			}
			
		});
		
		requestStarters = new RequestStarterGroup(node, this, portNumber, random, config, throttleFS, clientContext, nodeDBHandle, container);
		
		useAIMDs = nodeConfig.getBoolean("useAIMDs");
		requestStarters.setUseAIMDs(useAIMDs);
		
		clientContext.init(requestStarters, alerts);
		initKeys(container);

		node.securityLevels.addPhysicalThreatLevelListener(new SecurityLevelListener<PHYSICAL_THREAT_LEVEL>() {

			public void onChange(PHYSICAL_THREAT_LEVEL oldLevel, PHYSICAL_THREAT_LEVEL newLevel) {
				if(newLevel == PHYSICAL_THREAT_LEVEL.LOW) {
					if(tempBucketFactory.isEncrypting()) {
						tempBucketFactory.setEncryption(false);
					}
					if(persistentTempBucketFactory != null) {
					if(persistentTempBucketFactory.isEncrypting()) {
						persistentTempBucketFactory.setEncryption(false);
					}
					}
				} else { // newLevel >= PHYSICAL_THREAT_LEVEL.NORMAL
					if(!tempBucketFactory.isEncrypting()) {
						tempBucketFactory.setEncryption(true);
					}
					if(persistentTempBucketFactory != null) {
					if(!persistentTempBucketFactory.isEncrypting()) {
						persistentTempBucketFactory.setEncryption(true);
					}
					}
				}
			}

		});

		// Downloads directory

		nodeConfig.register("downloadsDir", "downloads", sortOrder++, true, true, "NodeClientCore.downloadDir", "NodeClientCore.downloadDirLong", new StringCallback() {

			@Override
			public String get() {
				return downloadDir.getPath();
			}

			@Override
			public void set(String val) throws InvalidConfigValueException {
				if(downloadDir.equals(new File(val)))
					return;
				File f = new File(val);
				if(!((f.exists() && f.isDirectory()) || (f.mkdir())))
					// Relatively commonly used, despite being advanced (i.e. not something we want to show to newbies). So translate it.
					throw new InvalidConfigValueException(l10n("couldNotFindOrCreateDir"));
				downloadDir = new File(val);
			}
		});

		String val = nodeConfig.getString("downloadsDir");
		downloadDir = new File(val);
		if(!((downloadDir.exists() && downloadDir.isDirectory()) || (downloadDir.mkdir())))
			throw new NodeInitException(NodeInitException.EXIT_BAD_DIR, "Could not find or create default downloads directory");

		// Downloads allowed, uploads allowed

		nodeConfig.register("downloadAllowedDirs", new String[]{"all"}, sortOrder++, true, true, "NodeClientCore.downloadAllowedDirs",
			"NodeClientCore.downloadAllowedDirsLong",
			new StringArrCallback() {

				@Override
				public String[] get() {
					synchronized(NodeClientCore.this) {
						if(downloadAllowedEverywhere)
							return new String[]{"all"};
						String[] dirs = new String[downloadAllowedDirs.length + (includeDownloadDir ? 1 : 0)];
						for(int i = 0; i < downloadAllowedDirs.length; i++)
							dirs[i] = downloadAllowedDirs[i].getPath();
						if(includeDownloadDir)
							dirs[downloadAllowedDirs.length] = "downloads";
						return dirs;
					}
				}

				@Override
				public void set(String[] val) throws InvalidConfigValueException {
					setDownloadAllowedDirs(val);
				}
			});
		setDownloadAllowedDirs(nodeConfig.getStringArr("downloadAllowedDirs"));

		nodeConfig.register("uploadAllowedDirs", new String[]{"all"}, sortOrder++, true, true, "NodeClientCore.uploadAllowedDirs",
			"NodeClientCore.uploadAllowedDirsLong",
			new StringArrCallback() {

				@Override
				public String[] get() {
					synchronized(NodeClientCore.this) {
						if(uploadAllowedEverywhere)
							return new String[]{"all"};
						String[] dirs = new String[uploadAllowedDirs.length];
						for(int i = 0; i < uploadAllowedDirs.length; i++)
							dirs[i] = uploadAllowedDirs[i].getPath();
						return dirs;
					}
				}

				@Override
				public void set(String[] val) throws InvalidConfigValueException {
					setUploadAllowedDirs(val);
				}
			});
		setUploadAllowedDirs(nodeConfig.getStringArr("uploadAllowedDirs"));

		Logger.normal(this, "Initializing USK Manager");
		System.out.println("Initializing USK Manager");
		uskManager.init(clientContext);
		initUSK(container);

		nodeConfig.register("maxBackgroundUSKFetchers", "64", sortOrder++, true, false, "NodeClientCore.maxUSKFetchers",
			"NodeClientCore.maxUSKFetchersLong", new IntCallback() {

			@Override
			public Integer get() {
				return maxBackgroundUSKFetchers;
			}

			@Override
			public void set(Integer uskFetch) throws InvalidConfigValueException {
				if(uskFetch <= 0)
					throw new InvalidConfigValueException(l10n("maxUSKFetchersMustBeGreaterThanZero"));
				maxBackgroundUSKFetchers = uskFetch;
			}
		}, false);

		maxBackgroundUSKFetchers = nodeConfig.getInt("maxBackgroundUSKFetchers");


		// This is all part of construction, not of start().
		// Some plugins depend on it, so it needs to be *created* before they are started.

		// TMCI
		try {
			tmci = TextModeClientInterfaceServer.maybeCreate(node, this, config);
		} catch(IOException e) {
			e.printStackTrace();
			throw new NodeInitException(NodeInitException.EXIT_COULD_NOT_START_TMCI, "Could not start TMCI: " + e);
		}

		// FCP (including persistent requests so needs to start before FProxy)
		try {
			fcpServer = FCPServer.maybeCreate(node, this, node.config, container);
			if(!killedDatabase)
				fcpServer.load(container);
		} catch(IOException e) {
			throw new NodeInitException(NodeInitException.EXIT_COULD_NOT_START_FCP, "Could not start FCP: " + e);
		} catch(InvalidConfigValueException e) {
			throw new NodeInitException(NodeInitException.EXIT_COULD_NOT_START_FCP, "Could not start FCP: " + e);
		}

		// FProxy
		// FIXME this is a hack, the real way to do this is plugins
		this.alerts.register(startingUpAlert = new SimpleUserAlert(true, l10n("startingUpTitle"), l10n("startingUp"), l10n("startingUpShort"), UserAlert.ERROR));
		this.alerts.register(new SimpleUserAlert(true, NodeL10n.getBase().getString("QueueToadlet.persistenceBrokenTitle"),
				NodeL10n.getBase().getString("QueueToadlet.persistenceBroken",
						new String[]{ "TEMPDIR", "DBFILE" },
						new String[]{ FileUtil.getCanonicalFile(getPersistentTempDir()).toString()+File.separator, FileUtil.getCanonicalFile(node.getUserDir())+File.separator+"node.db4o" }
				), NodeL10n.getBase().getString("QueueToadlet.persistenceBrokenShortAlert"), UserAlert.CRITICAL_ERROR)
				{
			public boolean isValid() {
				synchronized(NodeClientCore.this) {
					if(!killedDatabase) return false;
				}
				if(NodeClientCore.this.node.awaitingPassword()) return false;
				if(NodeClientCore.this.node.isStopping()) return false;
				return true;
			}

			public boolean userCanDismiss() {
				return false;
			}

		});
		toadletContainer = toadlets;
		toadletContainer.setCore(this);
		toadletContainer.setBucketFactory(tempBucketFactory);
		if(fecQueue == null) throw new NullPointerException();
		fecQueue.init(RequestStarter.NUMBER_OF_PRIORITY_CLASSES, FEC_QUEUE_CACHE_SIZE, clientContext.jobRunner, node.executor, clientContext);
		OOMHandler.addOOMHook(this);
		if(killedDatabase)
			System.err.println("Database corrupted (leaving NodeClientCore)!");

		nodeConfig.register("alwaysCommit", false, sortOrder++, true, false, "NodeClientCore.alwaysCommit", "NodeClientCore.alwaysCommitLong",
				new BooleanCallback() {

					@Override
					public Boolean get() {
						return alwaysCommit;
					}

					@Override
					public void set(Boolean val) throws InvalidConfigValueException, NodeNeedRestartException {
						alwaysCommit = val;
					}

		});
		alwaysCommit = nodeConfig.getBoolean("alwaysCommit");
	}

	private void initUSK(ObjectContainer container) {
		if(!killedDatabase) {
			try {
				uskManager.init(container);
			} catch (Db4oException e) {
				killedDatabase = true;
			}
		}
	}

	private void initKeys(ObjectContainer container) {
		if(!killedDatabase) {
			try {
				ClientRequestScheduler.loadKeyListeners(container, clientContext);
			} catch (Db4oException e) {
				killedDatabase = true;
			}
		}
		if(!killedDatabase) {
			try {
				InsertCompressor.load(container, clientContext);
			} catch (Db4oException e) {
				killedDatabase = true;
			}
		}
		// FIXME get rid of this.
		if(container != null) {
			container.commit();
			ClientRequester.checkAll(container, clientContext);
		}
	}

	private void initPTBF(ObjectContainer container, SubConfig nodeConfig) throws NodeInitException {
		PersistentTempBucketFactory ptbf = null;
		FilenameGenerator pfg = null;
		try {
			String prefix = "freenet-temp-";
			if(!killedDatabase) {
				ptbf = PersistentTempBucketFactory.load(persistentTempDir, prefix, random, node.fastWeakRandom, container, node.nodeDBHandle, nodeConfig.getBoolean("encryptPersistentTempBuckets"), this, node.getTicker());
				ptbf.init(persistentTempDir, prefix, random, node.fastWeakRandom);
				pfg = ptbf.fg;
			}
		} catch(IOException e2) {
			String msg = "Could not find or create persistent temporary directory: "+e2;
			e2.printStackTrace();
			throw new NodeInitException(NodeInitException.EXIT_BAD_DIR, msg);
		} catch (Db4oException e) {
			killedDatabase = true;
		}
		if(killedDatabase) {
			persistentTempBucketFactory = null;
			persistentFilenameGenerator = null;
		} else {
			persistentTempBucketFactory = ptbf;
			persistentFilenameGenerator = pfg;
			if(clientContext != null) {
				clientContext.setPersistentBucketFactory(persistentTempBucketFactory, persistentFilenameGenerator);
			}
		}
	}

	private void initRestartJobs(long nodeDBHandle, ObjectContainer container) {
		// Restart jobs are handled directly by NodeClientCore, so no need to deal with ClientContext.
		NodeRestartJobsQueue rq = null;
		try {
			if(!killedDatabase) rq = container == null ? null : NodeRestartJobsQueue.init(node.nodeDBHandle, container);
		} catch (Db4oException e) {
			killedDatabase = true;
		}
		restartJobsQueue = rq;
		RestartDBJob[] startupJobs = null;
		try {
			if(!killedDatabase)
				startupJobs = restartJobsQueue.getEarlyRestartDatabaseJobs(container);
		} catch (Db4oException e) {
			killedDatabase = true;
		}
		startupDatabaseJobs = startupJobs;
		if(startupDatabaseJobs != null &&
				startupDatabaseJobs.length > 0) {
			try {
				queue(startupJobRunner, NativeThread.HIGH_PRIORITY, false);
			} catch (DatabaseDisabledException e1) {
				// Impossible
			}
		}
		if(!killedDatabase) {
			try {
				restartJobsQueue.addLateRestartDatabaseJobs(this, container);
			} catch (Db4oException e) {
				killedDatabase = true;
			} catch (DatabaseDisabledException e) {
				// addLateRestartDatabaseJobs only modifies the database in case of a job being deleted without being removed.
				// So it is safe to just ignore this.
			}
		}

	}

	private FECQueue initFECQueue(long nodeDBHandle, ObjectContainer container, FECQueue oldQueue) {
		FECQueue q;
		try {
			oldFECQueue = oldQueue;
			if(!killedDatabase) q = FECQueue.create(node.nodeDBHandle, container, oldQueue);
			else q = new FECQueue(node.nodeDBHandle);
		} catch (Db4oException e) {
			killedDatabase = true;
			q = new FECQueue(node.nodeDBHandle);
		}
		return q;
	}

	private FECQueue oldFECQueue;

	boolean lateInitDatabase(long nodeDBHandle, ObjectContainer container) throws NodeInitException {
		System.out.println("Late database initialisation: starting middle phase");
		synchronized(this) {
			killedDatabase = false;
		}
		// Don't actually start the database thread yet, messy concurrency issues.
		lateInitFECQueue(nodeDBHandle, container);
		initRestartJobs(nodeDBHandle, container);
		initPTBF(container, node.config.get("node"));
		requestStarters.lateStart(this, nodeDBHandle, container);
		// Must create the CRSCore's before telling them to load stuff.
		initKeys(container);
		if(!killedDatabase)
			fcpServer.load(container);
		synchronized(this) {
			if(killedDatabase) {
				startupDatabaseJobs = null;
				fecQueue = oldFECQueue;
				clientContext.setFECQueue(oldFECQueue);
				persistentTempBucketFactory = null;
				persistentFilenameGenerator = null;
				clientContext.setPersistentBucketFactory(null, null);
				return false;
			}
		}

		bandwidthStatsPutter.restorePreviousData(container);
		this.getTicker().queueTimedJob(new Runnable() {
			public void run() {
				try {
					queue(bandwidthStatsPutter, NativeThread.LOW_PRIORITY, false);
					getTicker().queueTimedJob(this, "BandwidthStatsPutter", PersistentStatsPutter.OFFSET, false, true);
				} catch (DatabaseDisabledException e) {
					// Should be safe to ignore.
				}
			}
		}, PersistentStatsPutter.OFFSET);

		// CONCURRENCY: We need everything to have hit its various memory locations.
		// How to ensure this?
		// FIXME This is a hack!!
		// I guess the standard solution would be to make ClientContext members volatile etc?
		// That sucks though ... they are only changed ONCE, and they are used constantly.
		// Also existing transient requests won't care about the changes; what we must guarantee
		// is that new persistent jobs will be accepted.
		node.getTicker().queueTimedJob(new Runnable() {

			public void run() {
				clientDatabaseExecutor.start(node.executor, "Client database access thread");
			}

		}, 1000);
		System.out.println("Late database initialisation completed.");
		return true;
	}

	private void lateInitFECQueue(long nodeDBHandle, ObjectContainer container) {
		fecQueue = initFECQueue(nodeDBHandle, container, fecQueue);
		clientContext.setFECQueue(fecQueue);
	}

	private static String l10n(String key) {
		return NodeL10n.getBase().getString("NodeClientCore." + key);
	}

	protected synchronized void setDownloadAllowedDirs(String[] val) {
		int x = 0;
		downloadAllowedEverywhere = false;
		includeDownloadDir = false;
		int i = 0;
		downloadAllowedDirs = new File[val.length];
		for(i = 0; i < downloadAllowedDirs.length; i++) {
			String s = val[i];
			if(s.equals("downloads"))
				includeDownloadDir = true;
			else if(s.equals("all"))
				downloadAllowedEverywhere = true;
			else
				downloadAllowedDirs[x++] = new File(val[i]);
		}
		if(x != i) {
			File[] newDirs = new File[x];
			System.arraycopy(downloadAllowedDirs, 0, newDirs, 0, x);
			downloadAllowedDirs = newDirs;
		}
	}

	protected synchronized void setUploadAllowedDirs(String[] val) {
		int x = 0;
		int i = 0;
		uploadAllowedEverywhere = false;
		uploadAllowedDirs = new File[val.length];
		for(i = 0; i < uploadAllowedDirs.length; i++) {
			String s = val[i];
			if(s.equals("all"))
				uploadAllowedEverywhere = true;
			else
				uploadAllowedDirs[x++] = new File(val[i]);
		}
		if(x != i) {
			File[] newDirs = new File[x];
			System.arraycopy(uploadAllowedDirs, 0, newDirs, 0, x);
			uploadAllowedDirs = newDirs;
		}
	}

	public void start(Config config) throws NodeInitException {
		backgroundBlockEncoder.setContext(clientContext);
		node.executor.execute(backgroundBlockEncoder, "Background block encoder");
		try {
			clientContext.jobRunner.queue(new DBJob() {

				public String toString() {
					return "Init ArchiveManager";
				}

				public boolean run(ObjectContainer container, ClientContext context) {
					ArchiveManager.init(container, context, context.nodeDBHandle);
					return false;
				}

			}, NativeThread.MAX_PRIORITY, false);
		} catch (DatabaseDisabledException e) {
			// Safe to ignore
		}

		persister.start();

		storeChecker.start(node.executor, "Datastore checker");
		if(fcpServer != null)
			fcpServer.maybeStart();
		if(tmci != null)
			tmci.start();
		backgroundBlockEncoder.runPersistentQueue(clientContext);
		node.executor.execute(compressor, "Compression scheduler");

		node.executor.execute(new PrioRunnable() {

			public void run() {
				Logger.normal(this, "Resuming persistent requests");
				if(persistentTempBucketFactory != null)
					persistentTempBucketFactory.completedInit();
				node.pluginManager.start(node.config);
				node.ipDetector.ipDetectorManager.start();
				// FIXME most of the work is done after this point on splitfile starter threads.
				// So do we want to make a fuss?
				// FIXME but a better solution is real request resuming.
				Logger.normal(this, "Completed startup: All persistent requests resumed or restarted");
				alerts.unregister(startingUpAlert);
			}

			public int getPriority() {
				return NativeThread.LOW_PRIORITY;
			}
		}, "Startup completion thread");

		if(!killedDatabase)
			clientDatabaseExecutor.start(node.executor, "Client database access thread");
	}

	private int startupDatabaseJobsDone = 0;

	private DBJob startupJobRunner = new DBJob() {

		public String toString() {
			return "Run startup jobs";
		}

		public boolean run(ObjectContainer container, ClientContext context) {
			RestartDBJob job = startupDatabaseJobs[startupDatabaseJobsDone];
			try {
				container.activate(job.job, 1);
				// Remove before execution, to allow it to re-add itself if it wants to
				System.err.println("Cleaning up after restart: "+job.job);
				restartJobsQueue.removeRestartJob(job.job, job.prio, container);
				job.job.run(container, context);
				container.commit();
			} catch (Throwable t) {
				Logger.error(this, "Caught "+t+" in startup job "+job, t);
				// Try again next time
				restartJobsQueue.queueRestartJob(job.job, job.prio, container, true);
			}
			startupDatabaseJobsDone++;
			if(startupDatabaseJobsDone == startupDatabaseJobs.length)
				startupDatabaseJobs = null;
			else
				try {
					context.jobRunner.queue(startupJobRunner, NativeThread.HIGH_PRIORITY, false);
				} catch (DatabaseDisabledException e) {
					// Do nothing
				}
			return true;
		}

	};

	public interface SimpleRequestSenderCompletionListener {

		public void completed(boolean success);
	}
	
	/** UID -1 is used internally, so never generate it. 
	 * It is not however a problem if a node does use it; it will slow its messages down 
	 * by them being round-robin'ed in PeerMessageQueue with messages with no UID, that's 
	 * all. */
	long makeUID() {
		while(true) {
			long uid = random.nextLong();
			if(uid != -1) return uid;
		}
	}

	public void asyncGet(Key key, boolean offersOnly, final SimpleRequestSenderCompletionListener listener, boolean canReadClientCache, boolean canWriteClientCache, final boolean realTimeFlag) {
		final long uid = makeUID();
		final boolean isSSK = key instanceof NodeSSK;
<<<<<<< HEAD
		final RequestTag tag = new RequestTag(isSSK, RequestTag.START.ASYNC_GET, null, realTimeFlag);
		if(!node.lockUID(uid, isSSK, false, false, true, realTimeFlag, tag)) {
=======
		final RequestTag tag = new RequestTag(isSSK, RequestTag.START.ASYNC_GET, null);
		if(!node.lockUID(uid, isSSK, false, false, true, tag)) {
>>>>>>> a7aa7288
			Logger.error(this, "Could not lock UID just randomly generated: " + uid + " - probably indicates broken PRNG");
			return;
		}
		short htl = node.maxHTL();
		// If another node requested it within the ULPR period at a lower HTL, that may allow
		// us to cache it in the datastore. Find the lowest HTL fetching the key in that period,
		// and use that for purposes of deciding whether to cache it in the store.
		if(offersOnly) {
			htl = node.failureTable.minOfferedHTL(key, htl);
			if(logMINOR) Logger.minor(this, "Using old HTL for GetOfferedKey: "+htl);
		}
		asyncGet(key, isSSK, offersOnly, uid, new RequestSender.Listener() {

			public void onCHKTransferBegins() {
				// Ignore
			}

			public void onReceivedRejectOverload() {
				// Ignore
			}

			/** The RequestSender finished, or it turtled.
			 * @param status The completion status.
			 * @param uidTransferred If this is set, the RequestSender has taken on 
			 * responsibility for unlocking the UID specified. We should not unlock it.
			 */
			public void onRequestSenderFinished(int status, long uidTransferred) {
				// If transfer coalescing has happened, we may have already unlocked.
				if(uidTransferred != uid)
					node.unlockUID(uid, isSSK, false, true, false, true, realTimeFlag, tag);
				tag.setRequestSenderFinished(status);
				if(listener != null)
					listener.completed(status == RequestSender.SUCCESS);
			}

			public void onAbortDownstreamTransfers(int reason, String desc) {
				// Ignore, onRequestSenderFinished will also be called.
			}
		}, tag, canReadClientCache, canWriteClientCache, htl, realTimeFlag);
	}

	/**
	 * Start an asynchronous fetch of the key in question, which will complete to the datastore.
	 * It will not decode the data because we don't provide a ClientKey. It will not return
	 * anything and will run asynchronously. Caller is responsible for unlocking the UID.
	 * @param key
	 */
	void asyncGet(Key key, boolean isSSK, boolean offersOnly, long uid, RequestSender.Listener listener, RequestTag tag, boolean canReadClientCache, boolean canWriteClientCache, short htl, boolean realTimeFlag) {
		try {
			Object o = node.makeRequestSender(key, htl, uid, tag, null, false, false, offersOnly, canReadClientCache, canWriteClientCache, realTimeFlag);
			if(o instanceof KeyBlock) {
				tag.servedFromDatastore = true;
				node.unlockUID(uid, isSSK, false, true, false, true, realTimeFlag, tag, false);
				return; // Already have it.
			}
			RequestSender rs = (RequestSender) o;
			tag.setSender(rs);
			rs.addListener(listener);
			if(rs.uid != uid)
				node.unlockUID(uid, isSSK, false, false, false, true, realTimeFlag, tag);
			// Else it has started a request.
			if(logMINOR)
				Logger.minor(this, "Started " + o + " for " + uid + " for " + key);
		} catch(RuntimeException e) {
			Logger.error(this, "Caught error trying to start request: " + e, e);
			node.unlockUID(uid, isSSK, false, true, false, true, realTimeFlag, tag);
		} catch(Error e) {
			Logger.error(this, "Caught error trying to start request: " + e, e);
			node.unlockUID(uid, isSSK, false, true, false, true, realTimeFlag, tag);
		}
	}

	public ClientKeyBlock realGetKey(ClientKey key, boolean localOnly, boolean ignoreStore, boolean canWriteClientCache, boolean realTimeFlag) throws LowLevelGetException {
		if(key instanceof ClientCHK)
			return realGetCHK((ClientCHK) key, localOnly, ignoreStore, canWriteClientCache, realTimeFlag);
		else if(key instanceof ClientSSK)
			return realGetSSK((ClientSSK) key, localOnly, ignoreStore, canWriteClientCache, realTimeFlag);
		else
			throw new IllegalArgumentException("Not a CHK or SSK: " + key);
	}

	/**
	 * Fetch a CHK.
	 * @param key
	 * @param localOnly
	 * @param cache
	 * @param ignoreStore
	 * @param canWriteClientCache Can we write to the client cache? This is a local request, so
	 * we can always read from it, but some clients will want to override to avoid polluting it.
	 * @return The fetched block.
	 * @throws LowLevelGetException
	 */
	ClientCHKBlock realGetCHK(ClientCHK key, boolean localOnly, boolean ignoreStore, boolean canWriteClientCache, boolean realTimeFlag) throws LowLevelGetException {
		long startTime = System.currentTimeMillis();
		long uid = makeUID();
<<<<<<< HEAD
		RequestTag tag = new RequestTag(false, RequestTag.START.LOCAL, null, realTimeFlag);
		if(!node.lockUID(uid, false, false, false, true, realTimeFlag, tag)) {
=======
		RequestTag tag = new RequestTag(false, RequestTag.START.LOCAL, null);
		if(!node.lockUID(uid, false, false, false, true, tag)) {
>>>>>>> a7aa7288
			Logger.error(this, "Could not lock UID just randomly generated: " + uid + " - probably indicates broken PRNG");
			throw new LowLevelGetException(LowLevelGetException.INTERNAL_ERROR);
		}
		RequestSender rs = null;
		try {
			Object o = node.makeRequestSender(key.getNodeCHK(), node.maxHTL(), uid, tag, null, localOnly, ignoreStore, false, true, canWriteClientCache, realTimeFlag);
			if(o instanceof CHKBlock)
				try {
					tag.setServedFromDatastore();
					return new ClientCHKBlock((CHKBlock) o, key);
				} catch(CHKVerifyException e) {
					Logger.error(this, "Does not verify: " + e, e);
					throw new LowLevelGetException(LowLevelGetException.DECODE_FAILED);
				}
			if(o == null)
				throw new LowLevelGetException(LowLevelGetException.DATA_NOT_FOUND_IN_STORE);
			rs = (RequestSender) o;
			boolean rejectedOverload = false;
			short waitStatus = 0;
			while(true) {
				waitStatus = rs.waitUntilStatusChange(waitStatus);
				if((!rejectedOverload) && (waitStatus & RequestSender.WAIT_REJECTED_OVERLOAD) != 0) {
					// See below; inserts count both
					requestStarters.rejectedOverload(false, false);
					rejectedOverload = true;
				}

				int status = rs.getStatus();

				if(status == RequestSender.NOT_FINISHED)
					continue;

				if(status != RequestSender.TIMED_OUT && status != RequestSender.GENERATED_REJECTED_OVERLOAD && status != RequestSender.INTERNAL_ERROR) {
					if(logMINOR)
						Logger.minor(this, "CHK fetch cost " + rs.getTotalSentBytes() + '/' + rs.getTotalReceivedBytes() + " bytes (" + status + ')');
					nodeStats.localChkFetchBytesSentAverage.report(rs.getTotalSentBytes());
					nodeStats.localChkFetchBytesReceivedAverage.report(rs.getTotalReceivedBytes());
					if(status == RequestSender.SUCCESS)
						// See comments above declaration of successful* : We don't report sent bytes here.
						//nodeStats.successfulChkFetchBytesSentAverage.report(rs.getTotalSentBytes());
						nodeStats.successfulChkFetchBytesReceivedAverage.report(rs.getTotalReceivedBytes());
				}

				if((status == RequestSender.TIMED_OUT) ||
					(status == RequestSender.GENERATED_REJECTED_OVERLOAD)) {
					if(!rejectedOverload) {
						// See below
						requestStarters.rejectedOverload(false, false);
						rejectedOverload = true;
						long rtt = System.currentTimeMillis() - startTime;
						node.nodeStats.reportCHKTime(rtt, false);
					}
				} else
					if(rs.hasForwarded() &&
						((status == RequestSender.DATA_NOT_FOUND) ||
						(status == RequestSender.RECENTLY_FAILED) ||
						(status == RequestSender.SUCCESS) ||
						(status == RequestSender.ROUTE_NOT_FOUND) ||
						(status == RequestSender.VERIFY_FAILURE) ||
						(status == RequestSender.GET_OFFER_VERIFY_FAILURE))) {
						long rtt = System.currentTimeMillis() - startTime;
						if(!rejectedOverload)
							requestStarters.requestCompleted(false, false, key.getNodeKey(true));
						// Count towards RTT even if got a RejectedOverload - but not if timed out.
						requestStarters.chkRequestThrottle.successfulCompletion(rtt);
						node.nodeStats.reportCHKTime(rtt, status == RequestSender.SUCCESS);
						if(status == RequestSender.SUCCESS) {
							Logger.minor(this, "Successful CHK fetch took "+rtt);
						}
					}

				if(status == RequestSender.SUCCESS)
					try {
						return new ClientCHKBlock(rs.getPRB().getBlock(), rs.getHeaders(), key, true);
					} catch(CHKVerifyException e) {
						Logger.error(this, "Does not verify: " + e, e);
						throw new LowLevelGetException(LowLevelGetException.DECODE_FAILED);
					} catch(AbortedException e) {
						Logger.error(this, "Impossible: " + e, e);
						throw new LowLevelGetException(LowLevelGetException.INTERNAL_ERROR);
					}
				else {
					switch(status) {
						case RequestSender.NOT_FINISHED:
							Logger.error(this, "RS still running in getCHK!: " + rs);
							throw new LowLevelGetException(LowLevelGetException.INTERNAL_ERROR);
						case RequestSender.DATA_NOT_FOUND:
							throw new LowLevelGetException(LowLevelGetException.DATA_NOT_FOUND);
						case RequestSender.RECENTLY_FAILED:
							throw new LowLevelGetException(LowLevelGetException.RECENTLY_FAILED);
						case RequestSender.ROUTE_NOT_FOUND:
							throw new LowLevelGetException(LowLevelGetException.ROUTE_NOT_FOUND);
						case RequestSender.TRANSFER_FAILED:
						case RequestSender.GET_OFFER_TRANSFER_FAILED:
							throw new LowLevelGetException(LowLevelGetException.TRANSFER_FAILED);
						case RequestSender.VERIFY_FAILURE:
						case RequestSender.GET_OFFER_VERIFY_FAILURE:
							throw new LowLevelGetException(LowLevelGetException.VERIFY_FAILED);
						case RequestSender.GENERATED_REJECTED_OVERLOAD:
						case RequestSender.TIMED_OUT:
							throw new LowLevelGetException(LowLevelGetException.REJECTED_OVERLOAD);
						case RequestSender.INTERNAL_ERROR:
							throw new LowLevelGetException(LowLevelGetException.INTERNAL_ERROR);
						default:
							Logger.error(this, "Unknown RequestSender code in getCHK: " + status + " on " + rs);
							throw new LowLevelGetException(LowLevelGetException.INTERNAL_ERROR);
					}
				}
			}
		} finally {
<<<<<<< HEAD
			if(rs == null || !rs.mustUnlock())
				node.unlockUID(uid, false, false, true, false, true, realTimeFlag, tag);
=======
			if(rs == null || !(rs.abortedDownstreamTransfers() || rs.mustUnlock()))
				node.unlockUID(uid, false, false, true, false, true, tag);
>>>>>>> a7aa7288
		}
	}

	ClientSSKBlock realGetSSK(ClientSSK key, boolean localOnly, boolean ignoreStore, boolean canWriteClientCache, boolean realTimeFlag) throws LowLevelGetException {
		long startTime = System.currentTimeMillis();
		long uid = makeUID();
<<<<<<< HEAD
		RequestTag tag = new RequestTag(true, RequestTag.START.LOCAL, null, realTimeFlag);
		if(!node.lockUID(uid, true, false, false, true, realTimeFlag, tag)) {
=======
		RequestTag tag = new RequestTag(true, RequestTag.START.LOCAL, null);
		if(!node.lockUID(uid, true, false, false, true, tag)) {
>>>>>>> a7aa7288
			Logger.error(this, "Could not lock UID just randomly generated: " + uid + " - probably indicates broken PRNG");
			throw new LowLevelGetException(LowLevelGetException.INTERNAL_ERROR);
		}
		RequestSender rs = null;
		try {
			Object o = node.makeRequestSender(key.getNodeKey(true), node.maxHTL(), uid, tag, null, localOnly, ignoreStore, false, true, canWriteClientCache, realTimeFlag);
			if(o instanceof SSKBlock)
				try {
					tag.setServedFromDatastore();
					SSKBlock block = (SSKBlock) o;
					key.setPublicKey(block.getPubKey());
					return ClientSSKBlock.construct(block, key);
				} catch(SSKVerifyException e) {
					Logger.error(this, "Does not verify: " + e, e);
					throw new LowLevelGetException(LowLevelGetException.DECODE_FAILED);
				}
			if(o == null)
				throw new LowLevelGetException(LowLevelGetException.DATA_NOT_FOUND_IN_STORE);
			rs = (RequestSender) o;
			boolean rejectedOverload = false;
			short waitStatus = 0;
			while(true) {
				waitStatus = rs.waitUntilStatusChange(waitStatus);
				if((!rejectedOverload) && (waitStatus & RequestSender.WAIT_REJECTED_OVERLOAD) != 0) {
					requestStarters.rejectedOverload(true, false);
					rejectedOverload = true;
				}

				int status = rs.getStatus();

				if(status == RequestSender.NOT_FINISHED)
					continue;

				if(status != RequestSender.TIMED_OUT && status != RequestSender.GENERATED_REJECTED_OVERLOAD && status != RequestSender.INTERNAL_ERROR) {
					if(logMINOR)
						Logger.minor(this, "SSK fetch cost " + rs.getTotalSentBytes() + '/' + rs.getTotalReceivedBytes() + " bytes (" + status + ')');
					nodeStats.localSskFetchBytesSentAverage.report(rs.getTotalSentBytes());
					nodeStats.localSskFetchBytesReceivedAverage.report(rs.getTotalReceivedBytes());
					if(status == RequestSender.SUCCESS)
						// See comments above successfulSskFetchBytesSentAverage : we don't relay the data, so
						// reporting the sent bytes would be inaccurate.
						//nodeStats.successfulSskFetchBytesSentAverage.report(rs.getTotalSentBytes());
						nodeStats.successfulSskFetchBytesReceivedAverage.report(rs.getTotalReceivedBytes());
				}

				if((status == RequestSender.TIMED_OUT) ||
					(status == RequestSender.GENERATED_REJECTED_OVERLOAD)) {
					if(!rejectedOverload) {
						requestStarters.rejectedOverload(true, false);
						rejectedOverload = true;
					}
				} else
					if(rs.hasForwarded() &&
						((status == RequestSender.DATA_NOT_FOUND) ||
						(status == RequestSender.RECENTLY_FAILED) ||
						(status == RequestSender.SUCCESS) ||
						(status == RequestSender.ROUTE_NOT_FOUND) ||
						(status == RequestSender.VERIFY_FAILURE) ||
						(status == RequestSender.GET_OFFER_VERIFY_FAILURE))) {
						long rtt = System.currentTimeMillis() - startTime;

						if(!rejectedOverload)
							requestStarters.requestCompleted(true, false, key.getNodeKey(true));
						// Count towards RTT even if got a RejectedOverload - but not if timed out.
						requestStarters.sskRequestThrottle.successfulCompletion(rtt);
					}

				if(rs.getStatus() == RequestSender.SUCCESS)
					try {
						SSKBlock block = rs.getSSKBlock();
						key.setPublicKey(block.getPubKey());
						return ClientSSKBlock.construct(block, key);
					} catch(SSKVerifyException e) {
						Logger.error(this, "Does not verify: " + e, e);
						throw new LowLevelGetException(LowLevelGetException.DECODE_FAILED);
					}
				else
					switch(rs.getStatus()) {
						case RequestSender.NOT_FINISHED:
							Logger.error(this, "RS still running in getCHK!: " + rs);
							throw new LowLevelGetException(LowLevelGetException.INTERNAL_ERROR);
						case RequestSender.DATA_NOT_FOUND:
							throw new LowLevelGetException(LowLevelGetException.DATA_NOT_FOUND);
						case RequestSender.RECENTLY_FAILED:
							throw new LowLevelGetException(LowLevelGetException.RECENTLY_FAILED);
						case RequestSender.ROUTE_NOT_FOUND:
							throw new LowLevelGetException(LowLevelGetException.ROUTE_NOT_FOUND);
						case RequestSender.TRANSFER_FAILED:
						case RequestSender.GET_OFFER_TRANSFER_FAILED:
							Logger.error(this, "WTF? Transfer failed on an SSK? on " + uid);
							throw new LowLevelGetException(LowLevelGetException.TRANSFER_FAILED);
						case RequestSender.VERIFY_FAILURE:
						case RequestSender.GET_OFFER_VERIFY_FAILURE:
							throw new LowLevelGetException(LowLevelGetException.VERIFY_FAILED);
						case RequestSender.GENERATED_REJECTED_OVERLOAD:
						case RequestSender.TIMED_OUT:
							throw new LowLevelGetException(LowLevelGetException.REJECTED_OVERLOAD);
						case RequestSender.INTERNAL_ERROR:
						default:
							Logger.error(this, "Unknown RequestSender code in getCHK: " + rs.getStatus() + " on " + rs);
							throw new LowLevelGetException(LowLevelGetException.INTERNAL_ERROR);
					}
			}
		} finally {
<<<<<<< HEAD
			if(rs == null || !rs.mustUnlock())
				node.unlockUID(uid, true, false, true, false, true, realTimeFlag, tag);
=======
			if(rs == null || !(rs.abortedDownstreamTransfers() || rs.mustUnlock()))
				node.unlockUID(uid, true, false, true, false, true, tag);
>>>>>>> a7aa7288
		}
	}

	/**
	 * Start a local request to insert a block. Note that this is a KeyBlock not a ClientKeyBlock
	 * mainly because of random reinserts.
	 * @param block
	 * @param cache
	 * @param canWriteClientCache
	 * @throws LowLevelPutException
	 */
	public void realPut(KeyBlock block, boolean canWriteClientCache, boolean forkOnCacheable, boolean preferInsert, boolean ignoreLowBackoff, boolean realTimeFlag) throws LowLevelPutException {
		if(block instanceof CHKBlock)
			realPutCHK((CHKBlock) block, canWriteClientCache, forkOnCacheable, preferInsert, ignoreLowBackoff, realTimeFlag);
		else if(block instanceof SSKBlock)
			realPutSSK((SSKBlock) block, canWriteClientCache, forkOnCacheable, preferInsert, ignoreLowBackoff, realTimeFlag);
		else
			throw new IllegalArgumentException("Unknown put type " + block.getClass());
	}

	public void realPutCHK(CHKBlock block, boolean canWriteClientCache, boolean forkOnCacheable, boolean preferInsert, boolean ignoreLowBackoff, boolean realTimeFlag) throws LowLevelPutException {
		byte[] data = block.getData();
		byte[] headers = block.getHeaders();
		PartiallyReceivedBlock prb = new PartiallyReceivedBlock(Node.PACKETS_IN_BLOCK, Node.PACKET_SIZE, data);
		CHKInsertSender is;
		long uid = makeUID();
<<<<<<< HEAD
		InsertTag tag = new InsertTag(false, InsertTag.START.LOCAL, null, realTimeFlag);
		if(!node.lockUID(uid, false, true, false, true, realTimeFlag, tag)) {
=======
		InsertTag tag = new InsertTag(false, InsertTag.START.LOCAL, null);
		if(!node.lockUID(uid, false, true, false, true, tag)) {
>>>>>>> a7aa7288
			Logger.error(this, "Could not lock UID just randomly generated: " + uid + " - probably indicates broken PRNG");
			throw new LowLevelPutException(LowLevelPutException.INTERNAL_ERROR);
		}
		try {
			long startTime = System.currentTimeMillis();
			is = node.makeInsertSender(block.getKey(),
<<<<<<< HEAD
				node.maxHTL(), uid, tag, null, headers, prb, false, canWriteClientCache, forkOnCacheable, preferInsert, ignoreLowBackoff, realTimeFlag);
=======
				node.maxHTL(), uid, tag, null, headers, prb, false, canWriteClientCache, forkOnCacheable, preferInsert, ignoreLowBackoff);
>>>>>>> a7aa7288
			boolean hasReceivedRejectedOverload = false;
			// Wait for status
			while(true) {
				synchronized(is) {
					if(is.getStatus() == CHKInsertSender.NOT_FINISHED)
						try {
							is.wait(5 * 1000);
						} catch(InterruptedException e) {
							// Ignore
						}
					if(is.getStatus() != CHKInsertSender.NOT_FINISHED)
						break;
				}
				if((!hasReceivedRejectedOverload) && is.receivedRejectedOverload()) {
					hasReceivedRejectedOverload = true;
					requestStarters.rejectedOverload(false, true);
				}
			}

			// Wait for completion
			while(true) {
				synchronized(is) {
					if(is.completed())
						break;
					try {
						is.wait(10 * 1000);
					} catch(InterruptedException e) {
						// Go around again
					}
				}
				if(is.anyTransfersFailed() && (!hasReceivedRejectedOverload)) {
					hasReceivedRejectedOverload = true; // not strictly true but same effect
					requestStarters.rejectedOverload(false, true);
				}
			}

			if(logMINOR)
				Logger.minor(this, "Completed " + uid + " overload=" + hasReceivedRejectedOverload + ' ' + is.getStatusString());

			// Finished?
			if(!hasReceivedRejectedOverload)
				// Is it ours? Did we send a request?
				if(is.sentRequest() && (is.uid == uid) && ((is.getStatus() == CHKInsertSender.ROUTE_NOT_FOUND) || (is.getStatus() == CHKInsertSender.SUCCESS))) {
					// It worked!
					long endTime = System.currentTimeMillis();
					long len = endTime - startTime;

					// RejectedOverload requests count towards RTT (timed out ones don't).
					requestStarters.chkInsertThrottle.successfulCompletion(len);
					requestStarters.requestCompleted(false, true, block.getKey());
				}

			// Get status explicitly, *after* completed(), so that it will be RECEIVE_FAILED if the receive failed.
			int status = is.getStatus();
			if(status != CHKInsertSender.TIMED_OUT && status != CHKInsertSender.GENERATED_REJECTED_OVERLOAD && status != CHKInsertSender.INTERNAL_ERROR && status != CHKInsertSender.ROUTE_REALLY_NOT_FOUND) {
				int sent = is.getTotalSentBytes();
				int received = is.getTotalReceivedBytes();
				if(logMINOR)
					Logger.minor(this, "Local CHK insert cost " + sent + '/' + received + " bytes (" + status + ')');
				nodeStats.localChkInsertBytesSentAverage.report(sent);
				nodeStats.localChkInsertBytesReceivedAverage.report(received);
				if(status == CHKInsertSender.SUCCESS)
					// Only report Sent bytes because we did not receive the data.
					nodeStats.successfulChkInsertBytesSentAverage.report(sent);
			}

			boolean deep = node.shouldStoreDeep(block.getKey(), null, is == null ? new PeerNode[0] : is.getRoutedTo());
			try {
				node.store(block, deep, canWriteClientCache, false, false);
			} catch (KeyCollisionException e) {
				// CHKs don't collide
			}

			if(status == CHKInsertSender.SUCCESS) {
				Logger.normal(this, "Succeeded inserting " + block);
				return;
			} else {
				String msg = "Failed inserting " + block + " : " + is.getStatusString();
				if(status == CHKInsertSender.ROUTE_NOT_FOUND)
					msg += " - this is normal on small networks; the data will still be propagated, but it can't find the 20+ nodes needed for full success";
				if(is.getStatus() != CHKInsertSender.ROUTE_NOT_FOUND)
					Logger.error(this, msg);
				else
					Logger.normal(this, msg);
				switch(is.getStatus()) {
					case CHKInsertSender.NOT_FINISHED:
						Logger.error(this, "IS still running in putCHK!: " + is);
						throw new LowLevelPutException(LowLevelPutException.INTERNAL_ERROR);
					case CHKInsertSender.GENERATED_REJECTED_OVERLOAD:
					case CHKInsertSender.TIMED_OUT:
						throw new LowLevelPutException(LowLevelPutException.REJECTED_OVERLOAD);
					case CHKInsertSender.ROUTE_NOT_FOUND:
						throw new LowLevelPutException(LowLevelPutException.ROUTE_NOT_FOUND);
					case CHKInsertSender.ROUTE_REALLY_NOT_FOUND:
						throw new LowLevelPutException(LowLevelPutException.ROUTE_REALLY_NOT_FOUND);
					case CHKInsertSender.INTERNAL_ERROR:
						throw new LowLevelPutException(LowLevelPutException.INTERNAL_ERROR);
					default:
						Logger.error(this, "Unknown CHKInsertSender code in putCHK: " + is.getStatus() + " on " + is);
						throw new LowLevelPutException(LowLevelPutException.INTERNAL_ERROR);
				}
			}
		} finally {
			node.unlockUID(uid, false, true, true, false, true, realTimeFlag, tag);
		}
	}

	public void realPutSSK(SSKBlock block, boolean canWriteClientCache, boolean forkOnCacheable, boolean preferInsert, boolean ignoreLowBackoff, boolean realTimeFlag) throws LowLevelPutException {
		SSKInsertSender is;
		long uid = makeUID();
<<<<<<< HEAD
		InsertTag tag = new InsertTag(true, InsertTag.START.LOCAL, null, realTimeFlag);
		if(!node.lockUID(uid, true, true, false, true, realTimeFlag, tag)) {
=======
		InsertTag tag = new InsertTag(true, InsertTag.START.LOCAL, null);
		if(!node.lockUID(uid, true, true, false, true, tag)) {
>>>>>>> a7aa7288
			Logger.error(this, "Could not lock UID just randomly generated: " + uid + " - probably indicates broken PRNG");
			throw new LowLevelPutException(LowLevelPutException.INTERNAL_ERROR);
		}
		try {
			long startTime = System.currentTimeMillis();
			// Be consistent: use the client cache to check for collisions as this is a local insert.
			SSKBlock altBlock = node.fetch(block.getKey(), false, true, canWriteClientCache, false, false, null);
			if(altBlock != null && !altBlock.equals(block))
				throw new LowLevelPutException(LowLevelPutException.COLLISION);
			is = node.makeInsertSender(block,
<<<<<<< HEAD
				node.maxHTL(), uid, tag, null, false, canWriteClientCache, false, forkOnCacheable, preferInsert, ignoreLowBackoff, realTimeFlag);
=======
				node.maxHTL(), uid, tag, null, false, canWriteClientCache, false, forkOnCacheable, preferInsert, ignoreLowBackoff);
>>>>>>> a7aa7288
			boolean hasReceivedRejectedOverload = false;
			// Wait for status
			while(true) {
				synchronized(is) {
					if(is.getStatus() == SSKInsertSender.NOT_FINISHED)
						try {
							is.wait(5 * 1000);
						} catch(InterruptedException e) {
							// Ignore
						}
					if(is.getStatus() != SSKInsertSender.NOT_FINISHED)
						break;
				}
				if((!hasReceivedRejectedOverload) && is.receivedRejectedOverload()) {
					hasReceivedRejectedOverload = true;
					requestStarters.rejectedOverload(true, true);
				}
			}

			// Wait for completion
			while(true) {
				synchronized(is) {
					if(is.getStatus() != SSKInsertSender.NOT_FINISHED)
						break;
					try {
						is.wait(10 * 1000);
					} catch(InterruptedException e) {
						// Go around again
					}
				}
			}

			if(logMINOR)
				Logger.minor(this, "Completed " + uid + " overload=" + hasReceivedRejectedOverload + ' ' + is.getStatusString());

			// Finished?
			if(!hasReceivedRejectedOverload)
				// Is it ours? Did we send a request?
				if(is.sentRequest() && (is.uid == uid) && ((is.getStatus() == SSKInsertSender.ROUTE_NOT_FOUND) || (is.getStatus() == SSKInsertSender.SUCCESS))) {
					// It worked!
					long endTime = System.currentTimeMillis();
					long rtt = endTime - startTime;
					requestStarters.requestCompleted(true, true, block.getKey());
					requestStarters.sskInsertThrottle.successfulCompletion(rtt);
				}

			int status = is.getStatus();

			if(status != CHKInsertSender.TIMED_OUT && status != CHKInsertSender.GENERATED_REJECTED_OVERLOAD && status != CHKInsertSender.INTERNAL_ERROR && status != CHKInsertSender.ROUTE_REALLY_NOT_FOUND) {
				int sent = is.getTotalSentBytes();
				int received = is.getTotalReceivedBytes();
				if(logMINOR)
					Logger.minor(this, "Local SSK insert cost " + sent + '/' + received + " bytes (" + status + ')');
				nodeStats.localSskInsertBytesSentAverage.report(sent);
				nodeStats.localSskInsertBytesReceivedAverage.report(received);
				if(status == SSKInsertSender.SUCCESS)
					// Only report Sent bytes as we haven't received anything.
					nodeStats.successfulSskInsertBytesSentAverage.report(sent);
			}

			boolean deep = node.shouldStoreDeep(block.getKey(), null, is == null ? new PeerNode[0] : is.getRoutedTo());

			if(is.hasCollided()) {
				// Store it locally so it can be fetched immediately, and overwrites any locally inserted.
				try {
					// Has collided *on the network*, not locally.
					node.storeInsert(is.getBlock(), deep, true, canWriteClientCache, false);
				} catch(KeyCollisionException e) {
					// collision race?
					// should be impossible.
					Logger.normal(this, "collision race? is="+is, e);
				}
				throw new LowLevelPutException(LowLevelPutException.COLLISION);
			} else
				try {
					node.storeInsert(block, deep, false, canWriteClientCache, false);
				} catch(KeyCollisionException e) {
					throw new LowLevelPutException(LowLevelPutException.COLLISION);
				}


			if(status == SSKInsertSender.SUCCESS) {
				Logger.normal(this, "Succeeded inserting " + block);
				return;
			} else {
				String msg = "Failed inserting " + block + " : " + is.getStatusString();
				if(status == CHKInsertSender.ROUTE_NOT_FOUND)
					msg += " - this is normal on small networks; the data will still be propagated, but it can't find the 20+ nodes needed for full success";
				if(is.getStatus() != SSKInsertSender.ROUTE_NOT_FOUND)
					Logger.error(this, msg);
				else
					Logger.normal(this, msg);
				switch(is.getStatus()) {
					case SSKInsertSender.NOT_FINISHED:
						Logger.error(this, "IS still running in putCHK!: " + is);
						throw new LowLevelPutException(LowLevelPutException.INTERNAL_ERROR);
					case SSKInsertSender.GENERATED_REJECTED_OVERLOAD:
					case SSKInsertSender.TIMED_OUT:
						throw new LowLevelPutException(LowLevelPutException.REJECTED_OVERLOAD);
					case SSKInsertSender.ROUTE_NOT_FOUND:
						throw new LowLevelPutException(LowLevelPutException.ROUTE_NOT_FOUND);
					case SSKInsertSender.ROUTE_REALLY_NOT_FOUND:
						throw new LowLevelPutException(LowLevelPutException.ROUTE_REALLY_NOT_FOUND);
					case SSKInsertSender.INTERNAL_ERROR:
						throw new LowLevelPutException(LowLevelPutException.INTERNAL_ERROR);
					default:
						Logger.error(this, "Unknown CHKInsertSender code in putSSK: " + is.getStatus() + " on " + is);
						throw new LowLevelPutException(LowLevelPutException.INTERNAL_ERROR);
				}
			}
		} finally {
			node.unlockUID(uid, true, true, true, false, true, realTimeFlag, tag);
		}
	}

	/** @deprecated Only provided for compatibility with old plugins! Plugins must specify! */
	public HighLevelSimpleClient makeClient(short prioClass) {
		return makeClient(prioClass, false, false);
	}

	/** @deprecated Only provided for compatibility with old plugins! Plugins must specify! */
	public HighLevelSimpleClient makeClient(short prioClass, boolean forceDontIgnoreTooManyPathComponents) {
		return makeClient(prioClass, forceDontIgnoreTooManyPathComponents, false);
	}

	/**
	 * @param prioClass The priority to run requests at.
	 * @param realTimeFlag If true, requests are latency-optimised. If false, they are 
	 * throughput-optimised. Fewer latency-optimised ("real time") requests are accepted
	 * but their transfers are faster. Latency-optimised requests are expected to be bursty,
	 * whereas throughput-optimised (bulk) requests can be constant. 
	 */
	public HighLevelSimpleClient makeClient(short prioClass, boolean forceDontIgnoreTooManyPathComponents, boolean realTimeFlag) {
		return new HighLevelSimpleClientImpl(this, tempBucketFactory, random, prioClass, forceDontIgnoreTooManyPathComponents, realTimeFlag);
	}

	public FCPServer getFCPServer() {
		return fcpServer;
	}

	public FProxyToadlet getFProxy() {
		return fproxyServlet;
	}

	public SimpleToadletServer getToadletContainer() {
		return toadletContainer;
	}

	public TextModeClientInterfaceServer getTextModeClientInterface() {
		return tmci;
	}

	public void setFProxy(FProxyToadlet fproxy) {
		this.fproxyServlet = fproxy;
	}

	public TextModeClientInterface getDirectTMCI() {
		return directTMCI;
	}

	public void setDirectTMCI(TextModeClientInterface i) {
		this.directTMCI = i;
	}

	public File getDownloadDir() {
		return downloadDir;
	}

	public HealingQueue getHealingQueue() {
		return healingQueue;
	}

	public void queueRandomReinsert(KeyBlock block) {
		SimpleSendableInsert ssi = new SimpleSendableInsert(this, block, RequestStarter.MAXIMUM_PRIORITY_CLASS);
		if(logMINOR)
			Logger.minor(this, "Queueing random reinsert for " + block + " : " + ssi);
		ssi.schedule();
	}

	public void storeConfig() {
		Logger.normal(this, "Trying to write config to disk", new Exception("debug"));
		node.config.store();
	}

	public boolean isTestnetEnabled() {
		return node.isTestnetEnabled();
	}

	public boolean isAdvancedModeEnabled() {
		return (getToadletContainer() != null) &&
			getToadletContainer().isAdvancedModeEnabled();
	}

	public boolean isFProxyJavascriptEnabled() {
		return (getToadletContainer() != null) &&
			getToadletContainer().isFProxyJavascriptEnabled();
	}

	public String getMyName() {
		return node.getMyName();
	}

	public FilterCallback createFilterCallback(URI uri, FoundURICallback cb) {
		if(logMINOR)
			Logger.minor(this, "Creating filter callback: " + uri + ", " + cb);
		return new GenericReadFilterCallback(uri, cb,null);
	}

	public int maxBackgroundUSKFetchers() {
		return maxBackgroundUSKFetchers;
	}

	public boolean allowDownloadTo(File filename) {
		PHYSICAL_THREAT_LEVEL physicalThreatLevel = node.securityLevels.getPhysicalThreatLevel();
		if(physicalThreatLevel == PHYSICAL_THREAT_LEVEL.HIGH || physicalThreatLevel == PHYSICAL_THREAT_LEVEL.MAXIMUM)
			return false;
		if(downloadAllowedEverywhere)
			return true;
		if(includeDownloadDir)
			if(FileUtil.isParent(downloadDir, filename))
				return true;
		for(int i = 0; i < downloadAllowedDirs.length; i++) {
			if(FileUtil.isParent(downloadAllowedDirs[i], filename))
				return true;
		}
		return false;
	}

	public boolean allowUploadFrom(File filename) {
		if(uploadAllowedEverywhere)
			return true;
		for(int i = 0; i < uploadAllowedDirs.length; i++) {
			if(FileUtil.isParent(uploadAllowedDirs[i], filename))
				return true;
		}
		return false;
	}

	public File[] getAllowedUploadDirs() {
		return uploadAllowedDirs;
	}

	public SimpleFieldSet persistThrottlesToFieldSet() {
		return requestStarters.persistToFieldSet();
	}

	public Ticker getTicker() {
		return node.getTicker();
	}

	public Executor getExecutor() {
		return node.executor;
	}

	public File getPersistentTempDir() {
		return persistentTempDir;
	}

	public File getTempDir() {
		return tempDir;
	}

	/** Queue the offered key. */
	public void queueOfferedKey(Key key, boolean realTime) {
		ClientRequestScheduler sched =
			key instanceof NodeSSK ? requestStarters.sskFetchScheduler : requestStarters.chkFetchScheduler;
		sched.queueOfferedKey(key, realTime);
	}

	public void dequeueOfferedKey(Key key) {
		ClientRequestScheduler sched =
			key instanceof NodeSSK ? requestStarters.sskFetchScheduler : requestStarters.chkFetchScheduler;
		sched.dequeueOfferedKey(key);
	}

	public FreenetURI[] getBookmarkURIs() {
		return toadletContainer.getBookmarkURIs();
	}

	public long countTransientQueuedRequests() {
		return requestStarters.countTransientQueuedRequests();
	}

	public void queue(final DBJob job, int priority, boolean checkDupes) throws DatabaseDisabledException{
		synchronized(this) {
			if(killedDatabase) throw new DatabaseDisabledException();
		}
		if(checkDupes)
			this.clientDatabaseExecutor.executeNoDupes(new DBJobWrapper(job), priority, ""+job);
		else
			this.clientDatabaseExecutor.execute(new DBJobWrapper(job), priority, ""+job);
	}

	private boolean killedDatabase = false;

	private long lastCommitted = System.currentTimeMillis();

	static final int MAX_COMMIT_INTERVAL = 30*1000;

	class DBJobWrapper implements Runnable {

		DBJobWrapper(DBJob job) {
			this.job = job;
			if(job == null) throw new NullPointerException();
		}

		final DBJob job;

		public void run() {

			try {
				synchronized(NodeClientCore.this) {
					if(killedDatabase) {
						Logger.error(this, "Database killed already, not running job");
						return;
					}
				}
				if(job == null) throw new NullPointerException();
				if(node == null) throw new NullPointerException();
				boolean commit = job.run(node.db, clientContext);
				boolean killed;
				synchronized(NodeClientCore.this) {
					killed = killedDatabase;
					if(!killed) {
						long now = System.currentTimeMillis();
						if(now - lastCommitted > MAX_COMMIT_INTERVAL) {
							lastCommitted = now;
							commit = true;
						}
						if(alwaysCommit)
							commit = true;
						if(commitThisTransaction) {
							commit = true;
							commitThisTransaction = false;
						}
					}
				}
				if(killed) {
					node.db.rollback();
					return;
				} else if(commit) {
					persistentTempBucketFactory.preCommit(node.db);
					node.db.commit();
					synchronized(NodeClientCore.this) {
						lastCommitted = System.currentTimeMillis();
					}
					if(logMINOR) Logger.minor(this, "COMMITTED");
					persistentTempBucketFactory.postCommit(node.db);
				}
			} catch (Throwable t) {
				if(t instanceof OutOfMemoryError) {
					synchronized(NodeClientCore.this) {
						killedDatabase = true;
					}
					OOMHandler.handleOOM((OutOfMemoryError) t);
				} else {
					Logger.error(this, "Failed to run database job "+job+" : caught "+t, t);
				}
				boolean killed;
				synchronized(NodeClientCore.this) {
					killed = killedDatabase;
				}
				if(killed) {
					node.db.rollback();
				}
			}
		}

		@Override
		public int hashCode() {
			return job == null ? 0 : job.hashCode();
		}

		@Override
		public boolean equals(Object o) {
			if(!(o instanceof DBJobWrapper)) return false;
			DBJobWrapper cmp = (DBJobWrapper) o;
			return (cmp.job == job);
		}

		@Override
		public String toString() {
			return "DBJobWrapper:"+job;
		}

	}

	public boolean onDatabaseThread() {
		return clientDatabaseExecutor.onThread();
	}

	public int getQueueSize(int priority) {
		return clientDatabaseExecutor.getQueueSize(priority);
	}

	public void handleLowMemory() throws Exception {
		// Ignore
	}

	public void handleOutOfMemory() throws Exception {
		synchronized(this) {
			killedDatabase = true;
		}
		WrapperManager.requestThreadDump();
		System.err.println("Out of memory: Emergency shutdown to protect database integrity in progress...");
		WrapperManager.restart();
		System.exit(NodeInitException.EXIT_OUT_OF_MEMORY_PROTECTING_DATABASE);
	}

	/**
	 * Queue a job to be run soon after startup. The job must delete itself.
	 */
	public void queueRestartJob(DBJob job, int priority, ObjectContainer container, boolean early) throws DatabaseDisabledException {
		synchronized(this) {
			if(killedDatabase) throw new DatabaseDisabledException();
		}
		restartJobsQueue.queueRestartJob(job, priority, container, early);
	}

	public void removeRestartJob(DBJob job, int priority, ObjectContainer container) throws DatabaseDisabledException {
		synchronized(this) {
			if(killedDatabase) throw new DatabaseDisabledException();
		}
		restartJobsQueue.removeRestartJob(job, priority, container);
	}

	public void runBlocking(final DBJob job, int priority) throws DatabaseDisabledException {
		if(clientDatabaseExecutor.onThread()) {
			job.run(node.db, clientContext);
		} else {
			final MutableBoolean finished = new MutableBoolean();
			queue(new DBJob() {

				public boolean run(ObjectContainer container, ClientContext context) {
					try {
						return job.run(container, context);
					} finally {
						synchronized(finished) {
							finished.value = true;
							finished.notifyAll();
						}
					}
				}

				public String toString() {
					return job.toString();
				}

			}, priority, false);
			synchronized(finished) {
				while(!finished.value) {
					try {
						finished.wait();
					} catch (InterruptedException e) {
						// Ignore
					}
				}
			}
		}
	}

	public boolean objectCanNew(ObjectContainer container) {
		Logger.error(this, "Not storing NodeClientCore in database", new Exception("error"));
		return false;
	}

	public synchronized void killDatabase() {
		killedDatabase = true;
	}

	public synchronized boolean killedDatabase() {
		return killedDatabase;
	}

	public void onIdle() {
		synchronized(NodeClientCore.this) {
			if(killedDatabase) return;
		}
		persistentTempBucketFactory.preCommit(node.db);
		node.db.commit();
		synchronized(NodeClientCore.this) {
			lastCommitted = System.currentTimeMillis();
		}
		if(logMINOR) Logger.minor(this, "COMMITTED");
		persistentTempBucketFactory.postCommit(node.db);
	}

	private boolean commitThisTransaction;

	public synchronized void setCommitThisTransaction() {
		commitThisTransaction = true;
	}

}<|MERGE_RESOLUTION|>--- conflicted
+++ resolved
@@ -919,13 +919,8 @@
 	public void asyncGet(Key key, boolean offersOnly, final SimpleRequestSenderCompletionListener listener, boolean canReadClientCache, boolean canWriteClientCache, final boolean realTimeFlag) {
 		final long uid = makeUID();
 		final boolean isSSK = key instanceof NodeSSK;
-<<<<<<< HEAD
 		final RequestTag tag = new RequestTag(isSSK, RequestTag.START.ASYNC_GET, null, realTimeFlag);
 		if(!node.lockUID(uid, isSSK, false, false, true, realTimeFlag, tag)) {
-=======
-		final RequestTag tag = new RequestTag(isSSK, RequestTag.START.ASYNC_GET, null);
-		if(!node.lockUID(uid, isSSK, false, false, true, tag)) {
->>>>>>> a7aa7288
 			Logger.error(this, "Could not lock UID just randomly generated: " + uid + " - probably indicates broken PRNG");
 			return;
 		}
@@ -1021,13 +1016,8 @@
 	ClientCHKBlock realGetCHK(ClientCHK key, boolean localOnly, boolean ignoreStore, boolean canWriteClientCache, boolean realTimeFlag) throws LowLevelGetException {
 		long startTime = System.currentTimeMillis();
 		long uid = makeUID();
-<<<<<<< HEAD
 		RequestTag tag = new RequestTag(false, RequestTag.START.LOCAL, null, realTimeFlag);
 		if(!node.lockUID(uid, false, false, false, true, realTimeFlag, tag)) {
-=======
-		RequestTag tag = new RequestTag(false, RequestTag.START.LOCAL, null);
-		if(!node.lockUID(uid, false, false, false, true, tag)) {
->>>>>>> a7aa7288
 			Logger.error(this, "Could not lock UID just randomly generated: " + uid + " - probably indicates broken PRNG");
 			throw new LowLevelGetException(LowLevelGetException.INTERNAL_ERROR);
 		}
@@ -1138,26 +1128,16 @@
 				}
 			}
 		} finally {
-<<<<<<< HEAD
 			if(rs == null || !rs.mustUnlock())
 				node.unlockUID(uid, false, false, true, false, true, realTimeFlag, tag);
-=======
-			if(rs == null || !(rs.abortedDownstreamTransfers() || rs.mustUnlock()))
-				node.unlockUID(uid, false, false, true, false, true, tag);
->>>>>>> a7aa7288
 		}
 	}
 
 	ClientSSKBlock realGetSSK(ClientSSK key, boolean localOnly, boolean ignoreStore, boolean canWriteClientCache, boolean realTimeFlag) throws LowLevelGetException {
 		long startTime = System.currentTimeMillis();
 		long uid = makeUID();
-<<<<<<< HEAD
 		RequestTag tag = new RequestTag(true, RequestTag.START.LOCAL, null, realTimeFlag);
 		if(!node.lockUID(uid, true, false, false, true, realTimeFlag, tag)) {
-=======
-		RequestTag tag = new RequestTag(true, RequestTag.START.LOCAL, null);
-		if(!node.lockUID(uid, true, false, false, true, tag)) {
->>>>>>> a7aa7288
 			Logger.error(this, "Could not lock UID just randomly generated: " + uid + " - probably indicates broken PRNG");
 			throw new LowLevelGetException(LowLevelGetException.INTERNAL_ERROR);
 		}
@@ -1262,13 +1242,8 @@
 					}
 			}
 		} finally {
-<<<<<<< HEAD
 			if(rs == null || !rs.mustUnlock())
 				node.unlockUID(uid, true, false, true, false, true, realTimeFlag, tag);
-=======
-			if(rs == null || !(rs.abortedDownstreamTransfers() || rs.mustUnlock()))
-				node.unlockUID(uid, true, false, true, false, true, tag);
->>>>>>> a7aa7288
 		}
 	}
 
@@ -1295,24 +1270,15 @@
 		PartiallyReceivedBlock prb = new PartiallyReceivedBlock(Node.PACKETS_IN_BLOCK, Node.PACKET_SIZE, data);
 		CHKInsertSender is;
 		long uid = makeUID();
-<<<<<<< HEAD
 		InsertTag tag = new InsertTag(false, InsertTag.START.LOCAL, null, realTimeFlag);
 		if(!node.lockUID(uid, false, true, false, true, realTimeFlag, tag)) {
-=======
-		InsertTag tag = new InsertTag(false, InsertTag.START.LOCAL, null);
-		if(!node.lockUID(uid, false, true, false, true, tag)) {
->>>>>>> a7aa7288
 			Logger.error(this, "Could not lock UID just randomly generated: " + uid + " - probably indicates broken PRNG");
 			throw new LowLevelPutException(LowLevelPutException.INTERNAL_ERROR);
 		}
 		try {
 			long startTime = System.currentTimeMillis();
 			is = node.makeInsertSender(block.getKey(),
-<<<<<<< HEAD
 				node.maxHTL(), uid, tag, null, headers, prb, false, canWriteClientCache, forkOnCacheable, preferInsert, ignoreLowBackoff, realTimeFlag);
-=======
-				node.maxHTL(), uid, tag, null, headers, prb, false, canWriteClientCache, forkOnCacheable, preferInsert, ignoreLowBackoff);
->>>>>>> a7aa7288
 			boolean hasReceivedRejectedOverload = false;
 			// Wait for status
 			while(true) {
@@ -1423,13 +1389,8 @@
 	public void realPutSSK(SSKBlock block, boolean canWriteClientCache, boolean forkOnCacheable, boolean preferInsert, boolean ignoreLowBackoff, boolean realTimeFlag) throws LowLevelPutException {
 		SSKInsertSender is;
 		long uid = makeUID();
-<<<<<<< HEAD
 		InsertTag tag = new InsertTag(true, InsertTag.START.LOCAL, null, realTimeFlag);
 		if(!node.lockUID(uid, true, true, false, true, realTimeFlag, tag)) {
-=======
-		InsertTag tag = new InsertTag(true, InsertTag.START.LOCAL, null);
-		if(!node.lockUID(uid, true, true, false, true, tag)) {
->>>>>>> a7aa7288
 			Logger.error(this, "Could not lock UID just randomly generated: " + uid + " - probably indicates broken PRNG");
 			throw new LowLevelPutException(LowLevelPutException.INTERNAL_ERROR);
 		}
@@ -1440,11 +1401,7 @@
 			if(altBlock != null && !altBlock.equals(block))
 				throw new LowLevelPutException(LowLevelPutException.COLLISION);
 			is = node.makeInsertSender(block,
-<<<<<<< HEAD
 				node.maxHTL(), uid, tag, null, false, canWriteClientCache, false, forkOnCacheable, preferInsert, ignoreLowBackoff, realTimeFlag);
-=======
-				node.maxHTL(), uid, tag, null, false, canWriteClientCache, false, forkOnCacheable, preferInsert, ignoreLowBackoff);
->>>>>>> a7aa7288
 			boolean hasReceivedRejectedOverload = false;
 			// Wait for status
 			while(true) {
