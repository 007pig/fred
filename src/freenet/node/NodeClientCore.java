--- conflicted
+++ resolved
@@ -209,11 +209,7 @@
 			throw new NodeInitException(NodeInitException.EXIT_BAD_TEMP_DIR, msg);
 		}
 
-<<<<<<< HEAD
-		nodeConfig.register("maxRAMBucketSize", "128KiB", sortOrder++, true, false, "NodeClientCore.maxRAMBucketSize", "NodeClientCore.maxRAMBucketSizeLong", new LongCallback() {
-=======
 		nodeConfig.register("maxRAMBucketSize", "32KiB", sortOrder++, true, false, "NodeClientCore.maxRAMBucketSize", "NodeClientCore.maxRAMBucketSizeLong", new LongCallback() {
->>>>>>> 6a45c209
 
 			public Long get() {
 				return (tempBucketFactory == null ? 0 : tempBucketFactory.getMaxRAMBucketSize());
