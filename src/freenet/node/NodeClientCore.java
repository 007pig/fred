package freenet.node;

import java.io.File;
import java.io.IOException;
import java.net.URI;

import org.tanukisoftware.wrapper.WrapperManager;

import com.db4o.ObjectContainer;
import com.db4o.ext.Db4oException;

import freenet.client.ArchiveManager;
import freenet.client.FECQueue;
import freenet.client.HighLevelSimpleClient;
import freenet.client.HighLevelSimpleClientImpl;
import freenet.client.InsertContext;
import freenet.client.async.BackgroundBlockEncoder;
import freenet.client.async.ClientContext;
import freenet.client.async.ClientRequestScheduler;
import freenet.client.async.ClientRequester;
import freenet.client.async.DBJob;
import freenet.client.async.DBJobRunner;
import freenet.client.async.DatabaseDisabledException;
import freenet.client.async.DatastoreChecker;
import freenet.client.async.HealingQueue;
import freenet.client.async.InsertCompressor;
import freenet.client.async.PersistentStatsPutter;
import freenet.client.async.SimpleHealingQueue;
import freenet.client.async.USKManager;
import freenet.client.events.SimpleEventProducer;
import freenet.client.filter.FilterCallback;
import freenet.client.filter.FoundURICallback;
import freenet.client.filter.GenericReadFilterCallback;
import freenet.clients.http.FProxyToadlet;
import freenet.clients.http.SimpleToadletServer;
import freenet.config.Config;
import freenet.config.InvalidConfigValueException;
import freenet.config.NodeNeedRestartException;
import freenet.config.SubConfig;
import freenet.config.WrapperConfig;
import freenet.crypt.RandomSource;
import freenet.io.xfer.AbortedException;
import freenet.io.xfer.PartiallyReceivedBlock;
import freenet.keys.CHKBlock;
import freenet.keys.CHKVerifyException;
import freenet.keys.ClientCHK;
import freenet.keys.ClientCHKBlock;
import freenet.keys.ClientKey;
import freenet.keys.ClientKeyBlock;
import freenet.keys.ClientSSK;
import freenet.keys.ClientSSKBlock;
import freenet.keys.FreenetURI;
import freenet.keys.Key;
import freenet.keys.KeyBlock;
import freenet.keys.NodeSSK;
import freenet.keys.SSKBlock;
import freenet.keys.SSKVerifyException;
import freenet.l10n.NodeL10n;
import freenet.node.NodeRestartJobsQueue.RestartDBJob;
import freenet.node.SecurityLevels.PHYSICAL_THREAT_LEVEL;
import freenet.node.fcp.FCPServer;
import freenet.node.useralerts.SimpleUserAlert;
import freenet.node.useralerts.UserAlert;
import freenet.node.useralerts.UserAlertManager;
import freenet.store.KeyCollisionException;
import freenet.support.Base64;
import freenet.support.Executor;
import freenet.support.ExecutorIdleCallback;
import freenet.support.Fields;
import freenet.support.LogThresholdCallback;
import freenet.support.Logger;
import freenet.support.MutableBoolean;
import freenet.support.OOMHandler;
import freenet.support.OOMHook;
import freenet.support.PrioritizedSerialExecutor;
import freenet.support.SimpleFieldSet;
import freenet.support.Ticker;
import freenet.support.Logger.LogLevel;
import freenet.support.SizeUtil;
import freenet.support.api.BooleanCallback;
import freenet.support.api.IntCallback;
import freenet.support.api.LongCallback;
import freenet.support.api.StringArrCallback;
import freenet.support.api.StringCallback;
import freenet.support.compress.Compressor;
import freenet.support.compress.RealCompressor;
import freenet.support.io.FileUtil;
import freenet.support.io.FilenameGenerator;
import freenet.support.io.NativeThread;
import freenet.support.io.PersistentTempBucketFactory;
import freenet.support.io.TempBucketFactory;

/**
 * The connection between the node and the client layer.
 */
public class NodeClientCore implements Persistable, DBJobRunner, OOMHook, ExecutorIdleCallback {
	private static volatile boolean logMINOR;

	static {
		Logger.registerLogThresholdCallback(new LogThresholdCallback() {
			@Override
			public void shouldUpdate() {
				logMINOR = Logger.shouldLog(LogLevel.MINOR, this);
			}
		});
	}

	public final PersistentStatsPutter bandwidthStatsPutter;
	public final USKManager uskManager;
	public final ArchiveManager archiveManager;
	public final RequestStarterGroup requestStarters;
	private final HealingQueue healingQueue;
	public NodeRestartJobsQueue restartJobsQueue;
	/** Must be included as a hidden field in order for any dangerous HTTP operation to complete successfully. */
	public final String formPassword;
	File downloadDir;
	private File[] downloadAllowedDirs;
	private boolean includeDownloadDir;
	private boolean downloadAllowedEverywhere;
	private File[] uploadAllowedDirs;
	private boolean uploadAllowedEverywhere;
	public final FilenameGenerator tempFilenameGenerator;
	public FilenameGenerator persistentFilenameGenerator;
	public final TempBucketFactory tempBucketFactory;
	public PersistentTempBucketFactory persistentTempBucketFactory;
	public final Node node;
	final NodeStats nodeStats;
	public final RandomSource random;
	final File tempDir;	// Persistent temporary buckets
	public FECQueue fecQueue;
	public final UserAlertManager alerts;
	final TextModeClientInterfaceServer tmci;
	TextModeClientInterface directTMCI;
	final FCPServer fcpServer;
	FProxyToadlet fproxyServlet;
	final SimpleToadletServer toadletContainer;
	public final BackgroundBlockEncoder backgroundBlockEncoder;
	public final RealCompressor compressor;
	/** If true, requests are resumed lazily i.e. startup does not block waiting for them. */
	protected final Persister persister;
	/** All client-layer database access occurs on a SerialExecutor, so that we don't need
	 * to have multiple parallel transactions. Advantages:
	 * - We never have two copies of the same object in RAM, and more broadly, we don't
	 *   need to worry about interactions between objects from different transactions.
	 * - Only one weak-reference cache for the database.
	 * - No need to refresh live objects.
	 * - Deactivation is simpler.
	 * Note that the priorities are thread priorities, not request priorities.
	 */
	public transient final PrioritizedSerialExecutor clientDatabaseExecutor;
	public final DatastoreChecker storeChecker;

	public transient final ClientContext clientContext;

	private static int maxBackgroundUSKFetchers;	// Client stuff that needs to be configged - FIXME
	static final int MAX_ARCHIVE_HANDLERS = 200; // don't take up much RAM... FIXME
	static final long MAX_CACHED_ARCHIVE_DATA = 32 * 1024 * 1024; // make a fixed fraction of the store by default? FIXME
	static final long MAX_ARCHIVED_FILE_SIZE = 1024 * 1024; // arbitrary... FIXME
	static final int MAX_CACHED_ELEMENTS = 256 * 1024; // equally arbitrary! FIXME hopefully we can cache many of these though
	/** Each FEC item can take a fair amount of RAM, since it's fully activated with all the buckets, potentially 256
	 * of them, so only cache a small number of them */
	private static final int FEC_QUEUE_CACHE_SIZE = 20;
	private UserAlert startingUpAlert;
	private RestartDBJob[] startupDatabaseJobs;
	private File persistentTempDir;
	private boolean alwaysCommit;

	NodeClientCore(Node node, Config config, SubConfig nodeConfig, int portNumber, int sortOrder, SimpleFieldSet oldConfig, SubConfig fproxyConfig, SimpleToadletServer toadlets, long nodeDBHandle, ObjectContainer container) throws NodeInitException {
		this.node = node;
		this.nodeStats = node.nodeStats;
		this.random = node.random;
		killedDatabase = container == null;
		if(killedDatabase)
			System.err.println("Database corrupted (before entering NodeClientCore)!");
		fecQueue = initFECQueue(node.nodeDBHandle, container, null);
		this.backgroundBlockEncoder = new BackgroundBlockEncoder();
		clientDatabaseExecutor = new PrioritizedSerialExecutor(NativeThread.NORM_PRIORITY, NativeThread.MAX_PRIORITY+1, NativeThread.NORM_PRIORITY, true, 30*1000, this, node.nodeStats);
		storeChecker = new DatastoreChecker(node);
		byte[] pwdBuf = new byte[16];
		random.nextBytes(pwdBuf);
		compressor = new RealCompressor(node.executor);
		this.formPassword = Base64.encode(pwdBuf);
		alerts = new UserAlertManager(this);
		if(container != null)
			initRestartJobs(nodeDBHandle, container);
		persister = new ConfigurablePersister(this, nodeConfig, "clientThrottleFile", "client-throttle.dat", sortOrder++, true, false,
			"NodeClientCore.fileForClientStats", "NodeClientCore.fileForClientStatsLong", node.ticker, node.getRunDir());

		SimpleFieldSet throttleFS = persister.read();
		if(logMINOR)
			Logger.minor(this, "Read throttleFS:\n" + throttleFS);

		if(logMINOR)
			Logger.minor(this, "Serializing RequestStarterGroup from:\n" + throttleFS);

		// Temp files

		nodeConfig.register("tempDir", node.runDir().file("temp-"+portNumber).toString(), sortOrder++, true, true, "NodeClientCore.tempDir", "NodeClientCore.tempDirLong",
			new StringCallback() {

				@Override
				public String get() {
					return tempDir.getPath();
				}

				@Override
				public void set(String val) throws InvalidConfigValueException {
					if(tempDir.equals(new File(val)))
						return;
					// FIXME
					throw new InvalidConfigValueException(l10n("movingTempDirOnTheFlyNotSupported"));
				}

				@Override
				public boolean isReadOnly() {
				        return true;
			        }
			});

		tempDir = new File(nodeConfig.getString("tempDir"));
		if(!((tempDir.exists() && tempDir.isDirectory()) || (tempDir.mkdir()))) {
			String msg = "Could not find or create temporary directory";
			throw new NodeInitException(NodeInitException.EXIT_BAD_DIR, msg);
		}
		FileUtil.setOwnerRWX(tempDir);

		try {
			tempFilenameGenerator = new FilenameGenerator(random, true, tempDir, "temp-");
		} catch(IOException e) {
			String msg = "Could not find or create temporary directory (filename generator)";
			throw new NodeInitException(NodeInitException.EXIT_BAD_DIR, msg);
		}

		this.bandwidthStatsPutter = new PersistentStatsPutter(this.node);
		if (container != null) {
			bandwidthStatsPutter.restorePreviousData(container);
			this.getTicker().queueTimedJob(new Runnable() {
				public void run() {
					try {
						queue(bandwidthStatsPutter, NativeThread.LOW_PRIORITY, true);
						getTicker().queueTimedJob(this, "BandwidthStatsPutter", PersistentStatsPutter.OFFSET, false, true);
					} catch (DatabaseDisabledException e) {
						// Should be safe to ignore.
					}
				}
			}, PersistentStatsPutter.OFFSET);
		}

		uskManager = new USKManager(this);

		// Persistent temp files
		nodeConfig.register("encryptPersistentTempBuckets", true, sortOrder++, true, false, "NodeClientCore.encryptPersistentTempBuckets", "NodeClientCore.encryptPersistentTempBucketsLong", new BooleanCallback() {

			@Override
			public Boolean get() {
				return (persistentTempBucketFactory == null ? true : persistentTempBucketFactory.isEncrypting());
			}

			@Override
			public void set(Boolean val) throws InvalidConfigValueException {
				if (get().equals(val) || (persistentTempBucketFactory == null))
					        return;
				persistentTempBucketFactory.setEncryption(val);
			}
		});

		nodeConfig.register("persistentTempDir", node.userDir().file("persistent-temp-"+portNumber).toString(), sortOrder++, true, false, "NodeClientCore.persistentTempDir", "NodeClientCore.persistentTempDirLong",
			new StringCallback() {

				@Override
				public String get() {
					return persistentTempDir.toString();
				}

				@Override
				public void set(String val) throws InvalidConfigValueException {
					if(get().equals(val))
						return;
					// FIXME
					throw new InvalidConfigValueException("Moving persistent temp directory on the fly not supported at present");
				}

				@Override
				public boolean isReadOnly() {
				        return true;
			        }
			});
		persistentTempDir = new File(nodeConfig.getString("persistentTempDir"));
		initPTBF(container, nodeConfig);

		// Allocate 10% of the RAM to the RAMBucketPool by default
		int defaultRamBucketPoolSize;
		long maxMemory = Runtime.getRuntime().maxMemory();
		if(maxMemory == Long.MAX_VALUE || maxMemory <= 0)
			defaultRamBucketPoolSize = 10;
		else {
			maxMemory /= (1024 * 1024);
			if(maxMemory <= 0) // Still bogus
				defaultRamBucketPoolSize = 10;
			else {
				// 10% of memory above 64MB, with a minimum of 1MB.
				defaultRamBucketPoolSize = Math.min(Integer.MAX_VALUE, (int)((maxMemory - 64) / 10));
				if(defaultRamBucketPoolSize <= 0) defaultRamBucketPoolSize = 1;
			}
		}
		
		// Max bucket size 5% of the total, minimum 32KB (one block, vast majority of buckets)
		long maxBucketSize = Math.max(32768, (defaultRamBucketPoolSize * 1024 * 1024) / 20);
		
		nodeConfig.register("maxRAMBucketSize", SizeUtil.formatSizeWithoutSpace(maxBucketSize), sortOrder++, true, false, "NodeClientCore.maxRAMBucketSize", "NodeClientCore.maxRAMBucketSizeLong", new LongCallback() {

			@Override
			public Long get() {
				return (tempBucketFactory == null ? 0 : tempBucketFactory.getMaxRAMBucketSize());
			}

			@Override
			public void set(Long val) throws InvalidConfigValueException {
				if (get().equals(val) || (tempBucketFactory == null))
					        return;
				tempBucketFactory.setMaxRAMBucketSize(val);
			}
		}, true);

		nodeConfig.register("RAMBucketPoolSize", defaultRamBucketPoolSize+"MiB", sortOrder++, true, false, "NodeClientCore.ramBucketPoolSize", "NodeClientCore.ramBucketPoolSizeLong", new LongCallback() {

			@Override
			public Long get() {
				return (tempBucketFactory == null ? 0 : tempBucketFactory.getMaxRamUsed());
			}

			@Override
			public void set(Long val) throws InvalidConfigValueException {
				if (get().equals(val) || (tempBucketFactory == null))
					        return;
				tempBucketFactory.setMaxRamUsed(val);
			}
		}, true);

		nodeConfig.register("encryptTempBuckets", true, sortOrder++, true, false, "NodeClientCore.encryptTempBuckets", "NodeClientCore.encryptTempBucketsLong", new BooleanCallback() {

			@Override
			public Boolean get() {
				return (tempBucketFactory == null ? true : tempBucketFactory.isEncrypting());
			}

			@Override
			public void set(Boolean val) throws InvalidConfigValueException {
				if (get().equals(val) || (tempBucketFactory == null))
					        return;
				tempBucketFactory.setEncryption(val);
			}
		});
		tempBucketFactory = new TempBucketFactory(node.executor, tempFilenameGenerator, nodeConfig.getLong("maxRAMBucketSize"), nodeConfig.getLong("RAMBucketPoolSize"), random, node.fastWeakRandom, nodeConfig.getBoolean("encryptTempBuckets"));

		archiveManager = new ArchiveManager(MAX_ARCHIVE_HANDLERS, MAX_CACHED_ARCHIVE_DATA, MAX_ARCHIVED_FILE_SIZE, MAX_CACHED_ELEMENTS, tempBucketFactory);

		healingQueue = new SimpleHealingQueue(
				new InsertContext(
						0, 2, 0, 0, new SimpleEventProducer(),
						false, Node.FORK_ON_CACHEABLE_DEFAULT, false, Compressor.DEFAULT_COMPRESSORDESCRIPTOR, 0, 0, InsertContext.CompatibilityMode.COMPAT_CURRENT), RequestStarter.PREFETCH_PRIORITY_CLASS, 512 /* FIXME make configurable */);

		clientContext = new ClientContext(node.bootID, nodeDBHandle, this, fecQueue, node.executor, backgroundBlockEncoder, archiveManager, persistentTempBucketFactory, tempBucketFactory, persistentTempBucketFactory, healingQueue, uskManager, random, node.fastWeakRandom, node.getTicker(), tempFilenameGenerator, persistentFilenameGenerator, compressor, storeChecker);
		compressor.setClientContext(clientContext);
		storeChecker.setContext(clientContext);

		try {
			requestStarters = new RequestStarterGroup(node, this, portNumber, random, config, throttleFS, clientContext, nodeDBHandle, container);
		} catch (InvalidConfigValueException e1) {
			throw new NodeInitException(NodeInitException.EXIT_BAD_CONFIG, e1.toString());
		}
		clientContext.init(requestStarters, alerts);
		initKeys(container);

		node.securityLevels.addPhysicalThreatLevelListener(new SecurityLevelListener<PHYSICAL_THREAT_LEVEL>() {

			public void onChange(PHYSICAL_THREAT_LEVEL oldLevel, PHYSICAL_THREAT_LEVEL newLevel) {
				if(newLevel == PHYSICAL_THREAT_LEVEL.LOW) {
					if(tempBucketFactory.isEncrypting()) {
						tempBucketFactory.setEncryption(false);
					}
					if(persistentTempBucketFactory != null) {
					if(persistentTempBucketFactory.isEncrypting()) {
						persistentTempBucketFactory.setEncryption(false);
					}
					}
				} else { // newLevel >= PHYSICAL_THREAT_LEVEL.NORMAL
					if(!tempBucketFactory.isEncrypting()) {
						tempBucketFactory.setEncryption(true);
					}
					if(persistentTempBucketFactory != null) {
					if(!persistentTempBucketFactory.isEncrypting()) {
						persistentTempBucketFactory.setEncryption(true);
					}
					}
				}
			}

		});

		// Downloads directory

		nodeConfig.register("downloadsDir", "downloads", sortOrder++, true, true, "NodeClientCore.downloadDir", "NodeClientCore.downloadDirLong", new StringCallback() {

			@Override
			public String get() {
				return downloadDir.getPath();
			}

			@Override
			public void set(String val) throws InvalidConfigValueException {
				if(downloadDir.equals(new File(val)))
					return;
				File f = new File(val);
				if(!((f.exists() && f.isDirectory()) || (f.mkdir())))
					// Relatively commonly used, despite being advanced (i.e. not something we want to show to newbies). So translate it.
					throw new InvalidConfigValueException(l10n("couldNotFindOrCreateDir"));
				downloadDir = new File(val);
			}
		});

		String val = nodeConfig.getString("downloadsDir");
		downloadDir = new File(val);
		if(!((downloadDir.exists() && downloadDir.isDirectory()) || (downloadDir.mkdir())))
			throw new NodeInitException(NodeInitException.EXIT_BAD_DIR, "Could not find or create default downloads directory");

		// Downloads allowed, uploads allowed

		nodeConfig.register("downloadAllowedDirs", new String[]{"all"}, sortOrder++, true, true, "NodeClientCore.downloadAllowedDirs",
			"NodeClientCore.downloadAllowedDirsLong",
			new StringArrCallback() {

				@Override
				public String[] get() {
					synchronized(NodeClientCore.this) {
						if(downloadAllowedEverywhere)
							return new String[]{"all"};
						String[] dirs = new String[downloadAllowedDirs.length + (includeDownloadDir ? 1 : 0)];
						for(int i = 0; i < downloadAllowedDirs.length; i++)
							dirs[i] = downloadAllowedDirs[i].getPath();
						if(includeDownloadDir)
							dirs[downloadAllowedDirs.length] = "downloads";
						return dirs;
					}
				}

				@Override
				public void set(String[] val) throws InvalidConfigValueException {
					setDownloadAllowedDirs(val);
				}
			});
		setDownloadAllowedDirs(nodeConfig.getStringArr("downloadAllowedDirs"));

		nodeConfig.register("uploadAllowedDirs", new String[]{"all"}, sortOrder++, true, true, "NodeClientCore.uploadAllowedDirs",
			"NodeClientCore.uploadAllowedDirsLong",
			new StringArrCallback() {

				@Override
				public String[] get() {
					synchronized(NodeClientCore.this) {
						if(uploadAllowedEverywhere)
							return new String[]{"all"};
						String[] dirs = new String[uploadAllowedDirs.length];
						for(int i = 0; i < uploadAllowedDirs.length; i++)
							dirs[i] = uploadAllowedDirs[i].getPath();
						return dirs;
					}
				}

				@Override
				public void set(String[] val) throws InvalidConfigValueException {
					setUploadAllowedDirs(val);
				}
			});
		setUploadAllowedDirs(nodeConfig.getStringArr("uploadAllowedDirs"));

		Logger.normal(this, "Initializing USK Manager");
		System.out.println("Initializing USK Manager");
		uskManager.init(clientContext);
		initUSK(container);

		nodeConfig.register("maxBackgroundUSKFetchers", "64", sortOrder++, true, false, "NodeClientCore.maxUSKFetchers",
			"NodeClientCore.maxUSKFetchersLong", new IntCallback() {

			@Override
			public Integer get() {
				return maxBackgroundUSKFetchers;
			}

			@Override
			public void set(Integer uskFetch) throws InvalidConfigValueException {
				if(uskFetch <= 0)
					throw new InvalidConfigValueException(l10n("maxUSKFetchersMustBeGreaterThanZero"));
				maxBackgroundUSKFetchers = uskFetch;
			}
		}, false);

		maxBackgroundUSKFetchers = nodeConfig.getInt("maxBackgroundUSKFetchers");


		// This is all part of construction, not of start().
		// Some plugins depend on it, so it needs to be *created* before they are started.

		// TMCI
		try {
			tmci = TextModeClientInterfaceServer.maybeCreate(node, this, config);
		} catch(IOException e) {
			e.printStackTrace();
			throw new NodeInitException(NodeInitException.EXIT_COULD_NOT_START_TMCI, "Could not start TMCI: " + e);
		}

		// FCP (including persistent requests so needs to start before FProxy)
		try {
			fcpServer = FCPServer.maybeCreate(node, this, node.config, container);
			clientContext.setDownloadCache(fcpServer);
			if(!killedDatabase)
				fcpServer.load(container);
		} catch(IOException e) {
			throw new NodeInitException(NodeInitException.EXIT_COULD_NOT_START_FCP, "Could not start FCP: " + e);
		} catch(InvalidConfigValueException e) {
			throw new NodeInitException(NodeInitException.EXIT_COULD_NOT_START_FCP, "Could not start FCP: " + e);
		}

		// FProxy
		// FIXME this is a hack, the real way to do this is plugins
		this.alerts.register(startingUpAlert = new SimpleUserAlert(true, l10n("startingUpTitle"), l10n("startingUp"), l10n("startingUpShort"), UserAlert.ERROR));
		this.alerts.register(new SimpleUserAlert(true, NodeL10n.getBase().getString("QueueToadlet.persistenceBrokenTitle"),
				NodeL10n.getBase().getString("QueueToadlet.persistenceBroken",
						new String[]{ "TEMPDIR", "DBFILE" },
						new String[]{ FileUtil.getCanonicalFile(getPersistentTempDir()).toString()+File.separator, FileUtil.getCanonicalFile(node.getUserDir())+File.separator+"node.db4o" }
				), NodeL10n.getBase().getString("QueueToadlet.persistenceBrokenShortAlert"), UserAlert.CRITICAL_ERROR)
				{
			public boolean isValid() {
				synchronized(NodeClientCore.this) {
					if(!killedDatabase) return false;
				}
				if(NodeClientCore.this.node.awaitingPassword()) return false;
				if(NodeClientCore.this.node.isStopping()) return false;
				return true;
			}

			public boolean userCanDismiss() {
				return false;
			}

		});
		toadletContainer = toadlets;
		toadletContainer.setCore(this);
		toadletContainer.setBucketFactory(tempBucketFactory);
		if(fecQueue == null) throw new NullPointerException();
		fecQueue.init(RequestStarter.NUMBER_OF_PRIORITY_CLASSES, FEC_QUEUE_CACHE_SIZE, clientContext.jobRunner, node.executor, clientContext);
		OOMHandler.addOOMHook(this);
		if(killedDatabase)
			System.err.println("Database corrupted (leaving NodeClientCore)!");

		nodeConfig.register("alwaysCommit", false, sortOrder++, true, false, "NodeClientCore.alwaysCommit", "NodeClientCore.alwaysCommitLong",
				new BooleanCallback() {

					@Override
					public Boolean get() {
						return alwaysCommit;
					}

					@Override
					public void set(Boolean val) throws InvalidConfigValueException, NodeNeedRestartException {
						alwaysCommit = val;
					}

		});
		alwaysCommit = nodeConfig.getBoolean("alwaysCommit");
	}

	private void initUSK(ObjectContainer container) {
		if(!killedDatabase) {
			try {
				uskManager.init(container);
			} catch (Db4oException e) {
				killedDatabase = true;
			}
		}
	}

	private void initKeys(ObjectContainer container) {
		if(!killedDatabase) {
			try {
				ClientRequestScheduler.loadKeyListeners(container, clientContext);
			} catch (Db4oException e) {
				killedDatabase = true;
			}
		}
		if(!killedDatabase) {
			try {
				InsertCompressor.load(container, clientContext);
			} catch (Db4oException e) {
				killedDatabase = true;
			}
		}
		// FIXME get rid of this.
		if(container != null) {
			container.commit();
			ClientRequester.checkAll(container, clientContext);
		}
	}

	private void initPTBF(ObjectContainer container, SubConfig nodeConfig) throws NodeInitException {
		PersistentTempBucketFactory ptbf = null;
		FilenameGenerator pfg = null;
		try {
			String prefix = "freenet-temp-";
			if(!killedDatabase) {
				ptbf = PersistentTempBucketFactory.load(persistentTempDir, prefix, random, node.fastWeakRandom, container, node.nodeDBHandle, nodeConfig.getBoolean("encryptPersistentTempBuckets"), this, node.getTicker());
				ptbf.init(persistentTempDir, prefix, random, node.fastWeakRandom);
				pfg = ptbf.fg;
			}
		} catch(IOException e2) {
			String msg = "Could not find or create persistent temporary directory: "+e2;
			e2.printStackTrace();
			throw new NodeInitException(NodeInitException.EXIT_BAD_DIR, msg);
		} catch (Db4oException e) {
			killedDatabase = true;
		}
		if(killedDatabase) {
			persistentTempBucketFactory = null;
			persistentFilenameGenerator = null;
		} else {
			persistentTempBucketFactory = ptbf;
			persistentFilenameGenerator = pfg;
			if(clientContext != null) {
				clientContext.setPersistentBucketFactory(persistentTempBucketFactory, persistentFilenameGenerator);
			}
		}
	}

	private void initRestartJobs(long nodeDBHandle, ObjectContainer container) {
		// Restart jobs are handled directly by NodeClientCore, so no need to deal with ClientContext.
		NodeRestartJobsQueue rq = null;
		try {
			if(!killedDatabase) rq = container == null ? null : NodeRestartJobsQueue.init(node.nodeDBHandle, container);
		} catch (Db4oException e) {
			killedDatabase = true;
		}
		restartJobsQueue = rq;
		RestartDBJob[] startupJobs = null;
		try {
			if(!killedDatabase)
				startupJobs = restartJobsQueue.getEarlyRestartDatabaseJobs(container);
		} catch (Db4oException e) {
			killedDatabase = true;
		}
		startupDatabaseJobs = startupJobs;
		if(startupDatabaseJobs != null &&
				startupDatabaseJobs.length > 0) {
			try {
				queue(startupJobRunner, NativeThread.HIGH_PRIORITY, false);
			} catch (DatabaseDisabledException e1) {
				// Impossible
			}
		}
		if(!killedDatabase) {
			try {
				restartJobsQueue.addLateRestartDatabaseJobs(this, container);
			} catch (Db4oException e) {
				killedDatabase = true;
			} catch (DatabaseDisabledException e) {
				// addLateRestartDatabaseJobs only modifies the database in case of a job being deleted without being removed.
				// So it is safe to just ignore this.
			}
		}

	}

	private FECQueue initFECQueue(long nodeDBHandle, ObjectContainer container, FECQueue oldQueue) {
		FECQueue q;
		try {
			oldFECQueue = oldQueue;
			if(!killedDatabase) q = FECQueue.create(node.nodeDBHandle, container, oldQueue);
			else q = new FECQueue(node.nodeDBHandle);
		} catch (Db4oException e) {
			killedDatabase = true;
			q = new FECQueue(node.nodeDBHandle);
		}
		return q;
	}

	private FECQueue oldFECQueue;

	boolean lateInitDatabase(long nodeDBHandle, ObjectContainer container) throws NodeInitException {
		System.out.println("Late database initialisation: starting middle phase");
		synchronized(this) {
			killedDatabase = false;
		}
		// Don't actually start the database thread yet, messy concurrency issues.
		lateInitFECQueue(nodeDBHandle, container);
		initRestartJobs(nodeDBHandle, container);
		initPTBF(container, node.config.get("node"));
		requestStarters.lateStart(this, nodeDBHandle, container);
		// Must create the CRSCore's before telling them to load stuff.
		initKeys(container);
		if(!killedDatabase)
			fcpServer.load(container);
		synchronized(this) {
			if(killedDatabase) {
				startupDatabaseJobs = null;
				fecQueue = oldFECQueue;
				clientContext.setFECQueue(oldFECQueue);
				persistentTempBucketFactory = null;
				persistentFilenameGenerator = null;
				clientContext.setPersistentBucketFactory(null, null);
				return false;
			}
		}

		bandwidthStatsPutter.restorePreviousData(container);
		this.getTicker().queueTimedJob(new Runnable() {
			public void run() {
				try {
					queue(bandwidthStatsPutter, NativeThread.LOW_PRIORITY, false);
					getTicker().queueTimedJob(this, "BandwidthStatsPutter", PersistentStatsPutter.OFFSET, false, true);
				} catch (DatabaseDisabledException e) {
					// Should be safe to ignore.
				}
			}
		}, PersistentStatsPutter.OFFSET);

		// CONCURRENCY: We need everything to have hit its various memory locations.
		// How to ensure this?
		// FIXME This is a hack!!
		// I guess the standard solution would be to make ClientContext members volatile etc?
		// That sucks though ... they are only changed ONCE, and they are used constantly.
		// Also existing transient requests won't care about the changes; what we must guarantee
		// is that new persistent jobs will be accepted.
		node.getTicker().queueTimedJob(new Runnable() {

			public void run() {
				clientDatabaseExecutor.start(node.executor, "Client database access thread");
			}

		}, 1000);
		System.out.println("Late database initialisation completed.");
		return true;
	}

	private void lateInitFECQueue(long nodeDBHandle, ObjectContainer container) {
		fecQueue = initFECQueue(nodeDBHandle, container, fecQueue);
		clientContext.setFECQueue(fecQueue);
	}

	private static String l10n(String key) {
		return NodeL10n.getBase().getString("NodeClientCore." + key);
	}

	protected synchronized void setDownloadAllowedDirs(String[] val) {
		int x = 0;
		downloadAllowedEverywhere = false;
		includeDownloadDir = false;
		int i = 0;
		downloadAllowedDirs = new File[val.length];
		for(i = 0; i < downloadAllowedDirs.length; i++) {
			String s = val[i];
			if(s.equals("downloads"))
				includeDownloadDir = true;
			else if(s.equals("all"))
				downloadAllowedEverywhere = true;
			else
				downloadAllowedDirs[x++] = new File(val[i]);
		}
		if(x != i) {
			File[] newDirs = new File[x];
			System.arraycopy(downloadAllowedDirs, 0, newDirs, 0, x);
			downloadAllowedDirs = newDirs;
		}
	}

	protected synchronized void setUploadAllowedDirs(String[] val) {
		int x = 0;
		int i = 0;
		uploadAllowedEverywhere = false;
		uploadAllowedDirs = new File[val.length];
		for(i = 0; i < uploadAllowedDirs.length; i++) {
			String s = val[i];
			if(s.equals("all"))
				uploadAllowedEverywhere = true;
			else
				uploadAllowedDirs[x++] = new File(val[i]);
		}
		if(x != i) {
			File[] newDirs = new File[x];
			System.arraycopy(uploadAllowedDirs, 0, newDirs, 0, x);
			uploadAllowedDirs = newDirs;
		}
	}

	public void start(Config config) throws NodeInitException {
		backgroundBlockEncoder.setContext(clientContext);
		node.executor.execute(backgroundBlockEncoder, "Background block encoder");
		try {
			clientContext.jobRunner.queue(new DBJob() {

				public String toString() {
					return "Init ArchiveManager";
				}

				public boolean run(ObjectContainer container, ClientContext context) {
					ArchiveManager.init(container, context, context.nodeDBHandle);
					return false;
				}

			}, NativeThread.MAX_PRIORITY, false);
		} catch (DatabaseDisabledException e) {
			// Safe to ignore
		}

		persister.start();
		
		requestStarters.start();

		storeChecker.start(node.executor, "Datastore checker");
		if(fcpServer != null)
			fcpServer.maybeStart();
		if(tmci != null)
			tmci.start();
		backgroundBlockEncoder.runPersistentQueue(clientContext);
		node.executor.execute(compressor, "Compression scheduler");

		node.executor.execute(new PrioRunnable() {

			public void run() {
				Logger.normal(this, "Resuming persistent requests");
				if(persistentTempBucketFactory != null)
					persistentTempBucketFactory.completedInit();
				node.pluginManager.start(node.config);
				node.ipDetector.ipDetectorManager.start();
				// FIXME most of the work is done after this point on splitfile starter threads.
				// So do we want to make a fuss?
				// FIXME but a better solution is real request resuming.
				Logger.normal(this, "Completed startup: All persistent requests resumed or restarted");
				alerts.unregister(startingUpAlert);
			}

			public int getPriority() {
				return NativeThread.LOW_PRIORITY;
			}
		}, "Startup completion thread");

		if(!killedDatabase)
			clientDatabaseExecutor.start(node.executor, "Client database access thread");
	}

	private int startupDatabaseJobsDone = 0;

	private DBJob startupJobRunner = new DBJob() {

		public String toString() {
			return "Run startup jobs";
		}

		public boolean run(ObjectContainer container, ClientContext context) {
			RestartDBJob job = startupDatabaseJobs[startupDatabaseJobsDone];
			try {
				container.activate(job.job, 1);
				// Remove before execution, to allow it to re-add itself if it wants to
				System.err.println("Cleaning up after restart: "+job.job);
				restartJobsQueue.removeRestartJob(job.job, job.prio, container);
				job.job.run(container, context);
				container.commit();
			} catch (Throwable t) {
				Logger.error(this, "Caught "+t+" in startup job "+job, t);
				// Try again next time
				restartJobsQueue.queueRestartJob(job.job, job.prio, container, true);
			}
			startupDatabaseJobsDone++;
			if(startupDatabaseJobsDone == startupDatabaseJobs.length)
				startupDatabaseJobs = null;
			else
				try {
					context.jobRunner.queue(startupJobRunner, NativeThread.HIGH_PRIORITY, false);
				} catch (DatabaseDisabledException e) {
					// Do nothing
				}
			return true;
		}

	};

	public interface SimpleRequestSenderCompletionListener {

		public void completed(boolean success);
	}
	
	/** UID -1 is used internally, so never generate it. 
	 * It is not however a problem if a node does use it; it will slow its messages down 
	 * by them being round-robin'ed in PeerMessageQueue with messages with no UID, that's 
	 * all. */
	long makeUID() {
		while(true) {
			long uid = random.nextLong();
			if(uid != -1) return uid;
		}
	}

	public void asyncGet(Key key, boolean offersOnly, final SimpleRequestSenderCompletionListener listener, boolean canReadClientCache, boolean canWriteClientCache, final boolean realTimeFlag) {
		final long uid = makeUID();
		final boolean isSSK = key instanceof NodeSSK;
		final RequestTag tag = new RequestTag(isSSK, RequestTag.START.ASYNC_GET, null, realTimeFlag, uid, node);
		if(!node.lockUID(uid, isSSK, false, false, true, realTimeFlag, tag)) {
			Logger.error(this, "Could not lock UID just randomly generated: " + uid + " - probably indicates broken PRNG");
			return;
		}
		short htl = node.maxHTL();
		// If another node requested it within the ULPR period at a lower HTL, that may allow
		// us to cache it in the datastore. Find the lowest HTL fetching the key in that period,
		// and use that for purposes of deciding whether to cache it in the store.
		if(offersOnly) {
			htl = node.failureTable.minOfferedHTL(key, htl);
			if(logMINOR) Logger.minor(this, "Using old HTL for GetOfferedKey: "+htl);
		}
		asyncGet(key, isSSK, offersOnly, uid, new RequestSender.Listener() {

			public void onCHKTransferBegins() {
				// Ignore
			}

			public void onReceivedRejectOverload() {
				// Ignore
			}

			/** The RequestSender finished, or it turtled.
			 * @param status The completion status.
			 * @param uidTransferred If this is set, the RequestSender has taken on 
			 * responsibility for unlocking the UID specified. We should not unlock it.
			 */
<<<<<<< HEAD
			public void onRequestSenderFinished(int status, long uidTransferred) {
				tag.setRequestSenderFinished(status);
=======
			public void onRequestSenderFinished(int status) {
>>>>>>> dee08eee
				tag.unlockHandler();
				if(listener != null)
					listener.completed(status == RequestSender.SUCCESS);
			}

			public void onAbortDownstreamTransfers(int reason, String desc) {
				// Ignore, onRequestSenderFinished will also be called.
			}
		}, tag, canReadClientCache, canWriteClientCache, htl, realTimeFlag);
	}

	/**
	 * Start an asynchronous fetch of the key in question, which will complete to the datastore.
	 * It will not decode the data because we don't provide a ClientKey. It will not return
	 * anything and will run asynchronously. Caller is responsible for unlocking the UID.
	 * @param key
	 */
	void asyncGet(Key key, boolean isSSK, boolean offersOnly, long uid, RequestSender.Listener listener, RequestTag tag, boolean canReadClientCache, boolean canWriteClientCache, short htl, boolean realTimeFlag) {
		try {
			Object o = node.makeRequestSender(key, htl, uid, tag, null, false, false, offersOnly, canReadClientCache, canWriteClientCache, realTimeFlag);
			if(o instanceof KeyBlock) {
				tag.servedFromDatastore = true;
				tag.unlockHandler();
				return; // Already have it.
			}
			RequestSender rs = (RequestSender) o;
			rs.addListener(listener);
			if(rs.uid != uid)
				tag.unlockHandler();
			// Else it has started a request.
			if(logMINOR)
				Logger.minor(this, "Started " + o + " for " + uid + " for " + key);
		} catch(RuntimeException e) {
			Logger.error(this, "Caught error trying to start request: " + e, e);
			tag.unlockHandler();
		} catch(Error e) {
			Logger.error(this, "Caught error trying to start request: " + e, e);
			tag.unlockHandler();
		}
	}

	public ClientKeyBlock realGetKey(ClientKey key, boolean localOnly, boolean ignoreStore, boolean canWriteClientCache, boolean realTimeFlag) throws LowLevelGetException {
		if(key instanceof ClientCHK)
			return realGetCHK((ClientCHK) key, localOnly, ignoreStore, canWriteClientCache, realTimeFlag);
		else if(key instanceof ClientSSK)
			return realGetSSK((ClientSSK) key, localOnly, ignoreStore, canWriteClientCache, realTimeFlag);
		else
			throw new IllegalArgumentException("Not a CHK or SSK: " + key);
	}

	/**
	 * Fetch a CHK.
	 * @param key
	 * @param localOnly
	 * @param cache
	 * @param ignoreStore
	 * @param canWriteClientCache Can we write to the client cache? This is a local request, so
	 * we can always read from it, but some clients will want to override to avoid polluting it.
	 * @return The fetched block.
	 * @throws LowLevelGetException
	 */
	ClientCHKBlock realGetCHK(ClientCHK key, boolean localOnly, boolean ignoreStore, boolean canWriteClientCache, boolean realTimeFlag) throws LowLevelGetException {
		long startTime = System.currentTimeMillis();
		long uid = makeUID();
		RequestTag tag = new RequestTag(false, RequestTag.START.LOCAL, null, realTimeFlag, uid, node);
		if(!node.lockUID(uid, false, false, false, true, realTimeFlag, tag)) {
			Logger.error(this, "Could not lock UID just randomly generated: " + uid + " - probably indicates broken PRNG");
			throw new LowLevelGetException(LowLevelGetException.INTERNAL_ERROR);
		}
		RequestSender rs = null;
		try {
			Object o = node.makeRequestSender(key.getNodeCHK(), node.maxHTL(), uid, tag, null, localOnly, ignoreStore, false, true, canWriteClientCache, realTimeFlag);
			if(o instanceof CHKBlock)
				try {
					tag.setServedFromDatastore();
					return new ClientCHKBlock((CHKBlock) o, key);
				} catch(CHKVerifyException e) {
					Logger.error(this, "Does not verify: " + e, e);
					throw new LowLevelGetException(LowLevelGetException.DECODE_FAILED);
				}
			if(o == null)
				throw new LowLevelGetException(LowLevelGetException.DATA_NOT_FOUND_IN_STORE);
			rs = (RequestSender) o;
			boolean rejectedOverload = false;
			short waitStatus = 0;
			while(true) {
				waitStatus = rs.waitUntilStatusChange(waitStatus);
				if((!rejectedOverload) && (waitStatus & RequestSender.WAIT_REJECTED_OVERLOAD) != 0) {
					// See below; inserts count both
					requestStarters.rejectedOverload(false, false, realTimeFlag);
					rejectedOverload = true;
				}

				int status = rs.getStatus();

				if(rs.abortedDownstreamTransfers())
					status = RequestSender.TRANSFER_FAILED;

				if(status == RequestSender.NOT_FINISHED)
					continue;

				if(status != RequestSender.TIMED_OUT && status != RequestSender.GENERATED_REJECTED_OVERLOAD && status != RequestSender.INTERNAL_ERROR) {
					if(logMINOR)
						Logger.minor(this, "CHK fetch cost " + rs.getTotalSentBytes() + '/' + rs.getTotalReceivedBytes() + " bytes (" + status + ')');
					nodeStats.localChkFetchBytesSentAverage.report(rs.getTotalSentBytes());
					nodeStats.localChkFetchBytesReceivedAverage.report(rs.getTotalReceivedBytes());
					if(status == RequestSender.SUCCESS)
						// See comments above declaration of successful* : We don't report sent bytes here.
						//nodeStats.successfulChkFetchBytesSentAverage.report(rs.getTotalSentBytes());
						nodeStats.successfulChkFetchBytesReceivedAverage.report(rs.getTotalReceivedBytes());
				}

				if((status == RequestSender.TIMED_OUT) ||
					(status == RequestSender.GENERATED_REJECTED_OVERLOAD)) {
					if(!rejectedOverload) {
						// See below
						requestStarters.rejectedOverload(false, false, realTimeFlag);
						rejectedOverload = true;
						long rtt = System.currentTimeMillis() - startTime;
						double targetLocation=key.getNodeCHK().toNormalizedDouble();
						node.nodeStats.reportCHKOutcome(rtt, false, targetLocation);
					}
				} else
					if(rs.hasForwarded() &&
						((status == RequestSender.DATA_NOT_FOUND) ||
						(status == RequestSender.RECENTLY_FAILED) ||
						(status == RequestSender.SUCCESS) ||
						(status == RequestSender.ROUTE_NOT_FOUND) ||
						(status == RequestSender.VERIFY_FAILURE) ||
						(status == RequestSender.GET_OFFER_VERIFY_FAILURE))) {
						long rtt = System.currentTimeMillis() - startTime;
						double targetLocation=key.getNodeCHK().toNormalizedDouble();
						if(!rejectedOverload)
							requestStarters.requestCompleted(false, false, key.getNodeKey(true), realTimeFlag);
						// Count towards RTT even if got a RejectedOverload - but not if timed out.
						requestStarters.getThrottle(false, false, realTimeFlag).successfulCompletion(rtt);
						node.nodeStats.reportCHKOutcome(rtt, status == RequestSender.SUCCESS, targetLocation);
						if(status == RequestSender.SUCCESS) {
							Logger.minor(this, "Successful CHK fetch took "+rtt);
						}
					}

				if(status == RequestSender.SUCCESS)
					try {
						return new ClientCHKBlock(rs.getPRB().getBlock(), rs.getHeaders(), key, true);
					} catch(CHKVerifyException e) {
						Logger.error(this, "Does not verify: " + e, e);
						throw new LowLevelGetException(LowLevelGetException.DECODE_FAILED);
					} catch(AbortedException e) {
						Logger.error(this, "Impossible: " + e, e);
						throw new LowLevelGetException(LowLevelGetException.INTERNAL_ERROR);
					}
				else {
					switch(status) {
						case RequestSender.NOT_FINISHED:
							Logger.error(this, "RS still running in getCHK!: " + rs);
							throw new LowLevelGetException(LowLevelGetException.INTERNAL_ERROR);
						case RequestSender.DATA_NOT_FOUND:
							throw new LowLevelGetException(LowLevelGetException.DATA_NOT_FOUND);
						case RequestSender.RECENTLY_FAILED:
							throw new LowLevelGetException(LowLevelGetException.RECENTLY_FAILED);
						case RequestSender.ROUTE_NOT_FOUND:
							throw new LowLevelGetException(LowLevelGetException.ROUTE_NOT_FOUND);
						case RequestSender.TRANSFER_FAILED:
						case RequestSender.GET_OFFER_TRANSFER_FAILED:
							throw new LowLevelGetException(LowLevelGetException.TRANSFER_FAILED);
						case RequestSender.VERIFY_FAILURE:
						case RequestSender.GET_OFFER_VERIFY_FAILURE:
							throw new LowLevelGetException(LowLevelGetException.VERIFY_FAILED);
						case RequestSender.GENERATED_REJECTED_OVERLOAD:
						case RequestSender.TIMED_OUT:
							throw new LowLevelGetException(LowLevelGetException.REJECTED_OVERLOAD);
						case RequestSender.INTERNAL_ERROR:
							throw new LowLevelGetException(LowLevelGetException.INTERNAL_ERROR);
						default:
							Logger.error(this, "Unknown RequestSender code in getCHK: " + status + " on " + rs);
							throw new LowLevelGetException(LowLevelGetException.INTERNAL_ERROR);
					}
				}
			}
		} finally {
			tag.unlockHandler();
		}
	}

	ClientSSKBlock realGetSSK(ClientSSK key, boolean localOnly, boolean ignoreStore, boolean canWriteClientCache, boolean realTimeFlag) throws LowLevelGetException {
		long startTime = System.currentTimeMillis();
		long uid = makeUID();
		RequestTag tag = new RequestTag(true, RequestTag.START.LOCAL, null, realTimeFlag, uid, node);
		if(!node.lockUID(uid, true, false, false, true, realTimeFlag, tag)) {
			Logger.error(this, "Could not lock UID just randomly generated: " + uid + " - probably indicates broken PRNG");
			throw new LowLevelGetException(LowLevelGetException.INTERNAL_ERROR);
		}
		RequestSender rs = null;
		try {
			Object o = node.makeRequestSender(key.getNodeKey(true), node.maxHTL(), uid, tag, null, localOnly, ignoreStore, false, true, canWriteClientCache, realTimeFlag);
			if(o instanceof SSKBlock)
				try {
					tag.setServedFromDatastore();
					SSKBlock block = (SSKBlock) o;
					key.setPublicKey(block.getPubKey());
					return ClientSSKBlock.construct(block, key);
				} catch(SSKVerifyException e) {
					Logger.error(this, "Does not verify: " + e, e);
					throw new LowLevelGetException(LowLevelGetException.DECODE_FAILED);
				}
			if(o == null)
				throw new LowLevelGetException(LowLevelGetException.DATA_NOT_FOUND_IN_STORE);
			rs = (RequestSender) o;
			boolean rejectedOverload = false;
			short waitStatus = 0;
			while(true) {
				waitStatus = rs.waitUntilStatusChange(waitStatus);
				if((!rejectedOverload) && (waitStatus & RequestSender.WAIT_REJECTED_OVERLOAD) != 0) {
					requestStarters.rejectedOverload(true, false, realTimeFlag);
					rejectedOverload = true;
				}

				int status = rs.getStatus();

				if(status == RequestSender.NOT_FINISHED)
					continue;

				if(status != RequestSender.TIMED_OUT && status != RequestSender.GENERATED_REJECTED_OVERLOAD && status != RequestSender.INTERNAL_ERROR) {
					if(logMINOR)
						Logger.minor(this, "SSK fetch cost " + rs.getTotalSentBytes() + '/' + rs.getTotalReceivedBytes() + " bytes (" + status + ')');
					nodeStats.localSskFetchBytesSentAverage.report(rs.getTotalSentBytes());
					nodeStats.localSskFetchBytesReceivedAverage.report(rs.getTotalReceivedBytes());
					if(status == RequestSender.SUCCESS)
						// See comments above successfulSskFetchBytesSentAverage : we don't relay the data, so
						// reporting the sent bytes would be inaccurate.
						//nodeStats.successfulSskFetchBytesSentAverage.report(rs.getTotalSentBytes());
						nodeStats.successfulSskFetchBytesReceivedAverage.report(rs.getTotalReceivedBytes());
				}

				if((status == RequestSender.TIMED_OUT) ||
					(status == RequestSender.GENERATED_REJECTED_OVERLOAD)) {
					if(!rejectedOverload) {
						requestStarters.rejectedOverload(true, false, realTimeFlag);
						rejectedOverload = true;
					}
				} else
					if(rs.hasForwarded() &&
						((status == RequestSender.DATA_NOT_FOUND) ||
						(status == RequestSender.RECENTLY_FAILED) ||
						(status == RequestSender.SUCCESS) ||
						(status == RequestSender.ROUTE_NOT_FOUND) ||
						(status == RequestSender.VERIFY_FAILURE) ||
						(status == RequestSender.GET_OFFER_VERIFY_FAILURE))) {
						long rtt = System.currentTimeMillis() - startTime;

						if(!rejectedOverload)
							requestStarters.requestCompleted(true, false, key.getNodeKey(true), realTimeFlag);
						// Count towards RTT even if got a RejectedOverload - but not if timed out.
						requestStarters.getThrottle(true, false, realTimeFlag).successfulCompletion(rtt);
					}

				if(rs.getStatus() == RequestSender.SUCCESS)
					try {
						SSKBlock block = rs.getSSKBlock();
						key.setPublicKey(block.getPubKey());
						return ClientSSKBlock.construct(block, key);
					} catch(SSKVerifyException e) {
						Logger.error(this, "Does not verify: " + e, e);
						throw new LowLevelGetException(LowLevelGetException.DECODE_FAILED);
					}
				else
					switch(rs.getStatus()) {
						case RequestSender.NOT_FINISHED:
							Logger.error(this, "RS still running in getCHK!: " + rs);
							throw new LowLevelGetException(LowLevelGetException.INTERNAL_ERROR);
						case RequestSender.DATA_NOT_FOUND:
							throw new LowLevelGetException(LowLevelGetException.DATA_NOT_FOUND);
						case RequestSender.RECENTLY_FAILED:
							throw new LowLevelGetException(LowLevelGetException.RECENTLY_FAILED);
						case RequestSender.ROUTE_NOT_FOUND:
							throw new LowLevelGetException(LowLevelGetException.ROUTE_NOT_FOUND);
						case RequestSender.TRANSFER_FAILED:
						case RequestSender.GET_OFFER_TRANSFER_FAILED:
							Logger.error(this, "WTF? Transfer failed on an SSK? on " + uid);
							throw new LowLevelGetException(LowLevelGetException.TRANSFER_FAILED);
						case RequestSender.VERIFY_FAILURE:
						case RequestSender.GET_OFFER_VERIFY_FAILURE:
							throw new LowLevelGetException(LowLevelGetException.VERIFY_FAILED);
						case RequestSender.GENERATED_REJECTED_OVERLOAD:
						case RequestSender.TIMED_OUT:
							throw new LowLevelGetException(LowLevelGetException.REJECTED_OVERLOAD);
						case RequestSender.INTERNAL_ERROR:
						default:
							Logger.error(this, "Unknown RequestSender code in getCHK: " + rs.getStatus() + " on " + rs);
							throw new LowLevelGetException(LowLevelGetException.INTERNAL_ERROR);
					}
			}
		} finally {
			tag.unlockHandler();
		}
	}

	/**
	 * Start a local request to insert a block. Note that this is a KeyBlock not a ClientKeyBlock
	 * mainly because of random reinserts.
	 * @param block
	 * @param cache
	 * @param canWriteClientCache
	 * @throws LowLevelPutException
	 */
	public void realPut(KeyBlock block, boolean canWriteClientCache, boolean forkOnCacheable, boolean preferInsert, boolean ignoreLowBackoff, boolean realTimeFlag) throws LowLevelPutException {
		if(block instanceof CHKBlock)
			realPutCHK((CHKBlock) block, canWriteClientCache, forkOnCacheable, preferInsert, ignoreLowBackoff, realTimeFlag);
		else if(block instanceof SSKBlock)
			realPutSSK((SSKBlock) block, canWriteClientCache, forkOnCacheable, preferInsert, ignoreLowBackoff, realTimeFlag);
		else
			throw new IllegalArgumentException("Unknown put type " + block.getClass());
	}

	public void realPutCHK(CHKBlock block, boolean canWriteClientCache, boolean forkOnCacheable, boolean preferInsert, boolean ignoreLowBackoff, boolean realTimeFlag) throws LowLevelPutException {
		byte[] data = block.getData();
		byte[] headers = block.getHeaders();
		PartiallyReceivedBlock prb = new PartiallyReceivedBlock(Node.PACKETS_IN_BLOCK, Node.PACKET_SIZE, data);
		CHKInsertSender is;
		long uid = makeUID();
		InsertTag tag = new InsertTag(false, InsertTag.START.LOCAL, null, realTimeFlag, uid, node);
		if(!node.lockUID(uid, false, true, false, true, realTimeFlag, tag)) {
			Logger.error(this, "Could not lock UID just randomly generated: " + uid + " - probably indicates broken PRNG");
			throw new LowLevelPutException(LowLevelPutException.INTERNAL_ERROR);
		}
		try {
			long startTime = System.currentTimeMillis();
			is = node.makeInsertSender(block.getKey(),
				node.maxHTL(), uid, tag, null, headers, prb, false, canWriteClientCache, forkOnCacheable, preferInsert, ignoreLowBackoff, realTimeFlag);
			boolean hasReceivedRejectedOverload = false;
			// Wait for status
			while(true) {
				synchronized(is) {
					if(is.getStatus() == CHKInsertSender.NOT_FINISHED)
						try {
							is.wait(5 * 1000);
						} catch(InterruptedException e) {
							// Ignore
						}
					if(is.getStatus() != CHKInsertSender.NOT_FINISHED)
						break;
				}
				if((!hasReceivedRejectedOverload) && is.receivedRejectedOverload()) {
					hasReceivedRejectedOverload = true;
					requestStarters.rejectedOverload(false, true, realTimeFlag);
				}
			}

			// Wait for completion
			while(true) {
				synchronized(is) {
					if(is.completed())
						break;
					try {
						is.wait(10 * 1000);
					} catch(InterruptedException e) {
						// Go around again
					}
				}
				if(is.anyTransfersFailed() && (!hasReceivedRejectedOverload)) {
					hasReceivedRejectedOverload = true; // not strictly true but same effect
					requestStarters.rejectedOverload(false, true, realTimeFlag);
				}
			}

			if(logMINOR)
				Logger.minor(this, "Completed " + uid + " overload=" + hasReceivedRejectedOverload + ' ' + is.getStatusString());

			// Finished?
			if(!hasReceivedRejectedOverload)
				// Is it ours? Did we send a request?
				if(is.sentRequest() && (is.uid == uid) && ((is.getStatus() == CHKInsertSender.ROUTE_NOT_FOUND) || (is.getStatus() == CHKInsertSender.SUCCESS))) {
					// It worked!
					long endTime = System.currentTimeMillis();
					long len = endTime - startTime;

					// RejectedOverload requests count towards RTT (timed out ones don't).
					requestStarters.getThrottle(false, true, realTimeFlag).successfulCompletion(len);
					requestStarters.requestCompleted(false, true, block.getKey(), realTimeFlag);
				}

			// Get status explicitly, *after* completed(), so that it will be RECEIVE_FAILED if the receive failed.
			int status = is.getStatus();
			if(status != CHKInsertSender.TIMED_OUT && status != CHKInsertSender.GENERATED_REJECTED_OVERLOAD && status != CHKInsertSender.INTERNAL_ERROR && status != CHKInsertSender.ROUTE_REALLY_NOT_FOUND) {
				int sent = is.getTotalSentBytes();
				int received = is.getTotalReceivedBytes();
				if(logMINOR)
					Logger.minor(this, "Local CHK insert cost " + sent + '/' + received + " bytes (" + status + ')');
				nodeStats.localChkInsertBytesSentAverage.report(sent);
				nodeStats.localChkInsertBytesReceivedAverage.report(received);
				if(status == CHKInsertSender.SUCCESS)
					// Only report Sent bytes because we did not receive the data.
					nodeStats.successfulChkInsertBytesSentAverage.report(sent);
			}

			boolean deep = node.shouldStoreDeep(block.getKey(), null, is == null ? new PeerNode[0] : is.getRoutedTo());
			try {
				node.store(block, deep, canWriteClientCache, false, false);
			} catch (KeyCollisionException e) {
				// CHKs don't collide
			}

			if(status == CHKInsertSender.SUCCESS) {
				Logger.normal(this, "Succeeded inserting " + block);
				return;
			} else {
				String msg = "Failed inserting " + block + " : " + is.getStatusString();
				if(status == CHKInsertSender.ROUTE_NOT_FOUND)
					msg += " - this is normal on small networks; the data will still be propagated, but it can't find the 20+ nodes needed for full success";
				if(is.getStatus() != CHKInsertSender.ROUTE_NOT_FOUND)
					Logger.error(this, msg);
				else
					Logger.normal(this, msg);
				switch(is.getStatus()) {
					case CHKInsertSender.NOT_FINISHED:
						Logger.error(this, "IS still running in putCHK!: " + is);
						throw new LowLevelPutException(LowLevelPutException.INTERNAL_ERROR);
					case CHKInsertSender.GENERATED_REJECTED_OVERLOAD:
					case CHKInsertSender.TIMED_OUT:
						throw new LowLevelPutException(LowLevelPutException.REJECTED_OVERLOAD);
					case CHKInsertSender.ROUTE_NOT_FOUND:
						throw new LowLevelPutException(LowLevelPutException.ROUTE_NOT_FOUND);
					case CHKInsertSender.ROUTE_REALLY_NOT_FOUND:
						throw new LowLevelPutException(LowLevelPutException.ROUTE_REALLY_NOT_FOUND);
					case CHKInsertSender.INTERNAL_ERROR:
						throw new LowLevelPutException(LowLevelPutException.INTERNAL_ERROR);
					default:
						Logger.error(this, "Unknown CHKInsertSender code in putCHK: " + is.getStatus() + " on " + is);
						throw new LowLevelPutException(LowLevelPutException.INTERNAL_ERROR);
				}
			}
		} finally {
			tag.unlockHandler();
		}
	}

	public void realPutSSK(SSKBlock block, boolean canWriteClientCache, boolean forkOnCacheable, boolean preferInsert, boolean ignoreLowBackoff, boolean realTimeFlag) throws LowLevelPutException {
		SSKInsertSender is;
		long uid = makeUID();
		InsertTag tag = new InsertTag(true, InsertTag.START.LOCAL, null, realTimeFlag, uid, node);
		if(!node.lockUID(uid, true, true, false, true, realTimeFlag, tag)) {
			Logger.error(this, "Could not lock UID just randomly generated: " + uid + " - probably indicates broken PRNG");
			throw new LowLevelPutException(LowLevelPutException.INTERNAL_ERROR);
		}
		try {
			long startTime = System.currentTimeMillis();
			// Be consistent: use the client cache to check for collisions as this is a local insert.
			SSKBlock altBlock = node.fetch(block.getKey(), false, true, canWriteClientCache, false, false, null);
			if(altBlock != null && !altBlock.equals(block))
				throw new LowLevelPutException(altBlock);
			is = node.makeInsertSender(block,
				node.maxHTL(), uid, tag, null, false, canWriteClientCache, false, forkOnCacheable, preferInsert, ignoreLowBackoff, realTimeFlag);
			boolean hasReceivedRejectedOverload = false;
			// Wait for status
			while(true) {
				synchronized(is) {
					if(is.getStatus() == SSKInsertSender.NOT_FINISHED)
						try {
							is.wait(5 * 1000);
						} catch(InterruptedException e) {
							// Ignore
						}
					if(is.getStatus() != SSKInsertSender.NOT_FINISHED)
						break;
				}
				if((!hasReceivedRejectedOverload) && is.receivedRejectedOverload()) {
					hasReceivedRejectedOverload = true;
					requestStarters.rejectedOverload(true, true, realTimeFlag);
				}
			}

			// Wait for completion
			while(true) {
				synchronized(is) {
					if(is.getStatus() != SSKInsertSender.NOT_FINISHED)
						break;
					try {
						is.wait(10 * 1000);
					} catch(InterruptedException e) {
						// Go around again
					}
				}
			}

			if(logMINOR)
				Logger.minor(this, "Completed " + uid + " overload=" + hasReceivedRejectedOverload + ' ' + is.getStatusString());

			// Finished?
			if(!hasReceivedRejectedOverload)
				// Is it ours? Did we send a request?
				if(is.sentRequest() && (is.uid == uid) && ((is.getStatus() == SSKInsertSender.ROUTE_NOT_FOUND) || (is.getStatus() == SSKInsertSender.SUCCESS))) {
					// It worked!
					long endTime = System.currentTimeMillis();
					long rtt = endTime - startTime;
					requestStarters.requestCompleted(true, true, block.getKey(), realTimeFlag);
					requestStarters.getThrottle(true, true, realTimeFlag).successfulCompletion(rtt);
				}

			int status = is.getStatus();

			if(status != CHKInsertSender.TIMED_OUT && status != CHKInsertSender.GENERATED_REJECTED_OVERLOAD && status != CHKInsertSender.INTERNAL_ERROR && status != CHKInsertSender.ROUTE_REALLY_NOT_FOUND) {
				int sent = is.getTotalSentBytes();
				int received = is.getTotalReceivedBytes();
				if(logMINOR)
					Logger.minor(this, "Local SSK insert cost " + sent + '/' + received + " bytes (" + status + ')');
				nodeStats.localSskInsertBytesSentAverage.report(sent);
				nodeStats.localSskInsertBytesReceivedAverage.report(received);
				if(status == SSKInsertSender.SUCCESS)
					// Only report Sent bytes as we haven't received anything.
					nodeStats.successfulSskInsertBytesSentAverage.report(sent);
			}

			boolean deep = node.shouldStoreDeep(block.getKey(), null, is == null ? new PeerNode[0] : is.getRoutedTo());

			if(is.hasCollided()) {
				SSKBlock collided = is.getBlock();
				// Store it locally so it can be fetched immediately, and overwrites any locally inserted.
				try {
					// Has collided *on the network*, not locally.
					node.storeInsert(collided, deep, true, canWriteClientCache, false);
				} catch(KeyCollisionException e) {
					// collision race?
					// should be impossible.
					Logger.normal(this, "collision race? is="+is, e);
				}
				throw new LowLevelPutException(collided);
			} else
				try {
					node.storeInsert(block, deep, false, canWriteClientCache, false);
				} catch(KeyCollisionException e) {
					LowLevelPutException failed = new LowLevelPutException(LowLevelPutException.COLLISION);
					NodeSSK key = block.getKey();
					KeyBlock collided = node.fetch(key, true, canWriteClientCache, false, false, null);
					if(collided == null) {
						Logger.error(this, "Collided but no key?!");
						// Could be a race condition.
						try {
							node.store(block, false, canWriteClientCache, false, false);
						} catch (KeyCollisionException e2) {
							Logger.error(this, "Collided but no key and still collided!");
							throw new LowLevelPutException(LowLevelPutException.INTERNAL_ERROR, "Collided, can't find block, but still collides!", e);
						}
					}
					
					failed.setCollidedBlock(collided);
					throw failed;
				}


			if(status == SSKInsertSender.SUCCESS) {
				Logger.normal(this, "Succeeded inserting " + block);
				return;
			} else {
				String msg = "Failed inserting " + block + " : " + is.getStatusString();
				if(status == CHKInsertSender.ROUTE_NOT_FOUND)
					msg += " - this is normal on small networks; the data will still be propagated, but it can't find the 20+ nodes needed for full success";
				if(is.getStatus() != SSKInsertSender.ROUTE_NOT_FOUND)
					Logger.error(this, msg);
				else
					Logger.normal(this, msg);
				switch(is.getStatus()) {
					case SSKInsertSender.NOT_FINISHED:
						Logger.error(this, "IS still running in putCHK!: " + is);
						throw new LowLevelPutException(LowLevelPutException.INTERNAL_ERROR);
					case SSKInsertSender.GENERATED_REJECTED_OVERLOAD:
					case SSKInsertSender.TIMED_OUT:
						throw new LowLevelPutException(LowLevelPutException.REJECTED_OVERLOAD);
					case SSKInsertSender.ROUTE_NOT_FOUND:
						throw new LowLevelPutException(LowLevelPutException.ROUTE_NOT_FOUND);
					case SSKInsertSender.ROUTE_REALLY_NOT_FOUND:
						throw new LowLevelPutException(LowLevelPutException.ROUTE_REALLY_NOT_FOUND);
					case SSKInsertSender.INTERNAL_ERROR:
						throw new LowLevelPutException(LowLevelPutException.INTERNAL_ERROR);
					default:
						Logger.error(this, "Unknown CHKInsertSender code in putSSK: " + is.getStatus() + " on " + is);
						throw new LowLevelPutException(LowLevelPutException.INTERNAL_ERROR);
				}
			}
		} finally {
			tag.unlockHandler();
		}
	}

	/** @deprecated Only provided for compatibility with old plugins! Plugins must specify! */
	public HighLevelSimpleClient makeClient(short prioClass) {
		return makeClient(prioClass, false, false);
	}

	/** @deprecated Only provided for compatibility with old plugins! Plugins must specify! */
	public HighLevelSimpleClient makeClient(short prioClass, boolean forceDontIgnoreTooManyPathComponents) {
		return makeClient(prioClass, forceDontIgnoreTooManyPathComponents, false);
	}

	/**
	 * @param prioClass The priority to run requests at.
	 * @param realTimeFlag If true, requests are latency-optimised. If false, they are 
	 * throughput-optimised. Fewer latency-optimised ("real time") requests are accepted
	 * but their transfers are faster. Latency-optimised requests are expected to be bursty,
	 * whereas throughput-optimised (bulk) requests can be constant. 
	 */
	public HighLevelSimpleClient makeClient(short prioClass, boolean forceDontIgnoreTooManyPathComponents, boolean realTimeFlag) {
		return new HighLevelSimpleClientImpl(this, tempBucketFactory, random, prioClass, forceDontIgnoreTooManyPathComponents, realTimeFlag);
	}

	public FCPServer getFCPServer() {
		return fcpServer;
	}

	public FProxyToadlet getFProxy() {
		return fproxyServlet;
	}

	public SimpleToadletServer getToadletContainer() {
		return toadletContainer;
	}

	public TextModeClientInterfaceServer getTextModeClientInterface() {
		return tmci;
	}

	public void setFProxy(FProxyToadlet fproxy) {
		this.fproxyServlet = fproxy;
	}

	public TextModeClientInterface getDirectTMCI() {
		return directTMCI;
	}

	public void setDirectTMCI(TextModeClientInterface i) {
		this.directTMCI = i;
	}

	public File getDownloadDir() {
		return downloadDir;
	}

	public HealingQueue getHealingQueue() {
		return healingQueue;
	}

	public void queueRandomReinsert(KeyBlock block) {
		SimpleSendableInsert ssi = new SimpleSendableInsert(this, block, RequestStarter.MAXIMUM_PRIORITY_CLASS);
		if(logMINOR)
			Logger.minor(this, "Queueing random reinsert for " + block + " : " + ssi);
		ssi.schedule();
	}

	public void storeConfig() {
		Logger.normal(this, "Trying to write config to disk", new Exception("debug"));
		node.config.store();
	}

	public boolean isTestnetEnabled() {
		return node.isTestnetEnabled();
	}

	public boolean isAdvancedModeEnabled() {
		return (getToadletContainer() != null) &&
			getToadletContainer().isAdvancedModeEnabled();
	}

	public boolean isFProxyJavascriptEnabled() {
		return (getToadletContainer() != null) &&
			getToadletContainer().isFProxyJavascriptEnabled();
	}

	public String getMyName() {
		return node.getMyName();
	}

	public FilterCallback createFilterCallback(URI uri, FoundURICallback cb) {
		if(logMINOR)
			Logger.minor(this, "Creating filter callback: " + uri + ", " + cb);
		return new GenericReadFilterCallback(uri, cb,null);
	}

	public int maxBackgroundUSKFetchers() {
		return maxBackgroundUSKFetchers;
	}

	public boolean allowDownloadTo(File filename) {
		PHYSICAL_THREAT_LEVEL physicalThreatLevel = node.securityLevels.getPhysicalThreatLevel();
		if(physicalThreatLevel == PHYSICAL_THREAT_LEVEL.MAXIMUM)
			return false;
		if(downloadAllowedEverywhere)
			return true;
		if(includeDownloadDir)
			if(FileUtil.isParent(downloadDir, filename))
				return true;
		for(int i = 0; i < downloadAllowedDirs.length; i++) {
			if(FileUtil.isParent(downloadAllowedDirs[i], filename))
				return true;
		}
		return false;
	}

	public boolean allowUploadFrom(File filename) {
		if(uploadAllowedEverywhere)
			return true;
		for(int i = 0; i < uploadAllowedDirs.length; i++) {
			if(FileUtil.isParent(uploadAllowedDirs[i], filename))
				return true;
		}
		return false;
	}

	public File[] getAllowedUploadDirs() {
		return uploadAllowedDirs;
	}

	public SimpleFieldSet persistThrottlesToFieldSet() {
		return requestStarters.persistToFieldSet();
	}

	public Ticker getTicker() {
		return node.getTicker();
	}

	public Executor getExecutor() {
		return node.executor;
	}

	public File getPersistentTempDir() {
		return persistentTempDir;
	}

	public File getTempDir() {
		return tempDir;
	}

	/** Queue the offered key. */
	public void queueOfferedKey(Key key, boolean realTime) {
		ClientRequestScheduler sched = requestStarters.getScheduler(key instanceof NodeSSK, false, realTime);
		sched.queueOfferedKey(key, realTime);
	}

	public void dequeueOfferedKey(Key key) {
		ClientRequestScheduler sched = requestStarters.getScheduler(key instanceof NodeSSK, false, false);
		sched.dequeueOfferedKey(key);
		sched = requestStarters.getScheduler(key instanceof NodeSSK, false, true);
		sched.dequeueOfferedKey(key);
	}

	public FreenetURI[] getBookmarkURIs() {
		return toadletContainer.getBookmarkURIs();
	}

	public long countTransientQueuedRequests() {
		return requestStarters.countTransientQueuedRequests();
	}

	public void queue(final DBJob job, int priority, boolean checkDupes) throws DatabaseDisabledException{
		synchronized(this) {
			if(killedDatabase) throw new DatabaseDisabledException();
		}
		if(checkDupes)
			this.clientDatabaseExecutor.executeNoDupes(new DBJobWrapper(job), priority, ""+job);
		else
			this.clientDatabaseExecutor.execute(new DBJobWrapper(job), priority, ""+job);
	}

	private boolean killedDatabase = false;

	private long lastCommitted = System.currentTimeMillis();

	static final int MAX_COMMIT_INTERVAL = 30*1000;
	
	static final int SOON_COMMIT_INTERVAL = 5*1000;

	class DBJobWrapper implements Runnable {

		DBJobWrapper(DBJob job) {
			this.job = job;
			if(job == null) throw new NullPointerException();
		}

		final DBJob job;

		public void run() {

			try {
				synchronized(NodeClientCore.this) {
					if(killedDatabase) {
						Logger.error(this, "Database killed already, not running job");
						return;
					}
				}
				if(job == null) throw new NullPointerException();
				if(node == null) throw new NullPointerException();
				boolean commit = job.run(node.db, clientContext);
				boolean killed;
				synchronized(NodeClientCore.this) {
					killed = killedDatabase;
					if(!killed) {
						long now = System.currentTimeMillis();
						if(now - lastCommitted > MAX_COMMIT_INTERVAL) {
							lastCommitted = now;
							commit = true;
						} else if(commitSoon && now - lastCommitted > SOON_COMMIT_INTERVAL) {
							commitSoon = false;
							lastCommitted = now;
							commit = true;
						} else if(commitSoon && !clientDatabaseExecutor.anyQueued()) {
							commitSoon = false;
							lastCommitted = now;
							commit = true;
						}
						if(alwaysCommit)
							commit = true;
						if(commitThisTransaction) {
							commit = true;
							commitThisTransaction = false;
						}
					}
				}
				if(killed) {
					node.db.rollback();
					return;
				} else if(commit) {
					persistentTempBucketFactory.preCommit(node.db);
					node.db.commit();
					synchronized(NodeClientCore.this) {
						lastCommitted = System.currentTimeMillis();
					}
					if(logMINOR) Logger.minor(this, "COMMITTED");
					persistentTempBucketFactory.postCommit(node.db);
				}
			} catch (Throwable t) {
				if(t instanceof OutOfMemoryError) {
					synchronized(NodeClientCore.this) {
						killedDatabase = true;
					}
					OOMHandler.handleOOM((OutOfMemoryError) t);
				} else {
					Logger.error(this, "Failed to run database job "+job+" : caught "+t, t);
				}
				boolean killed;
				synchronized(NodeClientCore.this) {
					killed = killedDatabase;
				}
				if(killed) {
					node.db.rollback();
				}
			}
		}

		@Override
		public int hashCode() {
			return job == null ? 0 : job.hashCode();
		}

		@Override
		public boolean equals(Object o) {
			if(!(o instanceof DBJobWrapper)) return false;
			DBJobWrapper cmp = (DBJobWrapper) o;
			return (cmp.job == job);
		}

		@Override
		public String toString() {
			return "DBJobWrapper:"+job;
		}

	}

	public boolean onDatabaseThread() {
		return clientDatabaseExecutor.onThread();
	}

	public int getQueueSize(int priority) {
		return clientDatabaseExecutor.getQueueSize(priority);
	}

	public void handleLowMemory() throws Exception {
		// Ignore
	}

	public void handleOutOfMemory() throws Exception {
		synchronized(this) {
			killedDatabase = true;
		}
		WrapperManager.requestThreadDump();
		System.err.println("Out of memory: Emergency shutdown to protect database integrity in progress...");
		WrapperManager.restart();
		System.exit(NodeInitException.EXIT_OUT_OF_MEMORY_PROTECTING_DATABASE);
	}

	/**
	 * Queue a job to be run soon after startup. The job must delete itself.
	 */
	public void queueRestartJob(DBJob job, int priority, ObjectContainer container, boolean early) throws DatabaseDisabledException {
		synchronized(this) {
			if(killedDatabase) throw new DatabaseDisabledException();
		}
		restartJobsQueue.queueRestartJob(job, priority, container, early);
	}

	public void removeRestartJob(DBJob job, int priority, ObjectContainer container) throws DatabaseDisabledException {
		synchronized(this) {
			if(killedDatabase) throw new DatabaseDisabledException();
		}
		restartJobsQueue.removeRestartJob(job, priority, container);
	}

	public void runBlocking(final DBJob job, int priority) throws DatabaseDisabledException {
		if(clientDatabaseExecutor.onThread()) {
			job.run(node.db, clientContext);
		} else {
			final MutableBoolean finished = new MutableBoolean();
			queue(new DBJob() {

				public boolean run(ObjectContainer container, ClientContext context) {
					try {
						return job.run(container, context);
					} finally {
						synchronized(finished) {
							finished.value = true;
							finished.notifyAll();
						}
					}
				}

				public String toString() {
					return job.toString();
				}

			}, priority, false);
			synchronized(finished) {
				while(!finished.value) {
					try {
						finished.wait();
					} catch (InterruptedException e) {
						// Ignore
					}
				}
			}
		}
	}

	public boolean objectCanNew(ObjectContainer container) {
		Logger.error(this, "Not storing NodeClientCore in database", new Exception("error"));
		return false;
	}

	public synchronized void killDatabase() {
		killedDatabase = true;
	}

	public synchronized boolean killedDatabase() {
		return killedDatabase;
	}

	public void onIdle() {
		synchronized(NodeClientCore.this) {
			if(killedDatabase) return;
		}
		persistentTempBucketFactory.preCommit(node.db);
		node.db.commit();
		synchronized(NodeClientCore.this) {
			lastCommitted = System.currentTimeMillis();
		}
		if(logMINOR) Logger.minor(this, "COMMITTED");
		persistentTempBucketFactory.postCommit(node.db);
	}

	private boolean commitThisTransaction;

	public synchronized void setCommitThisTransaction() {
		commitThisTransaction = true;
	}
	
	private boolean commitSoon;
	
	public synchronized void setCommitSoon() {
		commitSoon = true;
	}

	public static int getMaxBackgroundUSKFetchers() {
		return maxBackgroundUSKFetchers;
	}

}<|MERGE_RESOLUTION|>--- conflicted
+++ resolved
@@ -929,12 +929,7 @@
 			 * @param uidTransferred If this is set, the RequestSender has taken on 
 			 * responsibility for unlocking the UID specified. We should not unlock it.
 			 */
-<<<<<<< HEAD
-			public void onRequestSenderFinished(int status, long uidTransferred) {
-				tag.setRequestSenderFinished(status);
-=======
 			public void onRequestSenderFinished(int status) {
->>>>>>> dee08eee
 				tag.unlockHandler();
 				if(listener != null)
 					listener.completed(status == RequestSender.SUCCESS);
