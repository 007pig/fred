--- conflicted
+++ resolved
@@ -18,11 +18,7 @@
 		Logger.registerLogThresholdCallback(new LogThresholdCallback() {
 			@Override
 			public void shouldUpdate() {
-<<<<<<< HEAD
-				logMINOR = Logger.shouldLog(LogLevel.MINOR, this);
-=======
 				logMINOR = Logger.shouldLog(LogLevel.MINOR, IncomingPacketFilterImpl.class);
->>>>>>> 0da56e11
 			}
 		});
 	}
