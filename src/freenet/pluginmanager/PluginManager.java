--- conflicted
+++ resolved
@@ -1045,13 +1045,10 @@
 			this.deprecated = deprecated;
 			this.experimental = experimental;
 			this.advanced = advanced;
-<<<<<<< HEAD
-=======
 		}
 		
 		OfficialPluginDescription(String name, boolean essential, long minVer, boolean usesXML, FreenetURI uri) {
 			this(name, essential, minVer, usesXML, uri, false, false, false);
->>>>>>> 5d2610e0
 		}
 	}
 
